--- conflicted
+++ resolved
@@ -102,28 +102,24 @@
 
     $(document).ready(function() {
 
-<<<<<<< HEAD
-    // TODO: horizontal scrollbar isn't staying stable in editor--it changes as you scroll.
-    var editorElt = $('#editor')
-    ,   editor = CodeMirror(editorElt.get(0));
-    
-    // CodeMirror expects to be resized by having its inner "CodeMirror-scroll" area be resized.
-    // We need to do this programmatically.
-    var timeout = null;
-    $(window).resize(function() {
-        // Don't refresh every single time.
-        if (!timeout) {
-            timeout = setTimeout(function() {
-                editor.refresh();
-                timeout = null;
-            }, 100);
-        }
-        $('.CodeMirror-scroll', editorElt)
-            .height(editorElt.height());
-    });
-=======
-        var editor = CodeMirror($('#editor').get(0));
->>>>>>> 775bf63f
+        // TODO: horizontal scrollbar isn't staying stable in editor--it changes as you scroll.
+        var editorElt = $('#editor')
+        ,   editor = CodeMirror(editorElt.get(0));
+    
+        // CodeMirror expects to be resized by having its inner "CodeMirror-scroll" area be resized.
+        // We need to do this programmatically.
+        var timeout = null;
+        $(window).resize(function() {
+            // Don't refresh every single time.
+            if (!timeout) {
+                timeout = setTimeout(function() {
+                    editor.refresh();
+                    timeout = null;
+                }, 100);
+            }
+            $('.CodeMirror-scroll', editorElt)
+                .height(editorElt.height());
+        });
     
         initProject();
         initMenus();
