/*
 * Copyright (c) 2012 Adobe Systems Incorporated. All rights reserved.
 *  
 * Permission is hereby granted, free of charge, to any person obtaining a
 * copy of this software and associated documentation files (the "Software"), 
 * to deal in the Software without restriction, including without limitation 
 * the rights to use, copy, modify, merge, publish, distribute, sublicense, 
 * and/or sell copies of the Software, and to permit persons to whom the 
 * Software is furnished to do so, subject to the following conditions:
 *  
 * The above copyright notice and this permission notice shall be included in
 * all copies or substantial portions of the Software.
 *  
 * THE SOFTWARE IS PROVIDED "AS IS", WITHOUT WARRANTY OF ANY KIND, EXPRESS OR
 * IMPLIED, INCLUDING BUT NOT LIMITED TO THE WARRANTIES OF MERCHANTABILITY, 
 * FITNESS FOR A PARTICULAR PURPOSE AND NONINFRINGEMENT. IN NO EVENT SHALL THE
 * AUTHORS OR COPYRIGHT HOLDERS BE LIABLE FOR ANY CLAIM, DAMAGES OR OTHER 
 * LIABILITY, WHETHER IN AN ACTION OF CONTRACT, TORT OR OTHERWISE, ARISING 
 * FROM, OUT OF OR IN CONNECTION WITH THE SOFTWARE OR THE USE OR OTHER 
 * DEALINGS IN THE SOFTWARE.
 * 
 */

/*
 * CodeHintManager Overview:
 *
 * The CodeHintManager mediates the interaction between the editor and a
 * collection of hint providers. If hints are requested explicitly by the
 * user, then the providers registered for the current mode are queried
 * for their ability to provide hints in order of descending priority by
 * way their hasHints methods. Character insertions may also constitute an
 * implicit request for hints; consequently, providers for the current
 * mode are also queried on character insertion for both their ability to
 * provide hints and also for the suitability of providing implicit hints
 * in the given editor context.
 *
 * Once a provider responds affirmatively to a request for hints, the
 * manager begins a hinting session with that provider, begins to query
 * that provider for hints by way of its getHints method, and opens the
 * hint list window. The hint list is kept open for the duration of the
 * current session. The manager maintains the session until either:
 *
 *  1. the provider gives a null response to a request for hints;
 *  2. a deferred response to getHints fails to resolve;
 *  3. the user explicitly dismisses the hint list window;
 *  4. the editor is closed or becomes inactive; or
 *  5. the editor undergoes a "complex" change, e.g., a multi-character
 *     insertion, deletion or navigation.
 *
 * Single-character insertions, deletions or navigations may not
 * invalidate the current session; in which case, each such change
 * precipitates a successive call to getHints.
 *
 * If the user selects a hint from the rendered hint list then the
 * provider is responsible for inserting the hint into the editor context
 * for the current session by way of its insertHint method. The provider
 * may use the return value of insertHint to request that an additional
 * explicit hint request be triggered, potentially beginning a new
 * session.
 *
 *
 * CodeHintProvider Overview:
 *
 * A code hint provider should implement the following three functions:
 *
 * CodeHintProvider.hasHints(editor, implicitChar)
 * CodeHintProvider.getHints(implicitChar)
 * CodeHintProvider.insertHint(hint)
 *
 * The behavior of these three functions is described in detail below.
 *
 * # CodeHintProvider.hasHints(editor, implicitChar)
 *
 * The method by which a provider indicates intent to provide hints for a
 * given editor. The manager calls this method both when hints are
 * explicitly requested (via, e.g., Ctrl-Space) and when they may be
 * implicitly requested as a result of character insertion in the editor.
 * If the provider responds negatively then the manager may query other
 * providers for hints. Otherwise, a new hinting session begins with this
 * provider, during which the manager may repeatedly query the provider
 * for hints via the getHints method. Note that no other providers will be
 * queried until the hinting session ends.
 *
 * The implicitChar parameter is used to determine whether the hinting
 * request is explicit or implicit. If the string is null then hints were
 * explicitly requested and the provider should reply based on whether it
 * is possible to return hints for the given editor context. Otherwise,
 * the string contains just the last character inserted into the editor's
 * document and the request for hints is implicit. In this case, the
 * provider should determine whether it is both possible and appropriate
 * to show hints. Because implicit hints can be triggered by every
 * character insertion, hasHints may be called frequently; consequently,
 * the provider should endeavor to return a value as quickly as possible.
 * 
 * Because calls to hasHints imply that a hinting session is about to
 * begin, a provider may wish to clean up cached data from previous
 * sessions in this method. Similarly, if the provider returns true, it
 * may wish to prepare to cache data suitable for the current session. In
 * particular, it should keep a reference to the editor object so that it
 * can access the editor in future calls to getHints and insertHints.
 * 
 * param {Editor} editor 
 * A non-null editor object for the active window.
 *
 * param {String} implicitChar 
 * Either null, if the hinting request was explicit, or a single character
 * that represents the last insertion and that indicates an implicit
 * hinting request.
 *
 * return {Boolean} 
 * Determines whether the current provider is able to provide hints for
 * the given editor context and, in case implicitChar is non- null,
 * whether it is appropriate to do so.
 * 
 * 
 * # CodeHintProvider.getHints(implicitChar)
 * 
 * The method by which a provider provides hints for the editor context
 * associated with the current session. The getHints method is called only
 * if the provider asserted its willingness to provide hints in an earlier
 * call to hasHints. The provider may return null, which indicates that
 * the manager should end the current hinting session and close the hint
 * list window. Otherwise, the provider should return a response object
 * that contains three properties: 
 *
 *  1. hints, a sorted array hints that the provider could later insert
 *     into the editor;
 *  2. match, a string that the manager may use to emphasize substrings of
 *     hints in the hint list; and
 *  3. selectInitial, a boolean that indicates whether or not the the
 *     first hint in the list should be selected by default.
 *
 * If the array of
 * hints is empty, then the manager will render an empty list, but the
 * hinting session will remain open and the value of the selectInitial
 * property is irrelevant.
 *
 * Alternatively, the provider may return a jQuery.Deferred object
 * that resolves with an object with the structure described above. In
 * this case, the manager will initially render the hint list window with
 * a throbber and will render the actual list once the deferred object
 * resolves to a response object. If a hint list has already been rendered
 * (from an earlier call to getHints), then the old list will continue
 * to be displayed until the new deferred has resolved.
 *
 * Both the manager and the provider can reject the deferred object. The
 * manager will reject the deferred if the editor changes state (e.g., the
 * user types a character) or if the hinting session ends (e.g., the user
 * explicitly closes the hints by pressing escape). The provider can use
 * this event to, e.g., abort an expensive computation. Consequently, the
 * provider may assume that getHints will not be called again until the
 * deferred object from the current call has resolved or been rejected. If
 * the provider rejects the deferred, the manager will end the hinting
 * session.
 * 
 * The getHints method may be called by the manager repeatedly during a
 * hinting session. Providers may wish to cache information for efficiency
 * that may be useful throughout these sessions. The same editor context
 * will be used throughout a session, and will only change during the
 * session as a result of single-character insertions, deletions and
 * cursor navigations. The provider may assume that, throughout the
 * lifetime of the session, the getHints method will be called exactly
 * once for each such editor change. Consequently, the provider may also
 * assume that the document will not be changed outside of the editor
 * during a session.
 *
 * param {String} implicitChar
 * Either null, if the request to update the hint list was a result of
 * navigation, or a single character that represents the last insertion.
 *
 * return {(Object + jQuery.Deferred)<
 *      hints: Array<(String + jQuery.Obj)>,
 *      match: String,
 *      selectInitial: Boolean>}
 * 
 * Null if the provider wishes to end the hinting session. Otherwise, a
 * response object, possibly deferred, that provides 1. a sorted array
 * hints that consists either of strings or jQuery objects; 2. a string
 * match, possibly null, that is used by the manager to emphasize
 * matching substrings when rendering the hint list; and 3. a boolean that
 * indicates whether the first result, if one exists, should be selected
 * by default in the hint list window. If match is non-null, then the
 * hints should be strings. 
 * 
 * TODO - NOT YET IMPLEMENTED: If the match is null, the manager will not 
 * attempt to emphasize any parts of the hints when rendering the hint 
 * list; instead the provider may return strings or jQuery objects for 
 * which emphasis is self-contained. For example, the strings may contain
 * substrings that wrapped in bold tags. In this way, the provider can 
 * choose to let the manager handle emphasis for the simple and common case
 * of prefix matching, or can provide its own emphasis if it wishes to use 
 * a more sophisticated matching algorithm.
 * 
 *
 * # CodeHintProvider.insertHint(hint)
 *
 * The method by which a provider inserts a hint into the editor context
 * associated with the current session. The provider may assume that the
 * given hint was returned by the provider in some previous call in the
 * current session to getHints, but not necessarily the most recent call.
 * After the insertion has been performed, the current hinting session is
 * closed. The provider should return a boolean value to indicate whether
 * or not the end of the session should be immediately followed by a new
 * explicit hinting request, which may result in a new hinting session
 * being opened with some provider, but not necessarily the current one.
 *
 * param {String} hint 
 * The hint to be inserted into the editor context for the current session.
 * 
 * return {Boolean} 
 * Indicates whether the manager should follow hint insertion with an
 * explicit hint request.
 */


/*jslint vars: true, plusplus: true, devel: true, nomen: true, indent: 4, maxerr: 50 */
/*global define, $, brackets */

define(function (require, exports, module) {
    "use strict";
    
    // Load dependent modules
    var KeyEvent        = require("utils/KeyEvent"),
        CodeHintList    = require("editor/CodeHintList").CodeHintList;

    var hintProviders   = { "all" : [] },
        lastChar        = null,
        sessionProvider = null,
        sessionEditor   = null,
        hintList        = null,
        deferredHints   = null,
        keyDownEditor   = null;

    /**
     * Comparator to sort providers based on their priority
     */
    function _providerSort(a, b) {
        return b.priority - a.priority;
    }
    
    /**    
     * The method by which a CodeHintProvider registers its willingness to
     * providing hints for editors in a given mode.
     *
     * @param {CodeHintProvider} provider
     * The hint provider to be registered, described below. 
     *
     * @param {Array[(string|Object<name: string>)]} modes
     * The set of mode names for which the provider is capable of
     * providing hints. If the special mode name "all" is included then
     * the provider may be called upon to provide hints for any mode.
     *
     * @param {Integer} priority
     * A non-negative number used to break ties among hint providers for a
     * particular mode. Providers that register with a higher priority
     * will have the opportunity to provide hints at a given mode before
     * those with a lower priority. Brackets default providers have
     * priority zero.
     */
    function registerHintProvider(providerInfo, modes, priority) {
        var providerObj = { provider: providerInfo,
                            priority: priority || 0 };
                
        if (modes) {
            var modeNames = [], registerInAllModes = false;
            var i, currentModeName;
            for (i = 0; i < modes.length; i++) {
                currentModeName = (typeof modes[i] === "string") ? modes[i] : modes[i].name;
                if (currentModeName) {
                    if (currentModeName === "all") {
                        registerInAllModes = true;
                        break;
                    } else {
                        modeNames.push(currentModeName);
                    }
                }
            }

            if (registerInAllModes) {
                // if we're registering in all, then we ignore the modeNames array
                // so that we avoid registering a provider twice
                var modeName;
                for (modeName in hintProviders) {
                    if (hintProviders.hasOwnProperty(modeName)) {
                        hintProviders[modeName].push(providerObj);
                        hintProviders[modeName].sort(_providerSort);
                    }
                }
            } else {
                modeNames.forEach(function (modeName) {
                    if (modeName) {
                        if (!hintProviders[modeName]) {
                            // initialize a new mode with all providers
                            hintProviders[modeName] = Array.prototype.concat(hintProviders.all);
                        }
                        hintProviders[modeName].push(providerObj);
                        hintProviders[modeName].sort(_providerSort);
                    }
                });
            }
        }
    }

    /** 
     *  Return the array of hint providers for the given mode.
     *  This gets called (potentially) on every keypress. So, it should be fast.
     *
     * @param {(string|Object<name: string>)} mode
     * @return {Array.<{provider: Object, modes: Array.<string>, priority: number}>}
     */
    function _getProvidersForMode(mode) {
        var modeName = (typeof mode === "string") ? mode : mode.name;
        return hintProviders[modeName] || hintProviders.all;
    }

    /**
     * End the current hinting session
     */
    function _endSession() {
        hintList.close();
        hintList = null;
        keyDownEditor = null;
        sessionProvider = null;
        sessionEditor = null;
        if (deferredHints) {
            deferredHints.reject();
            deferredHints = null;
        }
    }
   
    /** 
     * Is there a hinting session active for a given editor?
     * 
     * NOTE: the sessionEditor, sessionProvider and hintList objects are
     * only guaranteed to be initialized during an active session. 
     * 
     * @param {Editor} editor
     * @return boolean 
     */
    function _inSession(editor) {
        if (sessionEditor) {
            if (sessionEditor === editor &&
                    (hintList.isOpen() ||
                     (deferredHints && !deferredHints.isResolved() && !deferredHints.isRejected()))) {
                return true;
            } else {
                // the editor has changed
                _endSession();
            }
        }
        return false;
    }

    /**
     * From an active hinting session, get hints from the current provider and
     * render the hint list window.
     *
     * Assumes that it is called when a session is active (i.e. sessionProvider is not null).
     */
    function _updateHintList() {
        if (deferredHints) {
            deferredHints.reject();
            deferredHints = null;
        }
        
        var response = sessionProvider.getHints(lastChar);
        lastChar = null;
        
        if (!response) {
            // the provider wishes to close the session
            _endSession();
        } else if (response.hasOwnProperty("hints")) { // a synchronous response
            if (hintList.isOpen()) {
                // the session is open 
                hintList.update(response);
            } else {
                hintList.open(response);
            }
        } else { // response is a deferred
            deferredHints = response;
            response.done(function (hints) {
                if (hintList.isOpen()) {
                    // the session is open 
                    hintList.update(hints);
                } else {
                    hintList.open(hints);
                }
            });
        }
    }
    
    /**
     * Try to begin a new hinting session. 
     * @param {Editor} editor
     */
    function _beginSession(editor) {
        // Find a suitable provider, if any
        var mode = editor.getModeForSelection(),
            enabledProviders = _getProvidersForMode(mode);
        
        $.each(enabledProviders, function (index, item) {
            if (item.provider.hasHints(editor, lastChar)) {
                sessionProvider = item.provider;
                return false;
            }
            return true;
        });

        // If a provider is found, initialize the hint list and update it
        if (sessionProvider) {
            sessionEditor = editor;

            hintList = new CodeHintList(sessionEditor);
            hintList.onSelect(function (hint) {
                var restart = sessionProvider.insertHint(hint),
                    previousEditor = sessionEditor;
                _endSession();
                if (restart) {
                    _beginSession(previousEditor);
                }
            });
            hintList.onClose(_endSession);

            _updateHintList();
        } else {
            lastChar = null;
        }
    }
    
    /**
     * Handles keys related to displaying, searching, and navigating the hint list. 
     * This gets called before handleChange.
     *
     * TODO: Ideally, we'd get a more semantic event from the editor that told us
     * what changed so that we could do all of this logic without looking at
     * key events. Then, the purposes of handleKeyEvent and handleChange could be
     * combined. Doing this well requires changing CodeMirror.
     *
     * @param {Editor} editor
     * @param {KeyboardEvent} event
     */
    function handleKeyEvent(editor, event) {
        keyDownEditor = editor;
        if (event.type === "keydown") {
            if (event.keyCode === 32 && event.ctrlKey) { // User pressed Ctrl+Space
                event.preventDefault();
                lastChar = null;
                if (_inSession(editor)) {
                    _endSession();
                }
                // Begin a new explicit session
                _beginSession(editor);
            } else if (_inSession(editor) && hintList.isOpen()) {
                // Pass event to the hint list, if it's open
                hintList.handleKeyEvent(event);
            }
            if (!(event.ctrlKey || event.altKey || event.metaKey) &&
                    (event.keyCode === KeyEvent.DOM_VK_ENTER ||
                     event.keyCode === KeyEvent.DOM_VK_RETURN ||
                     event.keyCode === KeyEvent.DOM_VK_TAB)) {
                lastChar = String.fromCharCode(event.keyCode);
            }
        } else if (event.type === "keypress") {
            // Last inserted character, used later by handleChange
            lastChar = String.fromCharCode(event.charCode);
<<<<<<< HEAD
        } else if (event.type === "keyup") {
            if (_inSession(editor)) {
                if ((event.keyCode !== 32 && event.ctrlKey) || event.altKey || event.metaKey) {
                    // End the session if the user presses any key with a modifier (other than Ctrl+Space).
                    _endSession();
                } else if (event.keyCode === KeyEvent.DOM_VK_LEFT ||
                           event.keyCode === KeyEvent.DOM_VK_RIGHT ||
                           event.keyCode === KeyEvent.DOM_VK_BACK_SPACE) {
                    // Update the list after a simple navigation.
                    // We do this in "keyup" because we want the cursor position to be updated before
                    // we redraw the list.
                    _updateHintList();
                }
=======
        } else if (event.type === "keyup" && _inSession(editor)) {
            if ((event.keyCode !== 32 && event.ctrlKey) || event.altKey || event.metaKey) {
                // End the session if the user presses any key with a modifier (other than Ctrl+Space).
                _endSession();
            } else if (event.keyCode === KeyEvent.DOM_VK_LEFT ||
                       event.keyCode === KeyEvent.DOM_VK_RIGHT ||
                       event.keyCode === KeyEvent.DOM_VK_BACK_SPACE) {
                // Update the list after a simple navigation.
                // We do this in "keyup" because we want the cursor position to be updated before
                // we redraw the list.
                _updateHintList();
>>>>>>> 73445a56
            }
        }
    }
    
    /**
     * Start a new implicit hinting session, or update the existing hint list. 
     * Called by the editor after handleKeyEvent, which is responsible for setting
     * the lastChar.
     */
    function handleChange(editor) {
        if (lastChar && editor === keyDownEditor) {
            keyDownEditor = null;
            if (_inSession(editor)) {
                var charToRetest = lastChar;
                _updateHintList();
                
                // _updateHintList() may end a hinting session and clear lastChar, but a 
                // different provider may want to start a new session with the same character.  
                // So check whether current provider terminates the current hinting
                // session. If so, then restore lastChar and restart a new session.
                if (!_inSession(editor)) {
                    lastChar = charToRetest;
                    _beginSession(editor);
                }
            } else {
                _beginSession(editor);
            }
        }
    }

    /**
     * Expose CodeHintList for unit testing
     */
    function _getCodeHintList() {
        return hintList;
    }
    exports._getCodeHintList        = _getCodeHintList;
    
    // Define public API
    exports.handleKeyEvent          = handleKeyEvent;
    exports.handleChange            = handleChange;
    exports.registerHintProvider    = registerHintProvider;
});<|MERGE_RESOLUTION|>--- conflicted
+++ resolved
@@ -463,21 +463,6 @@
         } else if (event.type === "keypress") {
             // Last inserted character, used later by handleChange
             lastChar = String.fromCharCode(event.charCode);
-<<<<<<< HEAD
-        } else if (event.type === "keyup") {
-            if (_inSession(editor)) {
-                if ((event.keyCode !== 32 && event.ctrlKey) || event.altKey || event.metaKey) {
-                    // End the session if the user presses any key with a modifier (other than Ctrl+Space).
-                    _endSession();
-                } else if (event.keyCode === KeyEvent.DOM_VK_LEFT ||
-                           event.keyCode === KeyEvent.DOM_VK_RIGHT ||
-                           event.keyCode === KeyEvent.DOM_VK_BACK_SPACE) {
-                    // Update the list after a simple navigation.
-                    // We do this in "keyup" because we want the cursor position to be updated before
-                    // we redraw the list.
-                    _updateHintList();
-                }
-=======
         } else if (event.type === "keyup" && _inSession(editor)) {
             if ((event.keyCode !== 32 && event.ctrlKey) || event.altKey || event.metaKey) {
                 // End the session if the user presses any key with a modifier (other than Ctrl+Space).
@@ -489,7 +474,6 @@
                 // We do this in "keyup" because we want the cursor position to be updated before
                 // we redraw the list.
                 _updateHintList();
->>>>>>> 73445a56
             }
         }
     }
