/*
 * Copyright (c) 2012 Adobe Systems Incorporated. All rights reserved.
 *
 * Permission is hereby granted, free of charge, to any person obtaining a
 * copy of this software and associated documentation files (the "Software"),
 * to deal in the Software without restriction, including without limitation
 * the rights to use, copy, modify, merge, publish, distribute, sublicense,
 * and/or sell copies of the Software, and to permit persons to whom the
 * Software is furnished to do so, subject to the following conditions:
 *
 * The above copyright notice and this permission notice shall be included in
 * all copies or substantial portions of the Software.
 *
 * THE SOFTWARE IS PROVIDED "AS IS", WITHOUT WARRANTY OF ANY KIND, EXPRESS OR
 * IMPLIED, INCLUDING BUT NOT LIMITED TO THE WARRANTIES OF MERCHANTABILITY,
 * FITNESS FOR A PARTICULAR PURPOSE AND NONINFRINGEMENT. IN NO EVENT SHALL THE
 * AUTHORS OR COPYRIGHT HOLDERS BE LIABLE FOR ANY CLAIM, DAMAGES OR OTHER
 * LIABILITY, WHETHER IN AN ACTION OF CONTRACT, TORT OR OTHERWISE, ARISING
 * FROM, OUT OF OR IN CONNECTION WITH THE SOFTWARE OR THE USE OR OTHER
 * DEALINGS IN THE SOFTWARE.
 *
 */


/*jslint vars: true, plusplus: true, devel: true, nomen: true, indent: 4, maxerr: 50 */
/*global define, $, window */

/**
 * Editor is a 1-to-1 wrapper for a CodeMirror editor instance. It layers on Brackets-specific
 * functionality and provides APIs that cleanly pass through the bits of CodeMirror that the rest
 * of our codebase may want to interact with. An Editor is always backed by a Document, and stays
 * in sync with its content; because Editor keeps the Document alive, it's important to always
 * destroy() an Editor that's going away so it can release its Document ref.
 *
 * For now, there's a distinction between the "master" Editor for a Document - which secretly acts
 * as the Document's internal model of the text state - and the multitude of "slave" secondary Editors
 * which, via Document, sync their changes to and from that master.
 *
 * For now, direct access to the underlying CodeMirror object is still possible via `_codeMirror` --
 * but this is considered deprecated and may go away.
 *
 * The Editor object dispatches the following events:
 *    - keyEvent -- When any key event happens in the editor (whether it changes the text or not).
 *      Event handlers are passed `({Editor}, {KeyboardEvent})`. The 2nd arg is the raw DOM event.
 *      Note: most listeners will only want to respond when `event.type === "keypress"`.
 *    - cursorActivity -- When the user moves the cursor or changes the selection, or an edit occurs.
 *      Note: do not listen to this in order to be generally informed of edits--listen to the
 *      "change" event on Document instead.
 *    - scroll -- When the editor is scrolled, either by user action or programmatically.
 *    - lostContent -- When the backing Document changes in such a way that this Editor is no longer
 *      able to display accurate text. This occurs if the Document's file is deleted, or in certain
 *      Document->editor syncing edge cases that we do not yet support (the latter cause will
 *      eventually go away).
 *    - optionChange -- Triggered when an option for the editor is changed. The 2nd arg to the listener
 *      is a string containing the editor option that is changing. The 3rd arg, which can be any
 *      data type, is the new value for the editor option.
 *    - beforeDestroy - Triggered before the object is about to dispose of all its internal state data 
 *      so that listeners can cache things like scroll pos, etc...
 *
 * The Editor also dispatches "change" events internally, but you should listen for those on
 * Documents, not Editors.
 *
 * These are jQuery events, so to listen for them you do something like this:
 *     `$(editorInstance).on("eventname", handler);`
 */
define(function (require, exports, module) {
    "use strict";
    
    var AnimationUtils     = require("utils/AnimationUtils"),
        Async              = require("utils/Async"),
        CodeMirror         = require("thirdparty/CodeMirror2/lib/codemirror"),
        LanguageManager    = require("language/LanguageManager"),
        Menus              = require("command/Menus"),
        PerfUtils          = require("utils/PerfUtils"),
        PopUpManager       = require("widgets/PopUpManager"),
        PreferencesManager = require("preferences/PreferencesManager"),
        TextRange          = require("document/TextRange").TextRange,
        TokenUtils         = require("utils/TokenUtils"),
        ValidationUtils    = require("utils/ValidationUtils"),
        ViewUtils          = require("utils/ViewUtils"),
        _                  = require("thirdparty/lodash");
    
    /** Editor preferences */
    var CLOSE_BRACKETS      = "closeBrackets",
        CLOSE_TAGS          = "closeTags",
        HIGHLIGHT_MATCHES   = "highlightMatches",
        SCROLL_PAST_END     = "scrollPastEnd",
        SHOW_CURSOR_SELECT  = "showCursorWhenSelecting",
        SHOW_LINE_NUMBERS   = "showLineNumbers",
        SMART_INDENT        = "smartIndent",
        SOFT_TABS           = "softTabs",
        SPACE_UNITS         = "spaceUnits",
        STYLE_ACTIVE_LINE   = "styleActiveLine",
        TAB_SIZE            = "tabSize",
        WORD_WRAP           = "wordWrap",
        USE_TAB_CHAR        = "useTabChar";
    
    var cmOptions         = {};
    
    /**
     * Constants
     * @type {number}
     */
    var MIN_SPACE_UNITS         =  0,
        MIN_TAB_SIZE            =  1,
        DEFAULT_SPACE_UNITS     =  4,
        DEFAULT_TAB_SIZE        =  4,
        MAX_SPACE_UNITS         = 10,
        MAX_TAB_SIZE            = 10;
    
    // Mappings from Brackets preferences to CodeMirror options
    cmOptions[CLOSE_BRACKETS]     = "autoCloseBrackets";
    cmOptions[CLOSE_TAGS]         = "autoCloseTags";
    cmOptions[HIGHLIGHT_MATCHES]  = "highlightSelectionMatches";
    cmOptions[SCROLL_PAST_END]    = "scrollPastEnd";
    cmOptions[SHOW_CURSOR_SELECT] = "showCursorWhenSelecting";
    cmOptions[SHOW_LINE_NUMBERS]  = "lineNumbers";
    cmOptions[SMART_INDENT]       = "smartIndent";
    cmOptions[SPACE_UNITS]        = "indentUnit";
    cmOptions[STYLE_ACTIVE_LINE]  = "styleActiveLine";
    cmOptions[TAB_SIZE]           = "tabSize";
    cmOptions[USE_TAB_CHAR]       = "indentWithTabs";
    cmOptions[WORD_WRAP]          = "lineWrapping";
    
    PreferencesManager.definePreference(CLOSE_BRACKETS,     "boolean", false);
    PreferencesManager.definePreference(CLOSE_TAGS,         "Object", { whenOpening: true, whenClosing: true, indentTags: [] });
    PreferencesManager.definePreference(HIGHLIGHT_MATCHES,  "boolean", false);
    PreferencesManager.definePreference(SCROLL_PAST_END,    "boolean", false);
    PreferencesManager.definePreference(SHOW_CURSOR_SELECT, "boolean", false);
    PreferencesManager.definePreference(SHOW_LINE_NUMBERS,  "boolean", true);
    PreferencesManager.definePreference(SMART_INDENT,       "boolean", true);
    PreferencesManager.definePreference(SOFT_TABS,          "boolean", true);
    PreferencesManager.definePreference(SPACE_UNITS,        "number", DEFAULT_SPACE_UNITS, {
        validator: _.partialRight(ValidationUtils.isIntegerInRange, MIN_SPACE_UNITS, MAX_SPACE_UNITS)
    });
    PreferencesManager.definePreference(STYLE_ACTIVE_LINE,  "boolean", false);
    PreferencesManager.definePreference(TAB_SIZE,           "number", DEFAULT_TAB_SIZE, {
        validator: _.partialRight(ValidationUtils.isIntegerInRange, MIN_TAB_SIZE, MAX_TAB_SIZE)
    });
    PreferencesManager.definePreference(USE_TAB_CHAR,       "boolean", false);
    PreferencesManager.definePreference(WORD_WRAP,          "boolean", true);
    
    var editorOptions = Object.keys(cmOptions);

    /** Editor preferences */
    
    /**
     * Guard flag to prevent focus() reentrancy (via blur handlers), even across Editors
     * @type {boolean}
     */
    var _duringFocus = false;
    
    /**
     * Constant: ignore upper boundary when centering text
     * @type {number}
     */
    var BOUNDARY_CHECK_NORMAL   = 0,
        BOUNDARY_IGNORE_TOP     = 1;

    /**
     * @private
     * Create a copy of the given CodeMirror position
     * @param {!CodeMirror.Pos} pos 
     * @return {CodeMirror.Pos}
     */
    function _copyPos(pos) {
        return new CodeMirror.Pos(pos.line, pos.ch);
    }

    /**
     * Helper functions to check options.
     * @param {number} options BOUNDARY_CHECK_NORMAL or BOUNDARY_IGNORE_TOP
     */
    function _checkTopBoundary(options) {
        return (options !== BOUNDARY_IGNORE_TOP);
    }
    function _checkBottomBoundary(options) {
        return true;
    }

    /**
     * Helper function to build preferences context based on the full path of
     * the file.
     *
     * @param {string} fullPath Full path of the file
     *
     * @return {*} A context for the specified file name
     */
<<<<<<< HEAD
    function _buildContext(fullPath) {
        if (!fullPath) {
            return {};
        } else {
            return {
                filename: fullPath,
                language: fullPath ? LanguageManager.getLanguageForPath(fullPath).getId() : undefined
            };
        }
            
=======
    function _buildPreferencesContext(fullPath) {
        return PreferencesManager._buildContext(fullPath,
            fullPath ? LanguageManager.getLanguageForPath(fullPath).getId() : undefined);
>>>>>>> ba626908
    }

    /**
     * List of all current (non-destroy()ed) Editor instances. Needed when changing global preferences
     * that affect all editors, e.g. tabbing or color scheme settings.
     * @type {Array.<Editor>}
     */
    var _instances = [];
    
    /**
     * Creates a new CodeMirror editor instance bound to the given Docuoment. The Document need not have
     * a "master" Editor realized yet, even if makeMasterEditor is false; in that case, the first time
     * an edit occurs we will automatically ask EditorManager to create a "master" editor to render the
     * Document modifiable.
     *
     * ALWAYS call destroy() when you are done with an Editor - otherwise it will leak a Document ref.
     *
     * @constructor
     *
     * @param {!Document} document
     * @param {!boolean} makeMasterEditor  If true, this Editor will set itself as the (secret) "master"
     *          Editor for the Document. If false, this Editor will attach to the Document as a "slave"/
     *          secondary editor.
     * @param {!jQueryObject|DomNode} container  Container to add the editor to.
     * @param {{startLine: number, endLine: number}=} range If specified, range of lines within the document
     *          to display in this editor. Inclusive.
     */
    function Editor(document, makeMasterEditor, container, range) {
        var self = this;
        
        _instances.push(this);
        
        // Attach to document: add ref & handlers
        this.document = document;
        document.addRef();
        
        if (container.jquery) {
            // CodeMirror wants a DOM element, not a jQuery wrapper
            container = container.get(0);
        }
        
        var $container = $(container);
        
        if (range) {    // attach this first: want range updated before we process a change
            this._visibleRange = new TextRange(document, range.startLine, range.endLine);
        }
        
        // store this-bound version of listeners so we can remove them later
        this._handleDocumentChange = this._handleDocumentChange.bind(this);
        this._handleDocumentDeleted = this._handleDocumentDeleted.bind(this);
        this._handleDocumentLanguageChanged = this._handleDocumentLanguageChanged.bind(this);
        $(document).on("change", this._handleDocumentChange);
        $(document).on("deleted", this._handleDocumentDeleted);
        $(document).on("languageChanged", this._handleDocumentLanguageChanged);

        var mode = this._getModeFromDocument();
        
        // (if makeMasterEditor, we attach the Doc back to ourselves below once we're fully initialized)
        
        this._inlineWidgets = [];
        this._inlineWidgetQueues = {};
        this._hideMarks = [];
        this._lastEditorWidth = null;
        
        this._$messagePopover = null;
        
        // Editor supplies some standard keyboard behavior extensions of its own
        var codeMirrorKeyMap = {
            "Tab": function () { self._handleTabKey(); },
            "Shift-Tab": "indentLess",

            "Left": function (instance) {
                self._handleSoftTabNavigation(-1, "moveH");
            },
            "Right": function (instance) {
                self._handleSoftTabNavigation(1, "moveH");
            },
            "Backspace": function (instance) {
                self._handleSoftTabNavigation(-1, "deleteH");
            },
            "Delete": function (instance) {
                self._handleSoftTabNavigation(1, "deleteH");
            },
            "Esc": function (instance) {
                if (self.getSelections().length > 1) {
                    CodeMirror.commands.singleSelection(instance);
                } else {
                    self.removeAllInlineWidgets();
                }
            },
            "Home":      "goLineLeftSmart",
            "Cmd-Left":  "goLineLeftSmart",
            "End":       "goLineRight",
            "Cmd-Right": "goLineRight"
        };
        
        var currentOptions = this._currentOptions = _.zipObject(
            editorOptions,
            _.map(editorOptions, function (prefName) {
                return self._getOption(prefName);
            })
        );
        
        // When panes are created *after* the showLineNumbers option has been turned off
        //  we need to apply the show-line-padding class or the text will be juxtaposed 
        //  to the edge of the editor which makes it not easy to read.  The code below to handle
        //  that the option change only applies the class to panes that have already been created
        // This line ensures that the class is applied to any editor created after the fact
        $container.toggleClass("show-line-padding", Boolean(!this._getOption("showLineNumbers")));
        
        // Create the CodeMirror instance
        // (note: CodeMirror doesn't actually require using 'new', but jslint complains without it)
        this._codeMirror = new CodeMirror(container, {
            autoCloseBrackets           : currentOptions[CLOSE_BRACKETS],
            autoCloseTags               : currentOptions[CLOSE_TAGS],
            coverGutterNextToScrollbar  : true,
            cursorScrollMargin          : 3,
            dragDrop                    : false,
            electricChars               : false,   // we use our own impl of this to avoid CodeMirror bugs; see _checkElectricChars()
            extraKeys                   : codeMirrorKeyMap,
            highlightSelectionMatches   : currentOptions[HIGHLIGHT_MATCHES],
            indentUnit                  : currentOptions[USE_TAB_CHAR] ? currentOptions[TAB_SIZE] : currentOptions[SPACE_UNITS],
            indentWithTabs              : currentOptions[USE_TAB_CHAR],
            lineNumbers                 : currentOptions[SHOW_LINE_NUMBERS],
            lineWrapping                : currentOptions[WORD_WRAP],
            matchBrackets               : { maxScanLineLength: 50000, maxScanLines: 1000 },
            matchTags                   : { bothTags: true },
            showCursorWhenSelecting     : currentOptions[SHOW_CURSOR_SELECT],
            scrollPastEnd               : !range && currentOptions[SCROLL_PAST_END],
            smartIndent                 : currentOptions[SMART_INDENT],
            styleActiveLine             : currentOptions[STYLE_ACTIVE_LINE],
            tabSize                     : currentOptions[TAB_SIZE]
        });
        
        // Can't get CodeMirror's focused state without searching for
        // CodeMirror-focused. Instead, track focus via onFocus and onBlur
        // options and track state with this._focused
        this._focused = false;
        
        this._installEditorListeners();
        
        $(this).on("cursorActivity", function (jqEvent, editor) {
            self._handleCursorActivity(jqEvent);
        });
        $(this).on("keypress", function (jqEvent, editor, cmEvent) {
            self._handleKeypressEvents(cmEvent);
        });
        $(this).on("change", function (jqEvent, editor, changeList) {
            self._handleEditorChange(changeList);
        });
        
        // Set code-coloring mode BEFORE populating with text, to avoid a flash of uncolored text
        this._codeMirror.setOption("mode", mode);
        
        // Initially populate with text. This will send a spurious change event, so need to make
        // sure this is understood as a 'sync from document' case, not a genuine edit
        this._duringSync = true;
        this._resetText(document.getText());
        this._duringSync = false;
        
        if (range) {
            this._updateHiddenLines();
            this.setCursorPos(range.startLine, 0);
        }

        // Now that we're fully initialized, we can point the document back at us if needed
        if (makeMasterEditor) {
            document._makeEditable(this);
        }
        
        // Add scrollTop property to this object for the scroll shadow code to use
        Object.defineProperty(this, "scrollTop", {
            get: function () {
                return this._codeMirror.getScrollInfo().top;
            }
        });
        
        // Add an $el getter for Pane Views
        Object.defineProperty(this,  "$el", {
            get: function () {
                return $(this.getRootElement());
            }
        });
    }
    
    /**
     * Removes this editor from the DOM and detaches from the Document. If this is the "master"
     * Editor that is secretly providing the Document's backing state, then the Document reverts to
     * a read-only string-backed mode.
     */
    Editor.prototype.destroy = function () {
        $(this).triggerHandler("beforeDestroy", [this]);

        // CodeMirror docs for getWrapperElement() say all you have to do is "Remove this from your
        // tree to delete an editor instance."
        $(this.getRootElement()).remove();
        
        _instances.splice(_instances.indexOf(this), 1);
        
        // Disconnect from Document
        this.document.releaseRef();
        $(this.document).off("change", this._handleDocumentChange);
        $(this.document).off("deleted", this._handleDocumentDeleted);
        $(this.document).off("languageChanged", this._handleDocumentLanguageChanged);
        
        if (this._visibleRange) {   // TextRange also refs the Document
            this._visibleRange.dispose();
        }
        
        // If we're the Document's master editor, disconnecting from it has special meaning
        if (this.document._masterEditor === this) {
            this.document._makeNonEditable();
        }
        
        // Destroying us destroys any inline widgets we're hosting. Make sure their closeCallbacks
        // run, at least, since they may also need to release Document refs
        var self = this;
        this._inlineWidgets.forEach(function (inlineWidget) {
            self._removeInlineWidgetInternal(inlineWidget);
        });
    };
    
    /**
     * @private
     * Checks if the user just typed a closing brace/bracket/paren, and considers automatically
     * back-indenting it if so.
     */
    Editor.prototype._checkElectricChars = function (event) {
        var instance = this._codeMirror,
            keyStr = String.fromCharCode(event.which || event.keyCode);

        if (/[\]\{\}\)]/.test(keyStr)) {
            // If all text before the cursor is whitespace, auto-indent it
            var cursor = this.getCursorPos();
            var lineStr = instance.getLine(cursor.line);
            var nonWS = lineStr.search(/\S/);

            if (nonWS === -1 || nonWS >= cursor.ch) {
                if (nonWS === -1) {
                    // if the line is all whitespace, move the cursor to the end of the line
                    // before indenting so that embedded whitespace such as indents are not
                    // orphaned to the right of the electric char being inserted
                    this.setCursorPos(cursor.line, this.document.getLine(cursor.line).length);
                }
                // Need to do the auto-indent on a timeout to ensure
                // the keypress is handled before auto-indenting.
                // This is the same timeout value used by the
                // electricChars feature in CodeMirror.
                window.setTimeout(function () {
                    instance.indentLine(cursor.line);
                }, 75);
            }
        }
    };
    
    /**
     * @private
     * Handle any cursor movement in editor, including selecting and unselecting text.
     * @param {!Event} event
     */
    Editor.prototype._handleCursorActivity = function (event) {
        this._updateStyleActiveLine();
    };
    
    /**
     * @private
     * Handle CodeMirror key events.
     * @param {!Event} event
     */
    Editor.prototype._handleKeypressEvents = function (event) {
        this._checkElectricChars(event);
    };

    /**
     * @private
     * Helper function for `_handleTabKey()` (case 2) - see comment in that function.
     * @param {Array.<{start:{line:number, ch:number}, end:{line:number, ch:number}, reversed:boolean, primary:boolean}>} selections
     *     The selections to indent.
     */
    Editor.prototype._addIndentAtEachSelection = function (selections) {
        var instance = this._codeMirror,
            usingTabs = instance.getOption("indentWithTabs"),
            indentUnit = instance.getOption("indentUnit"),
            edits = [];
        
        _.each(selections, function (sel) {
            var indentStr = "", i, numSpaces;
            if (usingTabs) {
                indentStr = "\t";
            } else {
                numSpaces = indentUnit - (sel.start.ch % indentUnit);
                for (i = 0; i < numSpaces; i++) {
                    indentStr += " ";
                }
            }
            edits.push({edit: {text: indentStr, start: sel.start}});
        });
        
        this.document.doMultipleEdits(edits);
    };
    
    /**
     * @private
     * Helper function for `_handleTabKey()` (case 3) - see comment in that function.
     * @param {Array.<{start:{line:number, ch:number}, end:{line:number, ch:number}, reversed:boolean, primary:boolean}>} selections
     *     The selections to indent.
     */
    Editor.prototype._autoIndentEachSelection = function (selections) {
        // Capture all the line lengths, so we can tell if anything changed.
        // Note that this function should only be called if all selections are within a single line.
        var instance = this._codeMirror,
            lineLengths = {};
        _.each(selections, function (sel) {
            lineLengths[sel.start.line] = instance.getLine(sel.start.line).length;
        });
        
        // First, try to do a smart indent on all selections.
        CodeMirror.commands.indentAuto(instance);
        
        // If there were no code or selection changes, then indent each selection one more indent.
        var changed = false,
            newSelections = this.getSelections();
        if (newSelections.length === selections.length) {
            _.each(selections, function (sel, index) {
                var newSel = newSelections[index];
                if (CodeMirror.cmpPos(sel.start, newSel.start) !== 0 ||
                        CodeMirror.cmpPos(sel.end, newSel.end) !== 0 ||
                        instance.getLine(sel.start.line).length !== lineLengths[sel.start.line]) {
                    changed = true;
                    // Bail - we don't need to look any further once we've found a change.
                    return false;
                }
            });
        } else {
            changed = true;
        }
        
        if (!changed) {
            CodeMirror.commands.indentMore(instance);
        }
    };
    
    /**
     * @private
     * Handle Tab key press.
     */
    Editor.prototype._handleTabKey = function () {
        // Tab key handling is done as follows:
        // 1. If any of the selections are multiline, just add one indent level to the 
        //    beginning of all lines that intersect any selection.
        // 2. Otherwise, if any of the selections is a cursor or single-line range that 
        //    ends at or after the first non-whitespace character in a line:
        //    - if indentation is set to tabs, just insert a hard tab before each selection.
        //    - if indentation is set to spaces, insert the appropriate number of spaces before
        //      each selection to get to its next soft tab stop.
        // 3. Otherwise (all selections are cursors or single-line, and are in the whitespace 
        //    before their respective lines), try to autoindent each line based on the mode.
        //    If none of the cursors moved and no space was added, then add one indent level
        //    to the beginning of all lines.
        
        // Note that in case 2, we do the "dumb" insertion even if the cursor is immediately
        // before the first non-whitespace character in a line. It might seem more convenient
        // to do autoindent in that case. However, the problem is if that line is already
        // indented past its "proper" location. In that case, we don't want Tab to
        // *outdent* the line. If we had more control over the autoindent algorithm or
        // implemented it ourselves, we could handle that case separately.

        var instance = this._codeMirror,
            selectionType = "indentAuto",
            selections = this.getSelections();

        _.each(selections, function (sel) {
            if (sel.start.line !== sel.end.line) {
                // Case 1 - we found a multiline selection. We can bail as soon as we find one of these.
                selectionType = "indentAtBeginning";
                return false;
            } else if (sel.end.ch > 0 && sel.end.ch >= instance.getLine(sel.end.line).search(/\S/)) {
                // Case 2 - we found a selection that ends at or after the first non-whitespace
                // character on the line. We need to keep looking in case we find a later multiline
                // selection though.
                selectionType = "indentAtSelection";
            }
        });
        
        switch (selectionType) {
        case "indentAtBeginning":
            // Case 1
            CodeMirror.commands.indentMore(instance);
            break;
                
        case "indentAtSelection":
            // Case 2
            this._addIndentAtEachSelection(selections);
            break;
                
        case "indentAuto":
            // Case 3
            this._autoIndentEachSelection(selections);
            break;
        }
    };
    
    /**
     * @private
     * Handle left arrow, right arrow, backspace and delete keys when soft tabs are used.
     * @param {number} direction Direction of movement: 1 for forward, -1 for backward
     * @param {string} functionName name of the CodeMirror function to call if we handle the key
     */
    Editor.prototype._handleSoftTabNavigation = function (direction, functionName) {
        var instance = this._codeMirror,
            overallJump = null;
        
        if (!instance.getOption("indentWithTabs") && PreferencesManager.get(SOFT_TABS)) {
            var indentUnit = instance.getOption("indentUnit");
            
            _.each(this.getSelections(), function (sel) {
                if (CodeMirror.cmpPos(sel.start, sel.end) !== 0) {
                    // This is a range - it will just collapse/be deleted regardless of the jump we set, so
                    // we can just ignore it and continue. (We don't want to return false in this case since
                    // we want to keep looking at other ranges.)
                    return;
                }
                
                var cursor = sel.start,
                    jump   = cursor.ch % indentUnit,
                    line   = instance.getLine(cursor.line);

                // Don't do any soft tab handling if there are non-whitespace characters before the cursor in
                // any of the selections.
                if (line.substr(0, cursor.ch).search(/\S/) !== -1) {
                    jump = null;
                } else if (direction === 1) { // right
                    jump = indentUnit - jump;

                    // Don't jump if it would take us past the end of the line, or if there are
                    // non-whitespace characters within the jump distance.
                    if (cursor.ch + jump > line.length || line.substr(cursor.ch, jump).search(/\S/) !== -1) {
                        jump = null;
                    }
                } else { // left
                    // If we are on the tab boundary, jump by the full amount,
                    // but not beyond the start of the line.
                    if (jump === 0) {
                        jump = indentUnit;
                    }
                    if (cursor.ch - jump < 0) {
                        jump = null;
                    } else {
                        // We're moving left, so negate the jump.
                        jump = -jump;
                    }
                }

                // Did we calculate a jump, and is this jump value either the first one or 
                // consistent with all the other jumps? If so, we're good. Otherwise, bail 
                // out of the foreach, since as soon as we hit an inconsistent jump we don't
                // have to look any further.
                if (jump !== null &&
                        (overallJump === null || overallJump === jump)) {
                    overallJump = jump;
                } else {
                    overallJump = null;
                    return false;
                }
            });
        }
        
        if (overallJump === null) {
            // Just do the default move, which is one char in the given direction.
            overallJump = direction;
        }
        instance[functionName](overallJump, "char");
    };
    
    /**
     * Determine the mode to use from the document's language
     * Uses "text/plain" if the language does not define a mode
     * @return {string} The mode to use
     */
    Editor.prototype._getModeFromDocument = function () {
        // We'd like undefined/null/"" to mean plain text mode. CodeMirror defaults to plaintext for any
        // unrecognized mode, but it complains on the console in that fallback case: so, convert
        // here so we're always explicit, avoiding console noise.
        return this.document.getLanguage().getMode() || "text/plain";
    };
    
        
    /**
     * Selects all text and maintains the current scroll position.
     */
    Editor.prototype.selectAllNoScroll = function () {
        var cm = this._codeMirror,
            info = this._codeMirror.getScrollInfo();
        
        // Note that we do not have to check for the visible range here. This
        // concern is handled internally by code mirror.
        cm.operation(function () {
            cm.scrollTo(info.left, info.top);
            cm.execCommand("selectAll");
        });
    };
    
    /**
     * @return {boolean} True if editor is not showing the entire text of the document (i.e. an inline editor)
     */
    Editor.prototype.isTextSubset = function () {
        return Boolean(this._visibleRange);
    };
    
    /**
     * Ensures that the lines that are actually hidden in the inline editor correspond to
     * the desired visible range.
     */
    Editor.prototype._updateHiddenLines = function () {
        if (this._visibleRange) {
            var cm = this._codeMirror,
                self = this;
            cm.operation(function () {
                self._hideMarks.forEach(function (mark) {
                    if (mark) {
                        mark.clear();
                    }
                });
                self._hideMarks = [];
                self._hideMarks.push(self._hideLines(0, self._visibleRange.startLine));
                self._hideMarks.push(self._hideLines(self._visibleRange.endLine + 1, self.lineCount()));
            });
        }
    };
    
    Editor.prototype._applyChanges = function (changeList) {
        // _visibleRange has already updated via its own Document listener. See if this change caused
        // it to lose sync. If so, our whole view is stale - signal our owner to close us.
        if (this._visibleRange) {
            if (this._visibleRange.startLine === null || this._visibleRange.endLine === null) {
                $(this).triggerHandler("lostContent");
                return;
            }
        }

        // Apply text changes to CodeMirror editor
        var cm = this._codeMirror;
        cm.operation(function () {
            var change, newText, i;
            for (i = 0; i < changeList.length; i++) {
                change = changeList[i];
                newText = change.text.join('\n');
                if (!change.from || !change.to) {
                    if (change.from || change.to) {
                        console.error("Change record received with only one end undefined--replacing entire text");
                    }
                    cm.setValue(newText);
                } else {
                    cm.replaceRange(newText, change.from, change.to, change.origin);
                }
                
            }
        });
        
        // The update above may have inserted new lines - must hide any that fall outside our range
        this._updateHiddenLines();
    };
    
    /**
     * Responds to changes in the CodeMirror editor's text, syncing the changes to the Document.
     * There are several cases where we want to ignore a CodeMirror change:
     *  - if we're the master editor, editor changes can be ignored because Document is already listening
     *    for our changes
     *  - if we're a secondary editor, editor changes should be ignored if they were caused by us reacting
     *    to a Document change
     */
    Editor.prototype._handleEditorChange = function (changeList) {
        // we're currently syncing from the Document, so don't echo back TO the Document
        if (this._duringSync) {
            return;
        }
        
        // Secondary editor: force creation of "master" editor backing the model, if doesn't exist yet
        this.document._ensureMasterEditor();
        
        if (this.document._masterEditor !== this) {
            // Secondary editor:
            // we're not the ground truth; if we got here, this was a real editor change (not a
            // sync from the real ground truth), so we need to sync from us into the document
            // (which will directly push the change into the master editor).
            // FUTURE: Technically we should add a replaceRange() method to Document and go through
            // that instead of talking to its master editor directly. It's not clear yet exactly
            // what the right Document API would be, though.
            this._duringSync = true;
            this.document._masterEditor._applyChanges(changeList);
            this._duringSync = false;
            
            // Update which lines are hidden inside our editor, since we're not going to go through
            // _applyChanges() in our own editor.
            this._updateHiddenLines();
        }
        // Else, Master editor:
        // we're the ground truth; nothing else to do, since Document listens directly to us
        // note: this change might have been a real edit made by the user, OR this might have
        // been a change synced from another editor
        
        // The "editorChange" event is mostly for the use of the CodeHintManager.
        // It differs from the normal "change" event, that it's actually publicly usable,
        // whereas the "change" event should be listened to on the document. Also the
        // Editor dispatches a change event before this event is dispatched, because
        // CodeHintManager needs to hook in here when other things are already done.
        $(this).triggerHandler("editorChange", [this, changeList]);
    };
    
    /**
     * Responds to changes in the Document's text, syncing the changes into our CodeMirror instance.
     * There are several cases where we want to ignore a Document change:
     *  - if we're the master editor, Document changes should be ignored because we already have the right
     *    text (either the change originated with us, or it has already been set into us by Document)
     *  - if we're a secondary editor, Document changes should be ignored if they were caused by us sending
     *    the document an editor change that originated with us
     */
    Editor.prototype._handleDocumentChange = function (event, doc, changeList) {
        // we're currently syncing to the Document, so don't echo back FROM the Document
        if (this._duringSync) {
            return;
        }
        
        if (this.document._masterEditor !== this) {
            // Secondary editor:
            // we're not the ground truth; and if we got here, this was a Document change that
            // didn't come from us (e.g. a sync from another editor, a direct programmatic change
            // to the document, or a sync from external disk changes)... so sync from the Document
            this._duringSync = true;
            this._applyChanges(changeList);
            this._duringSync = false;
        }
        // Else, Master editor:
        // we're the ground truth; nothing to do since Document change is just echoing our
        // editor changes
    };
    
    /**
     * Responds to the Document's underlying file being deleted. The Document is now basically dead,
     * so we must close.
     */
    Editor.prototype._handleDocumentDeleted = function (event) {
        // Pass the delete event along as the cause (needed in MultiRangeInlineEditor)
        $(this).triggerHandler("lostContent", [event]);
    };
    
    /**
     * Responds to language changes, for instance when the file extension is changed.
     */
    Editor.prototype._handleDocumentLanguageChanged = function (event) {
        this._codeMirror.setOption("mode", this._getModeFromDocument());
    };
    
    
    /**
     * Install event handlers on the CodeMirror instance, translating them into
     * jQuery events on the Editor instance.
     */
    Editor.prototype._installEditorListeners = function () {
        var self = this;
        
        // Redispatch these CodeMirror key events as jQuery events
        function _onKeyEvent(instance, event) {
            $(self).triggerHandler("keyEvent", [self, event]);  // deprecated
            $(self).triggerHandler(event.type, [self, event]);
            return event.defaultPrevented;   // false tells CodeMirror we didn't eat the event
        }
        this._codeMirror.on("keydown",  _onKeyEvent);
        this._codeMirror.on("keypress", _onKeyEvent);
        this._codeMirror.on("keyup",    _onKeyEvent);
        
        // FUTURE: if this list grows longer, consider making this a more generic mapping
        // NOTE: change is a "private" event--others shouldn't listen to it on Editor, only on
        // Document
        // Also, note that we use the new "changes" event in v4, which provides an array of
        // change objects. Our own event is still called just "change".
        this._codeMirror.on("changes", function (instance, changeList) {
            $(self).triggerHandler("change", [self, changeList]);
        });
        this._codeMirror.on("beforeChange", function (instance, changeObj) {
            $(self).triggerHandler("beforeChange", [self, changeObj]);
        });
        this._codeMirror.on("cursorActivity", function (instance) {
            $(self).triggerHandler("cursorActivity", [self]);
        });
        this._codeMirror.on("scroll", function (instance) {
            // If this editor is visible, close all dropdowns on scroll.
            // (We don't want to do this if we're just scrolling in a non-visible editor
            // in response to some document change event.)
            if (self.isFullyVisible()) {
                Menus.closeAll();
            }

            $(self).triggerHandler("scroll", [self]);
        });

        // Convert CodeMirror onFocus events to EditorManager activeEditorChanged
        this._codeMirror.on("focus", function () {
            self._focused = true;
            $(self).triggerHandler("focus", [self]);
        });
        
        this._codeMirror.on("blur", function () {
            self._focused = false;
            $(self).triggerHandler("blur", [self]);
        });

        this._codeMirror.on("update", function (instance) {
            $(self).triggerHandler("update", [self]);
        });
        this._codeMirror.on("overwriteToggle", function (instance, newstate) {
            $(self).triggerHandler("overwriteToggle", [self, newstate]);
        });
    };
    
    /**
     * Sets the contents of the editor, clears the undo/redo history and marks the document clean. Dispatches a change event.
     * Semi-private: only Document should call this.
     * @param {!string} text
     */
    Editor.prototype._resetText = function (text) {
        var perfTimerName = PerfUtils.markStart("Editor._resetText()\t" + (!this.document || this.document.file.fullPath));

        var cursorPos = this.getCursorPos(),
            scrollPos = this.getScrollPos();
        
        // This *will* fire a change event, but we clear the undo immediately afterward
        this._codeMirror.setValue(text);
        
        // Make sure we can't undo back to the empty state before setValue(), and mark
        // the document clean.
        this._codeMirror.clearHistory();
        this._codeMirror.markClean();
        
        // restore cursor and scroll positions
        this.setCursorPos(cursorPos);
        this.setScrollPos(scrollPos.x, scrollPos.y);

        PerfUtils.addMeasurement(perfTimerName);
    };

   /**
    * Gets the file associated with this editor
    * This is a required Pane-View interface method
    * @return {!File} the file associated with this editor
    */
    Editor.prototype.getFile = function () {
        return this.document.file;
    };
    
    /**
     * Gets the current cursor position within the editor.
     * @param {boolean} expandTabs  If true, return the actual visual column number instead of the character offset in
     *      the "ch" property.
     * @param {?string} which Optional string indicating which end of the
     *  selection to return. It may be "start", "end", "head" (the side of the
     *  selection that moves when you press shift+arrow), or "anchor" (the
     *  fixed side of the selection). Omitting the argument is the same as
     *  passing "head". A {line, ch} object will be returned.)
     * @return {!{line:number, ch:number}}
     */
    Editor.prototype.getCursorPos = function (expandTabs, which) {
        // Translate "start" and "end" to the official CM names (it actually
        // supports them as-is, but that isn't documented and we don't want to
        // rely on it).
        if (which === "start") {
            which = "from";
        } else if (which === "end") {
            which = "to";
        }
        var cursor = _copyPos(this._codeMirror.getCursor(which));
        
        if (expandTabs) {
            cursor.ch = this.getColOffset(cursor);
        }
        return cursor;
    };
    
    /**
     * Returns the display column (zero-based) for a given string-based pos. Differs from pos.ch only
     * when the line contains preceding \t chars. Result depends on the current tab size setting.
     * @param {!{line:number, ch:number}} pos
     * @return {number}
     */
    Editor.prototype.getColOffset = function (pos) {
        var line    = this._codeMirror.getRange({line: pos.line, ch: 0}, pos),
            tabSize = null,
            column  = 0,
            i;

        for (i = 0; i < line.length; i++) {
            if (line[i] === '\t') {
                if (tabSize === null) {
                    tabSize = Editor.getTabSize();
                }
                if (tabSize > 0) {
                    column += (tabSize - (column % tabSize));
                }
            } else {
                column++;
            }
        }
        return column;
    };
    
    /**
     * Returns the string-based pos for a given display column (zero-based) in given line. Differs from column
     * only when the line contains preceding \t chars. Result depends on the current tab size setting.
     * @param {number} lineNum Line number
     * @param {number} column Display column number
     * @return {number}
     */
    Editor.prototype.getCharIndexForColumn = function (lineNum, column) {
        var line    = this._codeMirror.getLine(lineNum),
            tabSize = null,
            iCol    = 0,
            i;

        for (i = 0; iCol < column; i++) {
            if (line[i] === '\t') {
                if (tabSize === null) {
                    tabSize = Editor.getTabSize();
                }
                if (tabSize > 0) {
                    iCol += (tabSize - (iCol % tabSize));
                }
            } else {
                iCol++;
            }
        }
        return i;
    };
    
    /**
     * Sets the cursor position within the editor. Removes any selection.
     * @param {number} line  The 0 based line number.
     * @param {number} ch  The 0 based character position; treated as 0 if unspecified.
     * @param {boolean=} center  True if the view should be centered on the new cursor position.
     * @param {boolean=} expandTabs  If true, use the actual visual column number instead of the character offset as
     *      the "ch" parameter.
     */
    Editor.prototype.setCursorPos = function (line, ch, center, expandTabs) {
        if (expandTabs) {
            ch = this.getColOffset({line: line, ch: ch});
        }
        this._codeMirror.setCursor(line, ch);
        if (center) {
            this.centerOnCursor();
        }
    };
    
    /**
     * Set the editor size in pixels or percentage
     * @param {(number|string)} width
     * @param {(number|string)} height
     */
    Editor.prototype.setSize = function (width, height) {
        this._codeMirror.setSize(width, height);
    };
    
    /** @const */
    var CENTERING_MARGIN = 0.15;
    
    /**
     * Scrolls the editor viewport to vertically center the line with the cursor,
     * but only if the cursor is currently near the edges of the viewport or
     * entirely outside the viewport.
     *
     * This does not alter the horizontal scroll position.
     *
     * @param {number} centerOptions Option value, or 0 for no options; one of the BOUNDARY_* constants above.
     */
    Editor.prototype.centerOnCursor = function (centerOptions) {
        var $scrollerElement = $(this.getScrollerElement());
        var editorHeight = $scrollerElement.height();
        
        // we need to make adjustments for the statusbar's padding on the bottom and the menu bar on top.
        var statusBarHeight = $scrollerElement.outerHeight() - editorHeight;
        var menuBarHeight = $scrollerElement.offset().top;
        
        var documentCursorPosition = this._codeMirror.cursorCoords(null, "local").bottom;
        var screenCursorPosition = this._codeMirror.cursorCoords(null, "page").bottom - menuBarHeight;
        
        // If the cursor is already reasonably centered, we won't
        // make any change. "Reasonably centered" is defined as
        // not being within CENTERING_MARGIN of the top or bottom
        // of the editor (where CENTERING_MARGIN is a percentage
        // of the editor height).
        // For finding the first item (i.e. find while typing), do
        // not center if hit is in first half of screen because this
        // appears to be an unnecesary scroll.
        if ((_checkTopBoundary(centerOptions) && (screenCursorPosition < editorHeight * CENTERING_MARGIN)) ||
                (_checkBottomBoundary(centerOptions) && (screenCursorPosition > editorHeight * (1 - CENTERING_MARGIN)))) {

            var pos = documentCursorPosition - editorHeight / 2 + statusBarHeight;
            var info = this._codeMirror.getScrollInfo();
            pos = Math.min(Math.max(pos, 0), (info.height - info.clientHeight));
            this.setScrollPos(null, pos);
        }
    };

    /**
     * Given a position, returns its index within the text (assuming \n newlines)
     * @param {!{line:number, ch:number}}
     * @return {number}
     */
    Editor.prototype.indexFromPos = function (coords) {
        return this._codeMirror.indexFromPos(coords);
    };

    /**
     * Returns true if pos is between start and end (INclusive at start; EXclusive at end by default,
     * but overridable via the endInclusive flag).
     * @param {{line:number, ch:number}} pos
     * @param {{line:number, ch:number}} start
     * @param {{line:number, ch:number}} end
     * @param {boolean} endInclusive
     *
     */
    Editor.prototype.posWithinRange = function (pos, start, end, endInclusive) {
        if (start.line <= pos.line && end.line >= pos.line) {
            if (endInclusive) {
                return (start.line < pos.line || start.ch <= pos.ch) &&  // inclusive
                    (end.line > pos.line   || end.ch >= pos.ch);      // inclusive
            } else {
                return (start.line < pos.line || start.ch <= pos.ch) &&  // inclusive
                    (end.line > pos.line   || end.ch > pos.ch);       // exclusive
            }
                   
        }
        return false;
    };
    
    /**
     * @return {boolean} True if there's a text selection; false if there's just an insertion point
     */
    Editor.prototype.hasSelection = function () {
        return this._codeMirror.somethingSelected();
    };
    
    /**
     * @private
     * Takes an anchor/head pair and returns a start/end pair where the start is guaranteed to be <= end, and a "reversed" flag indicating
     * if the head is before the anchor.
     * @param {!{line: number, ch: number}} anchorPos
     * @param {!{line: number, ch: number}} headPos
     * @return {!{start:{line:number, ch:number}, end:{line:number, ch:number}}, reversed:boolean} the normalized range with start <= end
     */
    function _normalizeRange(anchorPos, headPos) {
        if (headPos.line < anchorPos.line || (headPos.line === anchorPos.line && headPos.ch < anchorPos.ch)) {
            return {start: _copyPos(headPos), end: _copyPos(anchorPos), reversed: true};
        } else {
            return {start: _copyPos(anchorPos), end: _copyPos(headPos), reversed: false};
        }
    }
    
    /**
     * Gets the current selection; if there is more than one selection, returns the primary selection
     * (generally the last one made). Start is inclusive, end is exclusive. If there is no selection,
     * returns the current cursor position as both the start and end of the range (i.e. a selection
     * of length zero). If `reversed` is set, then the head of the selection (the end of the selection
     * that would be changed if the user extended the selection) is before the anchor. 
     * @return {!{start:{line:number, ch:number}, end:{line:number, ch:number}}, reversed:boolean}
     */
    Editor.prototype.getSelection = function () {
        return _normalizeRange(this.getCursorPos(false, "anchor"), this.getCursorPos(false, "head"));
    };
    
    /**
     * Returns an array of current selections, nonoverlapping and sorted in document order. 
     * Each selection is a start/end pair, with the start guaranteed to come before the end.
     * Cursors are represented as a range whose start is equal to the end.
     * If `reversed` is set, then the head of the selection
     * (the end of the selection that would be changed if the user extended the selection)
     * is before the anchor. 
     * If `primary` is set, then that selection is the primary selection.
     * @return {Array.<{start:{line:number, ch:number}, end:{line:number, ch:number}, reversed:boolean, primary:boolean}>}
     */
    Editor.prototype.getSelections = function () {
        var primarySel = this.getSelection();
        return _.map(this._codeMirror.listSelections(), function (sel) {
            var result = _normalizeRange(sel.anchor, sel.head);
            if (result.start.line === primarySel.start.line && result.start.ch === primarySel.start.ch &&
                    result.end.line === primarySel.end.line && result.end.ch === primarySel.end.ch) {
                result.primary = true;
            } else {
                result.primary = false;
            }
            return result;
        });
    };
    
    /**
     * Takes the given selections, and expands each selection so it encompasses whole lines. Merges
     * adjacent line selections together. Keeps track of each original selection associated with a given
     * line selection (there might be multiple if individual selections were merged into a single line selection).
     * Useful for doing multiple-selection-aware line edits.
     *
     * @param {Array.<{start:{line:number, ch:number}, end:{line:number, ch:number}, reversed:boolean, primary:boolean}>} selections
     *      The selections to expand.
     * @param {{expandEndAtStartOfLine: boolean, mergeAdjacent: boolean}} options
     *      expandEndAtStartOfLine: true if a range selection that ends at the beginning of a line should be expanded
     *          to encompass the line. Default false.
     *      mergeAdjacent: true if adjacent line ranges should be merged. Default true.
     * @return {Array.<{selectionForEdit: {start:{line:number, ch:number}, end:{line:number, ch:number}, reversed:boolean, primary:boolean}, 
     *                  selectionsToTrack: Array.<{start:{line:number, ch:number}, end:{line:number, ch:number}, reversed:boolean, primary:boolean}>}>}
     *      The combined line selections. For each selection, `selectionForEdit` is the line selection, and `selectionsToTrack` is
     *      the set of original selections that combined to make up the given line selection. Note that the selectionsToTrack will
     *      include the original objects passed in `selections`, so if it is later mutated the original passed-in selections will be
     *      mutated as well.
     */
    Editor.prototype.convertToLineSelections = function (selections, options) {
        var self = this;
        options = options || {};
        _.defaults(options, { expandEndAtStartOfLine: false, mergeAdjacent: true });
        
        // Combine adjacent lines with selections so they don't collide with each other, as they would
        // if we did them individually.
        var combinedSelections = [], prevSel;
        _.each(selections, function (sel) {
            var newSel = _.cloneDeep(sel);
            
            // Adjust selection to encompass whole lines.
            newSel.start.ch = 0;
            // The end of the selection becomes the start of the next line, if it isn't already
            // or if expandEndAtStartOfLine is set.
            var hasSelection = (newSel.start.line !== newSel.end.line) || (newSel.start.ch !== newSel.end.ch);
            if (options.expandEndAtStartOfLine || !hasSelection || newSel.end.ch !== 0) {
                newSel.end = {line: newSel.end.line + 1, ch: 0};
            }

            // If the start of the new selection is within the range of the previous (expanded) selection, merge
            // the two selections together, but keep track of all the original selections that were related to this
            // selection, so they can be properly adjusted. (We only have to check for the start being inside the previous
            // range - it can't be before it because the selections started out sorted.)
            if (prevSel && self.posWithinRange(newSel.start, prevSel.selectionForEdit.start, prevSel.selectionForEdit.end, options.mergeAdjacent)) {
                prevSel.selectionForEdit.end.line = newSel.end.line;
                prevSel.selectionsToTrack.push(sel);
            } else {
                prevSel = {selectionForEdit: newSel, selectionsToTrack: [sel]};
                combinedSelections.push(prevSel);
            }
        });
        return combinedSelections;
    };
    
    /**
     * Returns the currently selected text, or "" if no selection. Includes \n if the
     * selection spans multiple lines (does NOT reflect the Document's line-endings style). By
     * default, returns only the contents of the primary selection, unless `allSelections` is true.
     * @param {boolean=} allSelections Whether to return the contents of all selections (separated
     *     by newlines) instead of just the primary selection. Default false.
     * @return {!string} The selected text.
     */
    Editor.prototype.getSelectedText = function (allSelections) {
        if (allSelections) {
            return this._codeMirror.getSelection();
        } else {
            var sel = this.getSelection();
            return this.document.getRange(sel.start, sel.end);
        }
    };
    
    /**
     * Sets the current selection. Start is inclusive, end is exclusive. Places the cursor at the
     * end of the selection range. Optionally centers around the cursor after
     * making the selection
     *
     * @param {!{line:number, ch:number}} start
     * @param {{line:number, ch:number}=} end If not specified, defaults to start.
     * @param {boolean} center true to center the viewport
     * @param {number} centerOptions Option value, or 0 for no options; one of the BOUNDARY_* constants above.
     * @param {?string} origin An optional string that describes what other selection or edit operations this
     *      should be merged with for the purposes of undo. See Document.replaceRange() for more details.
     */
    Editor.prototype.setSelection = function (start, end, center, centerOptions, origin) {
        this.setSelections([{start: start, end: end || start}], center, centerOptions, origin);
    };
    
    /**
     * Sets a multiple selection, with the "primary" selection (the one returned by
     * getSelection() and getCursorPos()) defaulting to the last if not specified.
     * Overlapping ranges will be automatically merged, and the selection will be sorted.
     * Optionally centers around the primary selection after making the selection.
     * @param {!Array<{start:{line:number, ch:number}, end:{line:number, ch:number}, primary:boolean, reversed: boolean}>} selections
     *      The selection ranges to set. If the start and end of a range are the same, treated as a cursor.
     *      If reversed is true, set the anchor of the range to the end instead of the start.
     *      If primary is true, this is the primary selection. Behavior is undefined if more than
     *      one selection has primary set to true. If none has primary set to true, the last one is primary.
     * @param {boolean} center true to center the viewport around the primary selection.
     * @param {number} centerOptions Option value, or 0 for no options; one of the BOUNDARY_* constants above.
     * @param {?string} origin An optional string that describes what other selection or edit operations this
     *      should be merged with for the purposes of undo. See Document.replaceRange() for more details.
     */
    Editor.prototype.setSelections = function (selections, center, centerOptions, origin) {
        var primIndex = selections.length - 1, options;
        if (origin) {
            options = { origin: origin };
        }
        this._codeMirror.setSelections(_.map(selections, function (sel, index) {
            if (sel.primary) {
                primIndex = index;
            }
            return { anchor: sel.reversed ? sel.end : sel.start, head: sel.reversed ? sel.start : sel.end };
        }), primIndex, options);
        if (center) {
            this.centerOnCursor(centerOptions);
        }
    };

    /**
     * Sets the editors overwrite mode state. If null is passed, the state is toggled.
     *
     * @param {?boolean} start
     */
    Editor.prototype.toggleOverwrite = function (state) {
        this._codeMirror.toggleOverwrite(state);
    };

    /**
     * Selects word that the given pos lies within or adjacent to. If pos isn't touching a word
     * (e.g. within a token like "//"), moves the cursor to pos without selecting a range.
     * Adapted from selectWordAt() in CodeMirror v2.
     * @param {!{line:number, ch:number}}
     */
    Editor.prototype.selectWordAt = function (pos) {
        var line = this.document.getLine(pos.line),
            start = pos.ch,
            end = pos.ch;
        
        function isWordChar(ch) {
            return (/\w/).test(ch) || ch.toUpperCase() !== ch.toLowerCase();
        }
        
        while (start > 0 && isWordChar(line.charAt(start - 1))) {
            --start;
        }
        while (end < line.length && isWordChar(line.charAt(end))) {
            ++end;
        }
        this.setSelection({line: pos.line, ch: start}, {line: pos.line, ch: end});
    };
    
    /**
     * Gets the total number of lines in the the document (includes lines not visible in the viewport)
     * @return {!number}
     */
    Editor.prototype.lineCount = function () {
        return this._codeMirror.lineCount();
    };
    
    /**
     * Deterines if line is fully visible.
     * @param {number} zero-based index of the line to test
     * @return {boolean} true if the line is fully visible, false otherwise
     */
    Editor.prototype.isLineVisible = function (line) {
        var coords = this._codeMirror.charCoords({line: line, ch: 0}, "local"),
            scrollInfo = this._codeMirror.getScrollInfo(),
            top = scrollInfo.top,
            bottom = scrollInfo.top + scrollInfo.clientHeight;

        // Check top and bottom and return false for partially visible lines.
        return (coords.top >= top && coords.bottom <= bottom);
    };
    
    /**
     * Gets the number of the first visible line in the editor.
     * @return {number} The 0-based index of the first visible line.
     */
    Editor.prototype.getFirstVisibleLine = function () {
        return (this._visibleRange ? this._visibleRange.startLine : 0);
    };
    
    /**
     * Gets the number of the last visible line in the editor.
     * @return {number} The 0-based index of the last visible line.
     */
    Editor.prototype.getLastVisibleLine = function () {
        return (this._visibleRange ? this._visibleRange.endLine : this.lineCount() - 1);
    };

    /* Hides the specified line number in the editor
     * @param {!from} line to start hiding from (inclusive)
     * @param {!to} line to end hiding at (exclusive)
     * @return {TextMarker} The CodeMirror mark object that's hiding the lines
     */
    Editor.prototype._hideLines = function (from, to) {
        if (to <= from) {
            return;
        }
        
        // We set clearWhenEmpty: false so that if there's a blank line at the beginning or end of
        // the document, and that's the only hidden line, we can still actually hide it. Doing so
        // requires us to create a 0-length marked span, which would ordinarily be cleaned up by CM
        // if clearWithEmpty is true. See https://groups.google.com/forum/#!topic/codemirror/RB8VNF8ow2w
        var value = this._codeMirror.markText(
            {line: from, ch: 0},
            {line: to - 1, ch: this._codeMirror.getLine(to - 1).length},
            {collapsed: true, inclusiveLeft: true, inclusiveRight: true, clearWhenEmpty: false}
        );
        
        return value;
    };

    /**
     * Gets the total height of the document in pixels (not the viewport)
     * @return {!number} height in pixels
     */
    Editor.prototype.totalHeight = function () {
        return this.getScrollerElement().scrollHeight;
    };

    /**
     * Gets the scroller element from the editor.
     * @return {!HTMLDivElement} scroller
     */
    Editor.prototype.getScrollerElement = function () {
        return this._codeMirror.getScrollerElement();
    };
    
    /**
     * Gets the root DOM node of the editor.
     * @return {!HTMLDivElement} The editor's root DOM node.
     */
    Editor.prototype.getRootElement = function () {
        return this._codeMirror.getWrapperElement();
    };

    
    /**
     * Gets the lineSpace element within the editor (the container around the individual lines of code).
     * FUTURE: This is fairly CodeMirror-specific. Logic that depends on this may break if we switch
     * editors.
     * @return {!HTMLDivElement} The editor's lineSpace element.
     */
    Editor.prototype._getLineSpaceElement = function () {
        return $(".CodeMirror-lines", this.getScrollerElement()).children().get(0);
    };
    
    /**
     * Returns the current scroll position of the editor.
     * @return {{x:number, y:number}} The x,y scroll position in pixels
     */
    Editor.prototype.getScrollPos = function () {
        var scrollInfo = this._codeMirror.getScrollInfo();
        return { x: scrollInfo.left, y: scrollInfo.top };
    };
    
    /**
     * Restores and adjusts the current scroll position of the editor.
     * @param {{x:number, y:number}} scrollPos - The x,y scroll position in pixels
     * @param {!number} heightDelta - The amount of delta H to apply to the scroll position
     */
    Editor.prototype.adjustScrollPos = function (scrollPos, heightDelta) {
        this._codeMirror.scrollTo(scrollPos.x, scrollPos.y + heightDelta);
    };
    
    /**
     * Sets the current scroll position of the editor.
     * @param {number} x scrollLeft position in pixels
     * @param {number} y scrollTop position in pixels
     */
    Editor.prototype.setScrollPos = function (x, y) {
        this._codeMirror.scrollTo(x, y);
    };
    
    /*
     * Returns the current text height of the editor.
     * @return {number} Height of the text in pixels
     */
    Editor.prototype.getTextHeight = function () {
        return this._codeMirror.defaultTextHeight();
    };
    
    /**
     * Adds an inline widget below the given line. If any inline widget was already open for that
     * line, it is closed without warning.
     * @param {!{line:number, ch:number}} pos  Position in text to anchor the inline.
     * @param {!InlineWidget} inlineWidget The widget to add.
     * @param {boolean=} scrollLineIntoView Scrolls the associated line into view. Default true.
     * @return {$.Promise} A promise object that is resolved when the widget has been added (but might
     *     still be animating open). Never rejected.
     */
    Editor.prototype.addInlineWidget = function (pos, inlineWidget, scrollLineIntoView) {
        var self = this,
            queue = this._inlineWidgetQueues[pos.line],
            deferred = new $.Deferred();
        if (!queue) {
            queue = new Async.PromiseQueue();
            this._inlineWidgetQueues[pos.line] = queue;
        }
        queue.add(function () {
            self._addInlineWidgetInternal(pos, inlineWidget, scrollLineIntoView, deferred);
            return deferred.promise();
        });
        return deferred.promise();
    };
    
    /**
     * @private
     * Does the actual work of addInlineWidget().
     */
    Editor.prototype._addInlineWidgetInternal = function (pos, inlineWidget, scrollLineIntoView, deferred) {
        var self = this;
        
        this.removeAllInlineWidgetsForLine(pos.line).done(function () {
            if (scrollLineIntoView === undefined) {
                scrollLineIntoView = true;
            }
    
            if (scrollLineIntoView) {
                self._codeMirror.scrollIntoView(pos);
            }
    
            inlineWidget.info = self._codeMirror.addLineWidget(pos.line, inlineWidget.htmlContent,
                                                               { coverGutter: true, noHScroll: true });
            CodeMirror.on(inlineWidget.info.line, "delete", function () {
                self._removeInlineWidgetInternal(inlineWidget);
            });
            self._inlineWidgets.push(inlineWidget);

            // Set up the widget to start closed, then animate open when its initial height is set.
            inlineWidget.$htmlContent.height(0);
            AnimationUtils.animateUsingClass(inlineWidget.htmlContent, "animating")
                .done(function () {
                    deferred.resolve();
                });

            // Callback to widget once parented to the editor. The widget should call back to
            // setInlineWidgetHeight() in order to set its initial height and animate open.
            inlineWidget.onAdded();
        });
    };
    
    /**
     * Removes all inline widgets
     */
    Editor.prototype.removeAllInlineWidgets = function () {
        // copy the array because _removeInlineWidgetInternal will modify the original
        var widgets = [].concat(this.getInlineWidgets());
        
        return Async.doInParallel(
            widgets,
            this.removeInlineWidget.bind(this)
        );
    };
    
    /**
     * Removes the given inline widget.
     * @param {number} inlineWidget The widget to remove.
     * @return {$.Promise} A promise that is resolved when the inline widget is fully closed and removed from the DOM.
     */
    Editor.prototype.removeInlineWidget = function (inlineWidget) {
        var deferred = new $.Deferred(),
            self = this;

        function finishRemoving() {
            self._codeMirror.removeLineWidget(inlineWidget.info);
            self._removeInlineWidgetInternal(inlineWidget);
            deferred.resolve();
        }
            
        if (!inlineWidget.closePromise) {
            // Remove the inline widget from our internal list immediately, so
            // everyone external to us knows it's essentially already gone. We
            // don't want to wait until it's done animating closed (but we do want
            // the other stuff in _removeInlineWidgetInternal to wait until then).
            self._removeInlineWidgetFromList(inlineWidget);
            
            // If we're not visible (in which case the widget will have 0 client height),
            // don't try to do the animation, because nothing will happen and we won't get
            // called back right away. (The animation would happen later when we switch
            // back to the editor.)
            if (self.isFullyVisible()) {
                AnimationUtils.animateUsingClass(inlineWidget.htmlContent, "animating")
                    .done(finishRemoving);
                inlineWidget.$htmlContent.height(0);
            } else {
                finishRemoving();
            }
            inlineWidget.closePromise = deferred.promise();
        }
        return inlineWidget.closePromise;
    };
    
    /**
     * Removes all inline widgets for a given line
     * @param {number} lineNum The line number to modify
     */
    Editor.prototype.removeAllInlineWidgetsForLine = function (lineNum) {
        var lineInfo = this._codeMirror.lineInfo(lineNum),
            widgetInfos = (lineInfo && lineInfo.widgets) ? [].concat(lineInfo.widgets) : null,
            self = this;
        
        if (widgetInfos && widgetInfos.length) {
            // Map from CodeMirror LineWidget to Brackets InlineWidget
            var inlineWidget,
                allWidgetInfos = this._inlineWidgets.map(function (w) {
                    return w.info;
                });

            return Async.doInParallel(
                widgetInfos,
                function (info) {
                    // Lookup the InlineWidget object using the same index
                    inlineWidget = self._inlineWidgets[allWidgetInfos.indexOf(info)];
                    if (inlineWidget) {
                        return self.removeInlineWidget(inlineWidget);
                    } else {
                        return new $.Deferred().resolve().promise();
                    }
                }
            );
        } else {
            return new $.Deferred().resolve().promise();
        }
    };
    
    /**
     * Cleans up the given inline widget from our internal list of widgets. It's okay
     * to call this multiple times for the same widget--it will just do nothing if
     * the widget has already been removed.
     * @param {InlineWidget} inlineWidget  an inline widget.
     */
    Editor.prototype._removeInlineWidgetFromList = function (inlineWidget) {
        var l = this._inlineWidgets.length,
            i;
        for (i = 0; i < l; i++) {
            if (this._inlineWidgets[i] === inlineWidget) {
                this._inlineWidgets.splice(i, 1);
                break;
            }
        }
    };
    
    /**
     * Removes the inline widget from the editor and notifies it to clean itself up.
     * @param {InlineWidget} inlineWidget  an inline widget.
     */
    Editor.prototype._removeInlineWidgetInternal = function (inlineWidget) {
        if (!inlineWidget.isClosed) {
            this._removeInlineWidgetFromList(inlineWidget);
            inlineWidget.onClosed();
            inlineWidget.isClosed = true;
        }
    };
    
    /**
     * Returns a list of all inline widgets currently open in this editor. Each entry contains the
     * inline's id, and the data parameter that was passed to addInlineWidget().
     * @return {!Array.<{id:number, data:Object}>}
     */
    Editor.prototype.getInlineWidgets = function () {
        return this._inlineWidgets;
    };
    
      /**
     * Returns the currently focused inline widget, if any.
     * @return {?InlineWidget}
     */
    Editor.prototype.getFocusedInlineWidget = function () {
        var result = null;
        
        this.getInlineWidgets().forEach(function (widget) {
            if (widget.hasFocus()) {
                result = widget;
            }
        });
        
        return result;
    };

    /**
     * Display temporary popover message at current cursor position. Display message above
     * cursor if space allows, otherwise below.
     *
     * @param {string} errorMsg Error message to display
     */
    Editor.prototype.displayErrorMessageAtCursor = function (errorMsg) {
        var arrowBelow, cursorPos, cursorCoord, popoverRect,
            top, left, clip, arrowCenter, arrowLeft,
            self = this,
            POPOVER_MARGIN = 10,
            POPOVER_ARROW_HALF_WIDTH = 10,
            POPOVER_ARROW_HALF_BASE = POPOVER_ARROW_HALF_WIDTH + 3; // 3 is border radius

        function _removeListeners() {
            $(self).off(".msgbox");
        }

        // PopUpManager.removePopUp() callback
        function _clearMessagePopover() {
            if (self._$messagePopover && self._$messagePopover.length > 0) {
                // self._$messagePopover.remove() is done by PopUpManager
                self._$messagePopover = null;
            }
            _removeListeners();
        }
        
        // PopUpManager.removePopUp() is called either directly by this closure, or by
        // PopUpManager as a result of another popup being invoked.
        function _removeMessagePopover() {
            if (self._$messagePopover) {
                PopUpManager.removePopUp(self._$messagePopover);
            }
        }

        function _addListeners() {
            $(self)
                .on("blur.msgbox",           _removeMessagePopover)
                .on("change.msgbox",         _removeMessagePopover)
                .on("cursorActivity.msgbox", _removeMessagePopover)
                .on("update.msgbox",         _removeMessagePopover);
        }

        // Only 1 message at a time
        if (this._$messagePopover) {
            _removeMessagePopover();
        }
        
        // Make sure cursor is in view
        cursorPos = this.getCursorPos();
        this._codeMirror.scrollIntoView(cursorPos);
        
        // Determine if arrow is above or below
        cursorCoord = this._codeMirror.charCoords(cursorPos);
        
        // Assume popover height is max of 2 lines
        arrowBelow = (cursorCoord.top > 100);
        
        // Text is dynamic, so build popover first so we can measure final width
        this._$messagePopover = $("<div/>").addClass("popover-message").appendTo($("body"));
        if (!arrowBelow) {
            $("<div/>").addClass("arrowAbove").appendTo(this._$messagePopover);
        }
        $("<div/>").addClass("text").appendTo(this._$messagePopover).html(errorMsg);
        if (arrowBelow) {
            $("<div/>").addClass("arrowBelow").appendTo(this._$messagePopover);
        }
        
        // Estimate where to position popover.
        top = (arrowBelow) ? cursorCoord.top - this._$messagePopover.height() - POPOVER_MARGIN
                           : cursorCoord.bottom + POPOVER_MARGIN;
        left = cursorCoord.left - (this._$messagePopover.width() / 2);
        
        popoverRect = {
            top:    top,
            left:   left,
            height: this._$messagePopover.height(),
            width:  this._$messagePopover.width()
        };
        
        // See if popover is clipped on any side
        clip = ViewUtils.getElementClipSize($("#editor-holder"), popoverRect);

        // Prevent horizontal clipping
        if (clip.left > 0) {
            left += clip.left;
        } else if (clip.right > 0) {
            left -= clip.right;
        }
        
        // Popover text and arrow are positioned individually
        this._$messagePopover.css({"top": top, "left": left});
        
        // Position popover arrow centered over/under cursor...
        arrowCenter = cursorCoord.left - left;

        // ... but don't let it slide off text box
        arrowCenter = Math.min(popoverRect.width - POPOVER_ARROW_HALF_BASE,
                               Math.max(arrowCenter, POPOVER_ARROW_HALF_BASE));

        arrowLeft = arrowCenter - POPOVER_ARROW_HALF_WIDTH;
        if (arrowBelow) {
            this._$messagePopover.find(".arrowBelow").css({"margin-left": arrowLeft});
        } else {
            this._$messagePopover.find(".arrowAbove").css({"margin-left": arrowLeft});
        }

        // Add listeners
        PopUpManager.addPopUp(this._$messagePopover, _clearMessagePopover, true);
        _addListeners();

        // Animate open
        AnimationUtils.animateUsingClass(this._$messagePopover[0], "animateOpen").done(function () {
            // Make sure we still have a popover
            if (self._$messagePopover && self._$messagePopover.length > 0) {
                self._$messagePopover.addClass("open");

                // Don't add scroll listeners until open so we don't get event
                // from scrolling cursor into view
                $(self).on("scroll.msgbox", _removeMessagePopover);

                // Animate closed -- which includes delay to show message
                AnimationUtils.animateUsingClass(self._$messagePopover[0], "animateClose", 6000)
                    .done(_removeMessagePopover);
            }
        });
    };
    
    /**
     * Returns the offset of the top of the virtual scroll area relative to the browser window (not the editor
     * itself). Mainly useful for calculations related to scrollIntoView(), where you're starting with the
     * offset() of a child widget (relative to the browser window) and need to figure out how far down it is from
     * the top of the virtual scroll area (excluding the top padding).
     * @return {number}
     */
    Editor.prototype.getVirtualScrollAreaTop = function () {
        var topPadding = this._getLineSpaceElement().offsetTop, // padding within mover
            scroller = this.getScrollerElement();
        return $(scroller).offset().top - scroller.scrollTop + topPadding;
    };

    /**
     * Sets the height of an inline widget in this editor.
     * @param {!InlineWidget} inlineWidget The widget whose height should be set.
     * @param {!number} height The height of the widget.
     * @param {boolean} ensureVisible Whether to scroll the entire widget into view.
     */
    Editor.prototype.setInlineWidgetHeight = function (inlineWidget, height, ensureVisible) {
        var self = this,
            node = inlineWidget.htmlContent,
            oldHeight = (node && $(node).height()) || 0,
            changed = (oldHeight !== height),
            isAttached = inlineWidget.info !== undefined;

        function updateHeight() {
            // Notify CodeMirror for the height change.
            if (isAttached) {
                inlineWidget.info.changed();
            }
        }
        
        function setOuterHeight() {
            function finishAnimating(e) {
                if (e.target === node) {
                    updateHeight();
                    $(node).off("webkitTransitionEnd", finishAnimating);
                }
            }
            $(node).height(height);
            if ($(node).hasClass("animating")) {
                $(node).on("webkitTransitionEnd", finishAnimating);
            } else {
                updateHeight();
            }
        }

        // Make sure we set an explicit height on the widget, so children can use things like
        // min-height if they want.
        if (changed || !node.style.height) {
            // If we're animating, set the wrapper's height on a timeout so the layout is finished before we animate.
            if ($(node).hasClass("animating")) {
                window.setTimeout(setOuterHeight, 0);
            } else {
                setOuterHeight();
            }
        }

        if (ensureVisible && isAttached) {
            var offset = $(node).offset(), // offset relative to document
                position = $(node).position(), // position within parent linespace
                scrollerTop = self.getVirtualScrollAreaTop();

            self._codeMirror.scrollIntoView({
                left: position.left,
                top: offset.top - scrollerTop,
                right: position.left, // don't try to make the right edge visible
                bottom: offset.top + height - scrollerTop
            });
        }
    };
    
    /**
     * @private
     * Get the starting line number for an inline widget.
     * @param {!InlineWidget} inlineWidget
     * @return {number} The line number of the widget or -1 if not found.
     */
    Editor.prototype._getInlineWidgetLineNumber = function (inlineWidget) {
        return this._codeMirror.getLineNumber(inlineWidget.info.line);
    };
    
    /** Gives focus to the editor control */
    Editor.prototype.focus = function () {
        // Focusing an editor synchronously triggers focus/blur handlers. If a blur handler attemps to focus
        // another editor, we'll put CM in a bad state (because CM assumes programmatically focusing itself
        // will always succeed, and if you're in the middle of another focus change that appears to be untrue).
        // So instead, we simply ignore reentrant focus attempts.
        // See bug #2951 for an example of this happening and badly hosing things.
        if (_duringFocus) {
            return;
        }
        
        _duringFocus = true;
        try {
            this._codeMirror.focus();
        } finally {
            _duringFocus = false;
        }
    };
    
    /** Returns true if the editor has focus */
    Editor.prototype.hasFocus = function () {
        return this._focused;
    };
    
    /* 
     * @typedef {scrollPos:{x:number, y:number},Array.<{start:{line:number, ch:number},end:{line:number, ch:number}}>} EditorViewState
     */
    
    /* 
     * returns the view state for the editor
     * @return {!EditorViewState}
     */
    Editor.prototype.getViewState = function () {
        return {
            selections: this.getSelections(),
            scrollPos: this.getScrollPos()
        };
        
    };
    
    /*
     * Restores the view state
     * @param {!EditorViewState} viewState - the view state object to restore
     */
    Editor.prototype.restoreViewState = function (viewState) {
        if (viewState.selection) {
            // We no longer write out single-selection, but there might be some view state
            // from an older version.
            this.setSelection(viewState.selection.start, viewState.selection.end);
        }
        if (viewState.selections) {
            this.setSelections(viewState.selections);
        }
        if (viewState.scrollPos) {
            this.setScrollPos(viewState.scrollPos.x, viewState.scrollPos.y);
        }
    };
    
    /**
     * Re-renders the editor UI
     * @param {boolean=} handleResize true if this is in response to resizing the editor. Default false.
     */
    Editor.prototype.refresh = function (handleResize) {
        // If focus is currently in a child of the CodeMirror editor (e.g. in an inline widget), but not in
        // the CodeMirror input field itself, remember the focused item so we can restore focus after the
        // refresh (which might cause the widget to be removed from the display list temporarily).
        var focusedItem = window.document.activeElement,
            restoreFocus = $.contains(this._codeMirror.getScrollerElement(), focusedItem);
        this._codeMirror.refresh();
        if (restoreFocus) {
            focusedItem.focus();
        }
    };
    
    /**
     * Re-renders the editor, and all children inline editors.
     * @param {boolean=} handleResize true if this is in response to resizing the editor. Default false.
     */
    Editor.prototype.refreshAll = function (handleResize) {
        this.refresh(handleResize);
        this.getInlineWidgets().forEach(function (inlineWidget) {
            inlineWidget.refresh();
        });
    };
    
    /** Undo the last edit. */
    Editor.prototype.undo = function () {
        this._codeMirror.undo();
    };
    
    /** Redo the last un-done edit. */
    Editor.prototype.redo = function () {
        this._codeMirror.redo();
    };
    
    /**
     * View API Visibility Change Notification handler.  This is also
     * called by the native "setVisible" API which refresh can be optimized
     * @param {boolean} show true to show the editor, false to hide it
     * @param {boolean} refresh true (default) to refresh the editor, false to skip refreshing it
     */
    Editor.prototype.notifyVisibilityChange = function (show, refresh) {
        if (show && (refresh || refresh === undefined)) {
            this.refresh();
        }
        if (show) {
            this._inlineWidgets.forEach(function (inlineWidget) {
                inlineWidget.onParentShown();
            });
        }
    };
    
    /**
     * Shows or hides the editor within its parent. Does not force its ancestors to
     * become visible.
     * @param {boolean} show true to show the editor, false to hide it
     * @param {boolean} refresh true (default) to refresh the editor, false to skip refreshing it
     */
    Editor.prototype.setVisible = function (show, refresh) {
        this.$el.css("display", (show ? "" : "none"));
        this.notifyVisibilityChange(show, refresh);
    };
    
    /**
     * Returns true if the editor is fully visible--i.e., is in the DOM, all ancestors are
     * visible, and has a non-zero width/height.
     */
    Editor.prototype.isFullyVisible = function () {
        return $(this.getRootElement()).is(":visible");
    };
    
    /**
     * Gets the syntax-highlighting mode for the given range.
     * Returns null if the mode at the start of the selection differs from the mode at the end -
     * an *approximation* of whether the mode is consistent across the whole range (a pattern like
     * A-B-A would return A as the mode, not null).
     *
     * @param {!{line: number, ch: number}} start The start of the range to check.
     * @param {!{line: number, ch: number}} end The end of the range to check.
     * @param {boolean=} knownMixed Whether we already know we're in a mixed mode and need to check both
     *     the start and end.
     * @return {?(Object|string)} Name of syntax-highlighting mode, or object containing a "name" property
     *     naming the mode along with configuration options required by the mode.
     * @see {@link LanguageManager.getLanguageForPath()} and {@link Language#getMode()}.
     */
    Editor.prototype.getModeForRange = function (start, end, knownMixed) {
        var outerMode = this._codeMirror.getMode(),
            startMode = TokenUtils.getModeAt(this._codeMirror, start),
            endMode = TokenUtils.getModeAt(this._codeMirror, end);
        if (!knownMixed && outerMode.name === startMode.name) {
            // Mode does not vary: just use the editor-wide mode name
            return this._codeMirror.getOption("mode");
        } else if (!startMode || !endMode || startMode.name !== endMode.name) {
            return null;
        } else {
            return startMode;
        }
    };
    
    /**
     * Gets the syntax-highlighting mode for the current selection or cursor position. (The mode may
     * vary within one file due to embedded languages, e.g. JS embedded in an HTML script block). See
     * `getModeForRange()` for how this is determined for a single selection.
     *
     * If there are multiple selections, this will return a mode only if all the selections are individually
     * consistent and resolve to the same mode.
     *
     * @return {?(Object|string)} Name of syntax-highlighting mode, or object containing a "name" property
     *     naming the mode along with configuration options required by the mode.
     * @see {@link LanguageManager.getLanguageForPath()} and {@link Language#getMode()}.
     */
    Editor.prototype.getModeForSelection = function () {
        // Check for mixed mode info
        var self        = this,
            sels        = this.getSelections(),
            primarySel  = this.getSelection(),
            outerMode   = this._codeMirror.getMode(),
            startMode   = TokenUtils.getModeAt(this._codeMirror, primarySel.start),
            isMixed     = (outerMode.name !== startMode.name);

        if (isMixed) {
            // Shortcut the first check to avoid getModeAt(), which can be expensive
            if (primarySel.start.line !== primarySel.end.line || primarySel.start.ch !== primarySel.end.ch) {
                var endMode = TokenUtils.getModeAt(this._codeMirror, primarySel.end);
                
                if (startMode.name !== endMode.name) {
                    return null;
                }
            }

            // If mixed mode, check that mode is the same at start & end of each selection
            var hasMixedSel = _.some(sels, function (sel) {
                if (sels === primarySel) {
                    // We already checked this before, so we know it's not mixed.
                    return false;
                }
                
                var rangeMode = self.getModeForRange(sel.start, sel.end, true);
                return (!rangeMode || rangeMode.name !== startMode.name);
            });
            if (hasMixedSel) {
                return null;
            }

            return startMode.name;
        } else {
            // Mode does not vary: just use the editor-wide mode
            return this._codeMirror.getOption("mode");
        }
    };
    
    /*
     * gets the language for the selection. (Javascript selected from an HTML document or CSS selected from an HTML document, etc...)
     * @return {!Language} 
     */
    Editor.prototype.getLanguageForSelection = function () {
        return this.document.getLanguage().getLanguageForMode(this.getModeForSelection());
    };
    
    /**
     * Gets the syntax-highlighting mode for the document.
     *
     * @return {Object|String} Object or Name of syntax-highlighting mode; see {@link LanguageManager.getLanguageForPath()} and {@link Language#getMode()}.
     */
    Editor.prototype.getModeForDocument = function () {
        return this._codeMirror.getOption("mode");
    };

    /**
     * The Document we're bound to
     * @type {!Document}
     */
    Editor.prototype.document = null;


    /**
     * The Editor's last known width.  
     * Used in conjunction with updateLayout to recompute the layout 
     * if the the parent container changes its size since our last layout update.
     * @type {?number}
     */
    Editor.prototype._lastEditorWidth = null;
    
    
    /**
     * If true, we're in the middle of syncing to/from the Document. Used to ignore spurious change
     * events caused by us (vs. change events caused by others, which we need to pay attention to).
     * @type {!boolean}
     */
    Editor.prototype._duringSync = false;

    /**
     * @private
     * NOTE: this is actually "semi-private": EditorManager also accesses this field... as well as
     * a few other modules. However, we should try to gradually move most code away from talking to
     * CodeMirror directly.
     * @type {!CodeMirror}
     */
    Editor.prototype._codeMirror = null;
    
    /**
     * @private
     * @type {!Array.<{id:number, data:Object}>}
     */
    Editor.prototype._inlineWidgets = null;

    /**
     * @private
     * @type {?TextRange}
     */
    Editor.prototype._visibleRange = null;
    
    /**
     * @private
     * @type {Object}
     * Promise queues for inline widgets being added to a given line.
     */
    Editor.prototype._inlineWidgetQueues = null;
    
    /**
     * @private
     * @type {Array}
     * A list of objects corresponding to the markers that are hiding lines in the current editor.
     */
    Editor.prototype._hideMarks = null;
    
    /**
     * @private
     * 
     * Retrieve the value of the named preference for this document.
     * 
     * @param {string} prefName Name of preference to retrieve.
     * @return {*} current value of that pref
     */
    Editor.prototype._getOption = function (prefName) {
<<<<<<< HEAD
        return PreferencesManager.get(prefName, { filename: this.document.file.fullPath, language: this.document.getLanguage().getId() });
=======
        return PreferencesManager.get(prefName, PreferencesManager._buildContext(this.document.file.fullPath, this.document.getLanguage().getId()));
>>>>>>> ba626908
    };
    
    /**
     * @private
     * 
     * Updates the editor to the current value of prefName for the file being edited.
     * 
     * @param {string} prefName Name of the preference to visibly update
     */
    Editor.prototype._updateOption = function (prefName) {
        var oldValue = this._currentOptions[prefName],
            newValue = this._getOption(prefName);
        
        if (oldValue !== newValue) {
            this._currentOptions[prefName] = newValue;
            
            if (prefName === USE_TAB_CHAR) {
                this._codeMirror.setOption(cmOptions[prefName], newValue);
                this._codeMirror.setOption("indentUnit", newValue === true ?
                                           this._currentOptions[TAB_SIZE] :
                                           this._currentOptions[SPACE_UNITS]
                                          );
            } else if (prefName === STYLE_ACTIVE_LINE) {
                this._updateStyleActiveLine();
            } else if (prefName === SCROLL_PAST_END && this._visibleRange) {
                // Do not apply this option to inline editors
                return;
            } else if (prefName === SHOW_LINE_NUMBERS) {
                Editor._toggleLinePadding(!newValue);
                this._codeMirror.setOption(cmOptions[SHOW_LINE_NUMBERS], newValue);
                this.refreshAll();
            } else {
                this._codeMirror.setOption(cmOptions[prefName], newValue);
            }
            
            $(this).triggerHandler("optionChange", [prefName, newValue]);
        }
    };
    
    /**
     * @private
     * 
     * Used to ensure that "style active line" is turned off when there is a selection.
     */
    Editor.prototype._updateStyleActiveLine = function () {
        if (this.hasSelection()) {
            if (this._codeMirror.getOption("styleActiveLine")) {
                this._codeMirror.setOption("styleActiveLine", false);
            }
        } else {
            this._codeMirror.setOption("styleActiveLine", this._currentOptions[STYLE_ACTIVE_LINE]);
        }
    };

    /** 
     * resizes the editor to fill its parent container
     * should not be used on inline editors
     * @param {boolean=} forceRefresh - forces the editor to update its layout 
     *                                   even if it already matches the container's height / width
     */
    Editor.prototype.updateLayout = function (forceRefresh) {
        var curRoot = this.getRootElement(),
            curWidth = $(curRoot).width(),
            $editorHolder = this.$el.parent(),
            editorAreaHt = $editorHolder.height();
        
        if (!curRoot.style.height || $(curRoot).height() !== editorAreaHt) {
            // Call setSize() instead of $.height() to allow CodeMirror to
            // check for options like line wrapping
            this.setSize(null, editorAreaHt);
            if (forceRefresh === undefined) {
                forceRefresh = true;
            }
        } else if (curWidth !== this._lastEditorWidth) {
            if (forceRefresh === undefined) {
                forceRefresh = true;
            }
        }
        this._lastEditorWidth = curWidth;

        if (forceRefresh) {
            this.refreshAll(forceRefresh);
        }
    };
    
    
    // Global settings that affect Editor instances that share the same preference locations
    
    /**
     * Sets whether to use tab characters (vs. spaces) when inserting new text.
     * Affects any editors that share the same preference location.
     * @param {boolean} value
     * @param {string=} fullPath Path to file to get preference for
     * @return {boolean} true if value was valid
     */
    Editor.setUseTabChar = function (value, fullPath) {
        var options = fullPath && {context: fullPath};
        return PreferencesManager.set(USE_TAB_CHAR, value, options);
    };
    
    /**
     * Gets whether the specified or current file uses tab characters (vs. spaces) when inserting new text
     * @param {string=} fullPath Path to file to get preference for
     * @return {boolean}
     */
    Editor.getUseTabChar = function (fullPath) {
<<<<<<< HEAD
        return PreferencesManager.get(USE_TAB_CHAR, _buildContext(fullPath));
=======
        return PreferencesManager.get(USE_TAB_CHAR, _buildPreferencesContext(fullPath));
>>>>>>> ba626908
    };
    
    /**
     * Sets tab character width.
     * Affects any editors that share the same preference location.
     * @param {number} value
     * @param {string=} fullPath Path to file to get preference for
     * @return {boolean} true if value was valid
     */
    Editor.setTabSize = function (value, fullPath) {
        var options = fullPath && {context: fullPath};
        return PreferencesManager.set(TAB_SIZE, value, options);
    };
    
    /**
     * Get indent unit
     * @param {string=} fullPath Path to file to get preference for
     * @return {number}
     */
    Editor.getTabSize = function (fullPath) {
<<<<<<< HEAD
        return PreferencesManager.get(TAB_SIZE, _buildContext(fullPath));
=======
        return PreferencesManager.get(TAB_SIZE, _buildPreferencesContext(fullPath));
>>>>>>> ba626908
    };
    
    /**
     * Sets indentation width.
     * Affects any editors that share the same preference location.
     * @param {number} value
     * @param {string=} fullPath Path to file to get preference for
     * @return {boolean} true if value was valid
     */
    Editor.setSpaceUnits = function (value, fullPath) {
        var options = fullPath && {context: fullPath};
        return PreferencesManager.set(SPACE_UNITS, value, options);
    };
    
    /**
     * Get indentation width
     * @param {string=} fullPath Path to file to get preference for
     * @return {number}
     */
    Editor.getSpaceUnits = function (fullPath) {
<<<<<<< HEAD
        return PreferencesManager.get(SPACE_UNITS, _buildContext(fullPath));
=======
        return PreferencesManager.get(SPACE_UNITS, _buildPreferencesContext(fullPath));
>>>>>>> ba626908
    };
    
    /**
     * Sets the auto close brackets.
     * Affects any editors that share the same preference location.
     * @param {boolean} value
     * @param {string=} fullPath Path to file to get preference for
     * @return {boolean} true if value was valid
     */
    Editor.setCloseBrackets = function (value, fullPath) {
        var options = fullPath && {context: fullPath};
        return PreferencesManager.set(CLOSE_BRACKETS, value, options);
    };
    
    /**
     * Gets whether the specified or current file uses auto close brackets
     * @param {string=} fullPath Path to file to get preference for
     * @return {boolean}
     */
    Editor.getCloseBrackets = function (fullPath) {
<<<<<<< HEAD
        return PreferencesManager.get(CLOSE_BRACKETS, _buildContext(fullPath));
=======
        return PreferencesManager.get(CLOSE_BRACKETS, _buildPreferencesContext(fullPath));
>>>>>>> ba626908
    };
    
    /**
     * Sets show line numbers option.
     * Affects any editors that share the same preference location.
     * @param {boolean} value
     * @param {string=} fullPath Path to file to get preference for
     * @return {boolean} true if value was valid
     */
    Editor.setShowLineNumbers = function (value, fullPath) {
        var options = fullPath && {context: fullPath};
        return PreferencesManager.set(SHOW_LINE_NUMBERS, value, options);
    };
    
    /**
     * Returns true if show line numbers is enabled for the specified or current file
     * @param {string=} fullPath Path to file to get preference for
     * @return {boolean}
     */
    Editor.getShowLineNumbers = function (fullPath) {
<<<<<<< HEAD
        return PreferencesManager.get(SHOW_LINE_NUMBERS, _buildContext(fullPath));
=======
        return PreferencesManager.get(SHOW_LINE_NUMBERS, _buildPreferencesContext(fullPath));
>>>>>>> ba626908
    };
    
    /**
     * Sets show active line option.
     * Affects any editors that share the same preference location.
     * @param {boolean} value
     * @param {string=} fullPath Path to file to get preference for
     * @return {boolean} true if value was valid
     */
    Editor.setShowActiveLine = function (value, fullPath) {
        return PreferencesManager.set(STYLE_ACTIVE_LINE, value);
    };
    
    /**
     * Returns true if show active line is enabled for the specified or current file
     * @param {string=} fullPath Path to file to get preference for
     * @return {boolean}
     */
    Editor.getShowActiveLine = function (fullPath) {
<<<<<<< HEAD
        return PreferencesManager.get(STYLE_ACTIVE_LINE, _buildContext(fullPath));
=======
        return PreferencesManager.get(STYLE_ACTIVE_LINE, _buildPreferencesContext(fullPath));
>>>>>>> ba626908
    };
    
    /**
     * Sets word wrap option.
     * Affects any editors that share the same preference location.
     * @param {boolean} value
     * @param {string=} fullPath Path to file to get preference for
     * @return {boolean} true if value was valid
     */
    Editor.setWordWrap = function (value, fullPath) {
        var options = fullPath && {context: fullPath};
        return PreferencesManager.set(WORD_WRAP, value, options);
    };
    
    /**
     * Returns true if word wrap is enabled for the specified or current file
     * @param {string=} fullPath Path to file to get preference for
     * @return {boolean}
     */
    Editor.getWordWrap = function (fullPath) {
<<<<<<< HEAD
        return PreferencesManager.get(WORD_WRAP, _buildContext(fullPath));
=======
        return PreferencesManager.get(WORD_WRAP, _buildPreferencesContext(fullPath));
>>>>>>> ba626908
    };
    
    /**
     * @private
     * Toggles the left padding of all code editors.  Used to provide more
     * space between the code text and the left edge of the editor when
     * line numbers are hidden.
     * @param {boolean} showLinePadding
     */
    Editor._toggleLinePadding = function (showLinePadding) {
        // apply class to all pane DOM nodes
        var $holders = [];
        _instances.forEach(function (editor) {
            var $editorHolder = editor.$el.parent();
            if ($holders.indexOf($editorHolder) === -1) {
                $holders.push($editorHolder);
            }
        });
        
        _.each($holders, function ($holder) {
            $holder.toggleClass("show-line-padding", Boolean(showLinePadding));
        });
    };
    
    // Set up listeners for preference changes
    editorOptions.forEach(function (prefName) {
        PreferencesManager.on("change", prefName, function () {
            _instances.forEach(function (editor) {
                editor._updateOption(prefName);
            });
        });
    });
    
    /**
     * @private
     * 
     * Manage the conversion from old-style localStorage prefs to the new file-based ones.
     */
    function _convertPreferences() {
        var rules = {};
        editorOptions.forEach(function (setting) {
            rules[setting] = "user";
        });
        PreferencesManager.convertPreferences(module, rules);
    }
    
    _convertPreferences();
    
    // Define public API
    exports.Editor                  = Editor;
    exports.BOUNDARY_CHECK_NORMAL   = BOUNDARY_CHECK_NORMAL;
    exports.BOUNDARY_IGNORE_TOP     = BOUNDARY_IGNORE_TOP;
});<|MERGE_RESOLUTION|>--- conflicted
+++ resolved
@@ -186,22 +186,9 @@
      *
      * @return {*} A context for the specified file name
      */
-<<<<<<< HEAD
-    function _buildContext(fullPath) {
-        if (!fullPath) {
-            return {};
-        } else {
-            return {
-                filename: fullPath,
-                language: fullPath ? LanguageManager.getLanguageForPath(fullPath).getId() : undefined
-            };
-        }
-            
-=======
     function _buildPreferencesContext(fullPath) {
         return PreferencesManager._buildContext(fullPath,
             fullPath ? LanguageManager.getLanguageForPath(fullPath).getId() : undefined);
->>>>>>> ba626908
     }
 
     /**
@@ -212,7 +199,7 @@
     var _instances = [];
     
     /**
-     * Creates a new CodeMirror editor instance bound to the given Docuoment. The Document need not have
+     * Creates a new CodeMirror editor instance bound to the given Document. The Document need not have
      * a "master" Editor realized yet, even if makeMasterEditor is false; in that case, the first time
      * an edit occurs we will automatically ask EditorManager to create a "master" editor to render the
      * Document modifiable.
@@ -2029,7 +2016,7 @@
      *     the start and end.
      * @return {?(Object|string)} Name of syntax-highlighting mode, or object containing a "name" property
      *     naming the mode along with configuration options required by the mode.
-     * @see {@link LanguageManager.getLanguageForPath()} and {@link Language#getMode()}.
+     * @see {@link LanguageManager#getLanguageForPath()} and {@link Language#getMode()}.
      */
     Editor.prototype.getModeForRange = function (start, end, knownMixed) {
         var outerMode = this._codeMirror.getMode(),
@@ -2055,7 +2042,7 @@
      *
      * @return {?(Object|string)} Name of syntax-highlighting mode, or object containing a "name" property
      *     naming the mode along with configuration options required by the mode.
-     * @see {@link LanguageManager.getLanguageForPath()} and {@link Language#getMode()}.
+     * @see {@link LanguageManager#getLanguageForPath()} and {@link Language#getMode()}.
      */
     Editor.prototype.getModeForSelection = function () {
         // Check for mixed mode info
@@ -2108,7 +2095,7 @@
     /**
      * Gets the syntax-highlighting mode for the document.
      *
-     * @return {Object|String} Object or Name of syntax-highlighting mode; see {@link LanguageManager.getLanguageForPath()} and {@link Language#getMode()}.
+     * @return {Object|String} Object or Name of syntax-highlighting mode; see {@link LanguageManager#getLanguageForPath()} and {@link Language#getMode()}.
      */
     Editor.prototype.getModeForDocument = function () {
         return this._codeMirror.getOption("mode");
@@ -2181,11 +2168,7 @@
      * @return {*} current value of that pref
      */
     Editor.prototype._getOption = function (prefName) {
-<<<<<<< HEAD
-        return PreferencesManager.get(prefName, { filename: this.document.file.fullPath, language: this.document.getLanguage().getId() });
-=======
         return PreferencesManager.get(prefName, PreferencesManager._buildContext(this.document.file.fullPath, this.document.getLanguage().getId()));
->>>>>>> ba626908
     };
     
     /**
@@ -2292,11 +2275,7 @@
      * @return {boolean}
      */
     Editor.getUseTabChar = function (fullPath) {
-<<<<<<< HEAD
-        return PreferencesManager.get(USE_TAB_CHAR, _buildContext(fullPath));
-=======
         return PreferencesManager.get(USE_TAB_CHAR, _buildPreferencesContext(fullPath));
->>>>>>> ba626908
     };
     
     /**
@@ -2317,11 +2296,7 @@
      * @return {number}
      */
     Editor.getTabSize = function (fullPath) {
-<<<<<<< HEAD
-        return PreferencesManager.get(TAB_SIZE, _buildContext(fullPath));
-=======
         return PreferencesManager.get(TAB_SIZE, _buildPreferencesContext(fullPath));
->>>>>>> ba626908
     };
     
     /**
@@ -2342,11 +2317,7 @@
      * @return {number}
      */
     Editor.getSpaceUnits = function (fullPath) {
-<<<<<<< HEAD
-        return PreferencesManager.get(SPACE_UNITS, _buildContext(fullPath));
-=======
         return PreferencesManager.get(SPACE_UNITS, _buildPreferencesContext(fullPath));
->>>>>>> ba626908
     };
     
     /**
@@ -2367,11 +2338,7 @@
      * @return {boolean}
      */
     Editor.getCloseBrackets = function (fullPath) {
-<<<<<<< HEAD
-        return PreferencesManager.get(CLOSE_BRACKETS, _buildContext(fullPath));
-=======
         return PreferencesManager.get(CLOSE_BRACKETS, _buildPreferencesContext(fullPath));
->>>>>>> ba626908
     };
     
     /**
@@ -2392,11 +2359,7 @@
      * @return {boolean}
      */
     Editor.getShowLineNumbers = function (fullPath) {
-<<<<<<< HEAD
-        return PreferencesManager.get(SHOW_LINE_NUMBERS, _buildContext(fullPath));
-=======
         return PreferencesManager.get(SHOW_LINE_NUMBERS, _buildPreferencesContext(fullPath));
->>>>>>> ba626908
     };
     
     /**
@@ -2416,11 +2379,7 @@
      * @return {boolean}
      */
     Editor.getShowActiveLine = function (fullPath) {
-<<<<<<< HEAD
-        return PreferencesManager.get(STYLE_ACTIVE_LINE, _buildContext(fullPath));
-=======
         return PreferencesManager.get(STYLE_ACTIVE_LINE, _buildPreferencesContext(fullPath));
->>>>>>> ba626908
     };
     
     /**
@@ -2441,11 +2400,7 @@
      * @return {boolean}
      */
     Editor.getWordWrap = function (fullPath) {
-<<<<<<< HEAD
-        return PreferencesManager.get(WORD_WRAP, _buildContext(fullPath));
-=======
         return PreferencesManager.get(WORD_WRAP, _buildPreferencesContext(fullPath));
->>>>>>> ba626908
     };
     
     /**
