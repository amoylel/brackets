/*
 * Copyright (c) 2012 Adobe Systems Incorporated. All rights reserved.
 *
 * Permission is hereby granted, free of charge, to any person obtaining a
 * copy of this software and associated documentation files (the "Software"),
 * to deal in the Software without restriction, including without limitation
 * the rights to use, copy, modify, merge, publish, distribute, sublicense,
 * and/or sell copies of the Software, and to permit persons to whom the
 * Software is furnished to do so, subject to the following conditions:
 *
 * The above copyright notice and this permission notice shall be included in
 * all copies or substantial portions of the Software.
 *
 * THE SOFTWARE IS PROVIDED "AS IS", WITHOUT WARRANTY OF ANY KIND, EXPRESS OR
 * IMPLIED, INCLUDING BUT NOT LIMITED TO THE WARRANTIES OF MERCHANTABILITY,
 * FITNESS FOR A PARTICULAR PURPOSE AND NONINFRINGEMENT. IN NO EVENT SHALL THE
 * AUTHORS OR COPYRIGHT HOLDERS BE LIABLE FOR ANY CLAIM, DAMAGES OR OTHER
 * LIABILITY, WHETHER IN AN ACTION OF CONTRACT, TORT OR OTHERWISE, ARISING
 * FROM, OUT OF OR IN CONNECTION WITH THE SOFTWARE OR THE USE OR OTHER
 * DEALINGS IN THE SOFTWARE.
 *
 */


/*jslint vars: true, plusplus: true, devel: true, nomen: true, indent: 4, maxerr: 50 */
/*global define, $, window, Promise */

/**
 * Editor is a 1-to-1 wrapper for a CodeMirror editor instance. It layers on Brackets-specific
 * functionality and provides APIs that cleanly pass through the bits of CodeMirror that the rest
 * of our codebase may want to interact with. An Editor is always backed by a Document, and stays
 * in sync with its content; because Editor keeps the Document alive, it's important to always
 * destroy() an Editor that's going away so it can release its Document ref.
 *
 * For now, there's a distinction between the "master" Editor for a Document - which secretly acts
 * as the Document's internal model of the text state - and the multitude of "slave" secondary Editors
 * which, via Document, sync their changes to and from that master.
 *
 * For now, direct access to the underlying CodeMirror object is still possible via `_codeMirror` --
 * but this is considered deprecated and may go away.
 *
 * The Editor object dispatches the following events:
 *    - keyEvent -- When any key event happens in the editor (whether it changes the text or not).
 *      Event handlers are passed `({Editor}, {KeyboardEvent})`. The 2nd arg is the raw DOM event.
 *      Note: most listeners will only want to respond when `event.type === "keypress"`.
 *    - cursorActivity -- When the user moves the cursor or changes the selection, or an edit occurs.
 *      Note: do not listen to this in order to be generally informed of edits--listen to the
 *      "change" event on Document instead.
 *    - scroll -- When the editor is scrolled, either by user action or programmatically.
 *    - lostContent -- When the backing Document changes in such a way that this Editor is no longer
 *      able to display accurate text. This occurs if the Document's file is deleted, or in certain
 *      Document->editor syncing edge cases that we do not yet support (the latter cause will
 *      eventually go away).
 *    - optionChange -- Triggered when an option for the editor is changed. The 2nd arg to the listener
 *      is a string containing the editor option that is changing. The 3rd arg, which can be any
 *      data type, is the new value for the editor option.
 *    - beforeDestroy - Triggered before the object is about to dispose of all its internal state data 
 *      so that listeners can cache things like scroll pos, etc...
 *
 * The Editor also dispatches "change" events internally, but you should listen for those on
 * Documents, not Editors.
 *
 * These are jQuery events, so to listen for them you do something like this:
 *     `$(editorInstance).on("eventname", handler);`
 */
define(function (require, exports, module) {
    "use strict";
    
    var AnimationUtils     = require("utils/AnimationUtils"),
        Async              = require("utils/Async"),
        CodeMirror         = require("thirdparty/CodeMirror2/lib/codemirror"),
        Menus              = require("command/Menus"),
        PerfUtils          = require("utils/PerfUtils"),
        PopUpManager       = require("widgets/PopUpManager"),
        PreferencesManager = require("preferences/PreferencesManager"),
        Strings            = require("strings"),
        TextRange          = require("document/TextRange").TextRange,
        TokenUtils         = require("utils/TokenUtils"),
        ValidationUtils    = require("utils/ValidationUtils"),
        ViewUtils          = require("utils/ViewUtils"),
        _                  = require("thirdparty/lodash");
    
    /** Editor preferences */
    var CLOSE_BRACKETS    = "closeBrackets",
        CLOSE_TAGS        = "closeTags",
        HIGHLIGHT_MATCHES = "highlightMatches",
        SCROLL_PAST_END   = "scrollPastEnd",
        SHOW_LINE_NUMBERS = "showLineNumbers",
        SMART_INDENT      = "smartIndent",
        SOFT_TABS         = "softTabs",
        SPACE_UNITS       = "spaceUnits",
        STYLE_ACTIVE_LINE = "styleActiveLine",
        TAB_SIZE          = "tabSize",
        WORD_WRAP         = "wordWrap",
        USE_TAB_CHAR      = "useTabChar";
    
    var cmOptions         = {};
    
    /**
     * Constants
     * @type {number}
     */
    var MIN_SPACE_UNITS         =  0,
        MIN_TAB_SIZE            =  1,
        DEFAULT_SPACE_UNITS     =  4,
        DEFAULT_TAB_SIZE        =  4,
        MAX_SPACE_UNITS         = 10,
        MAX_TAB_SIZE            = 10;
    
    // Mappings from Brackets preferences to CodeMirror options
    cmOptions[CLOSE_BRACKETS]     = "autoCloseBrackets";
    cmOptions[CLOSE_TAGS]         = "autoCloseTags";
    cmOptions[HIGHLIGHT_MATCHES]  = "highlightSelectionMatches";
    cmOptions[SCROLL_PAST_END]    = "scrollPastEnd";
    cmOptions[SHOW_LINE_NUMBERS]  = "lineNumbers";
    cmOptions[SMART_INDENT]       = "smartIndent";
    cmOptions[SPACE_UNITS]        = "indentUnit";
    cmOptions[STYLE_ACTIVE_LINE]  = "styleActiveLine";
    cmOptions[TAB_SIZE]           = "tabSize";
    cmOptions[USE_TAB_CHAR]       = "indentWithTabs";
    cmOptions[WORD_WRAP]          = "lineWrapping";
    
    PreferencesManager.definePreference(CLOSE_BRACKETS,    "boolean", false);
    PreferencesManager.definePreference(CLOSE_TAGS,        "Object", { whenOpening: true, whenClosing: true, indentTags: [] });
    PreferencesManager.definePreference(HIGHLIGHT_MATCHES, "boolean", false);
    PreferencesManager.definePreference(SCROLL_PAST_END,   "boolean", false);
    PreferencesManager.definePreference(SHOW_LINE_NUMBERS, "boolean", true);
    PreferencesManager.definePreference(SMART_INDENT,      "boolean", true);
    PreferencesManager.definePreference(SOFT_TABS,         "boolean", true);
    PreferencesManager.definePreference(SPACE_UNITS,       "number", DEFAULT_SPACE_UNITS, {
        validator: _.partialRight(ValidationUtils.isIntegerInRange, MIN_SPACE_UNITS, MAX_SPACE_UNITS)
    });
    PreferencesManager.definePreference(STYLE_ACTIVE_LINE, "boolean", false);
    PreferencesManager.definePreference(TAB_SIZE,          "number", DEFAULT_TAB_SIZE, {
        validator: _.partialRight(ValidationUtils.isIntegerInRange, MIN_TAB_SIZE, MAX_TAB_SIZE)
    });
    PreferencesManager.definePreference(USE_TAB_CHAR,      "boolean", false);
    PreferencesManager.definePreference(WORD_WRAP,         "boolean", true);
    
    var editorOptions = Object.keys(cmOptions);

    /** Editor preferences */
    
    /**
     * Guard flag to prevent focus() reentrancy (via blur handlers), even across Editors
     * @type {boolean}
     */
    var _duringFocus = false;
    
    /**
     * Constant: ignore upper boundary when centering text
     * @type {number}
     */
    var BOUNDARY_CHECK_NORMAL   = 0,
        BOUNDARY_IGNORE_TOP     = 1;

    /**
     * @private
     * Create a copy of the given CodeMirror position
     * @param {!CodeMirror.Pos} pos 
     * @return {CodeMirror.Pos}
     */
    function _copyPos(pos) {
        return new CodeMirror.Pos(pos.line, pos.ch);
    }

    /**
     * Helper functions to check options.
     * @param {number} options BOUNDARY_CHECK_NORMAL or BOUNDARY_IGNORE_TOP
     */
    function _checkTopBoundary(options) {
        return (options !== BOUNDARY_IGNORE_TOP);
    }
    function _checkBottomBoundary(options) {
        return true;
    }

    /**
     * List of all current (non-destroy()ed) Editor instances. Needed when changing global preferences
     * that affect all editors, e.g. tabbing or color scheme settings.
     * @type {Array.<Editor>}
     */
    var _instances = [];
    
    /**
     * Creates a new CodeMirror editor instance bound to the given Document. The Document need not have
     * a "master" Editor realized yet, even if makeMasterEditor is false; in that case, the first time
     * an edit occurs we will automatically ask EditorManager to create a "master" editor to render the
     * Document modifiable.
     *
     * ALWAYS call destroy() when you are done with an Editor - otherwise it will leak a Document ref.
     *
     * @constructor
     *
     * @param {!Document} document
     * @param {!boolean} makeMasterEditor  If true, this Editor will set itself as the (secret) "master"
     *          Editor for the Document. If false, this Editor will attach to the Document as a "slave"/
     *          secondary editor.
     * @param {!jQueryObject|DomNode} container  Container to add the editor to.
     * @param {{startLine: number, endLine: number}=} range If specified, range of lines within the document
     *          to display in this editor. Inclusive.
     */
    function Editor(document, makeMasterEditor, container, range) {
        var self = this;
        
        _instances.push(this);
        
        // Attach to document: add ref & handlers
        this.document = document;
        document.addRef();
        
        if (container.jquery) {
            // CodeMirror wants a DOM element, not a jQuery wrapper
            container = container.get(0);
        }
        
        var $container = $(container);
        
        if (range) {    // attach this first: want range updated before we process a change
            this._visibleRange = new TextRange(document, range.startLine, range.endLine);
        }
        
        // store this-bound version of listeners so we can remove them later
        this._handleDocumentChange = this._handleDocumentChange.bind(this);
        this._handleDocumentDeleted = this._handleDocumentDeleted.bind(this);
        this._handleDocumentLanguageChanged = this._handleDocumentLanguageChanged.bind(this);
        $(document).on("change", this._handleDocumentChange);
        $(document).on("deleted", this._handleDocumentDeleted);
        $(document).on("languageChanged", this._handleDocumentLanguageChanged);

        var mode = this._getModeFromDocument();
        
        // (if makeMasterEditor, we attach the Doc back to ourselves below once we're fully initialized)
        
        this._inlineWidgets = [];
        this._inlineWidgetQueues = {};
        this._hideMarks = [];
        this._lastEditorWidth = null;
        
        this._$messagePopover = null;
        
        // Editor supplies some standard keyboard behavior extensions of its own
        var codeMirrorKeyMap = {
            "Tab": function () { self._handleTabKey(); },
            "Shift-Tab": "indentLess",

            "Left": function (instance) {
                self._handleSoftTabNavigation(-1, "moveH");
            },
            "Right": function (instance) {
                self._handleSoftTabNavigation(1, "moveH");
            },
            "Backspace": function (instance) {
                self._handleSoftTabNavigation(-1, "deleteH");
            },
            "Delete": function (instance) {
                self._handleSoftTabNavigation(1, "deleteH");
            },
            "Esc": function (instance) {
                if (self.getSelections().length > 1) {
                    CodeMirror.commands.singleSelection(instance);
                } else {
                    self.removeAllInlineWidgets();
                }
            },
            "Cmd-Left": "goLineStartSmart"
        };
        
        var currentOptions = this._currentOptions = _.zipObject(
            editorOptions,
            _.map(editorOptions, function (prefName) {
                return self._getOption(prefName);
            })
        );
        
        // When panes are created *after* the showLineNumbers option has been turned off
        //  we need to apply the show-line-padding class or the text will be juxtaposed 
        //  to the edge of the editor which makes it not easy to read.  The code below to handle
        //  that the option change only applies the class to panes that have already been created
        // This line ensures that the class is applied to any editor created after the fact
        $container.toggleClass("show-line-padding", Boolean(!this._getOption("showLineNumbers")));
        
        // Create the CodeMirror instance
        // (note: CodeMirror doesn't actually require using 'new', but jslint complains without it)
        this._codeMirror = new CodeMirror(container, {
            autoCloseBrackets           : currentOptions[CLOSE_BRACKETS],
            autoCloseTags               : currentOptions[CLOSE_TAGS],
            coverGutterNextToScrollbar  : true,
            cursorScrollMargin          : 3,
            dragDrop                    : false,
            electricChars               : false,   // we use our own impl of this to avoid CodeMirror bugs; see _checkElectricChars()
            extraKeys                   : codeMirrorKeyMap,
            highlightSelectionMatches   : currentOptions[HIGHLIGHT_MATCHES],
            indentUnit                  : currentOptions[USE_TAB_CHAR] ? currentOptions[TAB_SIZE] : currentOptions[SPACE_UNITS],
            indentWithTabs              : currentOptions[USE_TAB_CHAR],
            lineNumbers                 : currentOptions[SHOW_LINE_NUMBERS],
            lineWrapping                : currentOptions[WORD_WRAP],
            matchBrackets               : { maxScanLineLength: 50000, maxScanLines: 1000 },
            matchTags                   : { bothTags: true },
            scrollPastEnd               : !range && currentOptions[SCROLL_PAST_END],
            smartIndent                 : currentOptions[SMART_INDENT],
            styleActiveLine             : currentOptions[STYLE_ACTIVE_LINE],
            tabSize                     : currentOptions[TAB_SIZE]
        });
        
        // Can't get CodeMirror's focused state without searching for
        // CodeMirror-focused. Instead, track focus via onFocus and onBlur
        // options and track state with this._focused
        this._focused = false;
        
        this._installEditorListeners();
        
        $(this).on("cursorActivity", function (jqEvent, editor) {
            self._handleCursorActivity(jqEvent);
        });
        $(this).on("keypress", function (jqEvent, editor, cmEvent) {
            self._handleKeypressEvents(cmEvent);
        });
        $(this).on("change", function (jqEvent, editor, changeList) {
            self._handleEditorChange(changeList);
        });
        
        // Set code-coloring mode BEFORE populating with text, to avoid a flash of uncolored text
        this._codeMirror.setOption("mode", mode);
        
        // Initially populate with text. This will send a spurious change event, so need to make
        // sure this is understood as a 'sync from document' case, not a genuine edit
        this._duringSync = true;
        this._resetText(document.getText());
        this._duringSync = false;
        
        if (range) {
            this._updateHiddenLines();
            this.setCursorPos(range.startLine, 0);
        }

        // Now that we're fully initialized, we can point the document back at us if needed
        if (makeMasterEditor) {
            document._makeEditable(this);
        }
        
        // Add scrollTop property to this object for the scroll shadow code to use
        Object.defineProperty(this, "scrollTop", {
            get: function () {
                return this._codeMirror.getScrollInfo().top;
            }
        });
        
        // Add an $el getter for Pane Views
        Object.defineProperty(this,  "$el", {
            get: function () {
                return $(this.getRootElement());
            }
        });
    }
    
    /**
     * Removes this editor from the DOM and detaches from the Document. If this is the "master"
     * Editor that is secretly providing the Document's backing state, then the Document reverts to
     * a read-only string-backed mode.
     */
    Editor.prototype.destroy = function () {
        $(this).triggerHandler("beforeDestroy", [this]);

        // CodeMirror docs for getWrapperElement() say all you have to do is "Remove this from your
        // tree to delete an editor instance."
        $(this.getRootElement()).remove();
        
        _instances.splice(_instances.indexOf(this), 1);
        
        // Disconnect from Document
        this.document.releaseRef();
        $(this.document).off("change", this._handleDocumentChange);
        $(this.document).off("deleted", this._handleDocumentDeleted);
        $(this.document).off("languageChanged", this._handleDocumentLanguageChanged);
        
        if (this._visibleRange) {   // TextRange also refs the Document
            this._visibleRange.dispose();
        }
        
        // If we're the Document's master editor, disconnecting from it has special meaning
        if (this.document._masterEditor === this) {
            this.document._makeNonEditable();
        }
        
        // Destroying us destroys any inline widgets we're hosting. Make sure their closeCallbacks
        // run, at least, since they may also need to release Document refs
        var self = this;
        this._inlineWidgets.forEach(function (inlineWidget) {
            self._removeInlineWidgetInternal(inlineWidget);
        });
    };
    
    /**
     * @private
     * Checks if the user just typed a closing brace/bracket/paren, and considers automatically
     * back-indenting it if so.
     */
    Editor.prototype._checkElectricChars = function (event) {
        var instance = this._codeMirror,
            keyStr = String.fromCharCode(event.which || event.keyCode);

        if (/[\]\{\}\)]/.test(keyStr)) {
            // If all text before the cursor is whitespace, auto-indent it
            var cursor = this.getCursorPos();
            var lineStr = instance.getLine(cursor.line);
            var nonWS = lineStr.search(/\S/);

            if (nonWS === -1 || nonWS >= cursor.ch) {
                if (nonWS === -1) {
                    // if the line is all whitespace, move the cursor to the end of the line
                    // before indenting so that embedded whitespace such as indents are not
                    // orphaned to the right of the electric char being inserted
                    this.setCursorPos(cursor.line, this.document.getLine(cursor.line).length);
                }
                // Need to do the auto-indent on a timeout to ensure
                // the keypress is handled before auto-indenting.
                // This is the same timeout value used by the
                // electricChars feature in CodeMirror.
                window.setTimeout(function () {
                    instance.indentLine(cursor.line);
                }, 75);
            }
        }
    };
    
    /**
     * @private
     * Handle any cursor movement in editor, including selecting and unselecting text.
     * @param {!Event} event
     */
    Editor.prototype._handleCursorActivity = function (event) {
        this._updateStyleActiveLine();
    };
    
    /**
     * @private
     * Handle CodeMirror key events.
     * @param {!Event} event
     */
    Editor.prototype._handleKeypressEvents = function (event) {
        this._checkElectricChars(event);
    };

    /**
     * @private
     * Helper function for `_handleTabKey()` (case 2) - see comment in that function.
     * @param {Array.<{start:{line:number, ch:number}, end:{line:number, ch:number}, reversed:boolean, primary:boolean}>} selections
     *     The selections to indent.
     */
    Editor.prototype._addIndentAtEachSelection = function (selections) {
        var instance = this._codeMirror,
            usingTabs = instance.getOption("indentWithTabs"),
            indentUnit = instance.getOption("indentUnit"),
            edits = [];
        
        _.each(selections, function (sel) {
            var indentStr = "", i, numSpaces;
            if (usingTabs) {
                indentStr = "\t";
            } else {
                numSpaces = indentUnit - (sel.start.ch % indentUnit);
                for (i = 0; i < numSpaces; i++) {
                    indentStr += " ";
                }
            }
            edits.push({edit: {text: indentStr, start: sel.start}});
        });
        
        this.document.doMultipleEdits(edits);
    };
    
    /**
     * @private
     * Helper function for `_handleTabKey()` (case 3) - see comment in that function.
     * @param {Array.<{start:{line:number, ch:number}, end:{line:number, ch:number}, reversed:boolean, primary:boolean}>} selections
     *     The selections to indent.
     */
    Editor.prototype._autoIndentEachSelection = function (selections) {
        // Capture all the line lengths, so we can tell if anything changed.
        // Note that this function should only be called if all selections are within a single line.
        var instance = this._codeMirror,
            lineLengths = {};
        _.each(selections, function (sel) {
            lineLengths[sel.start.line] = instance.getLine(sel.start.line).length;
        });
        
        // First, try to do a smart indent on all selections.
        CodeMirror.commands.indentAuto(instance);
        
        // If there were no code or selection changes, then indent each selection one more indent.
        var changed = false,
            newSelections = this.getSelections();
        if (newSelections.length === selections.length) {
            _.each(selections, function (sel, index) {
                var newSel = newSelections[index];
                if (CodeMirror.cmpPos(sel.start, newSel.start) !== 0 ||
                        CodeMirror.cmpPos(sel.end, newSel.end) !== 0 ||
                        instance.getLine(sel.start.line).length !== lineLengths[sel.start.line]) {
                    changed = true;
                    // Bail - we don't need to look any further once we've found a change.
                    return false;
                }
            });
        } else {
            changed = true;
        }
        
        if (!changed) {
            CodeMirror.commands.indentMore(instance);
        }
    };
    
    /**
     * @private
     * Handle Tab key press.
     */
    Editor.prototype._handleTabKey = function () {
        // Tab key handling is done as follows:
        // 1. If any of the selections are multiline, just add one indent level to the 
        //    beginning of all lines that intersect any selection.
        // 2. Otherwise, if any of the selections is a cursor or single-line range that 
        //    ends at or after the first non-whitespace character in a line:
        //    - if indentation is set to tabs, just insert a hard tab before each selection.
        //    - if indentation is set to spaces, insert the appropriate number of spaces before
        //      each selection to get to its next soft tab stop.
        // 3. Otherwise (all selections are cursors or single-line, and are in the whitespace 
        //    before their respective lines), try to autoindent each line based on the mode.
        //    If none of the cursors moved and no space was added, then add one indent level
        //    to the beginning of all lines.
        
        // Note that in case 2, we do the "dumb" insertion even if the cursor is immediately
        // before the first non-whitespace character in a line. It might seem more convenient
        // to do autoindent in that case. However, the problem is if that line is already
        // indented past its "proper" location. In that case, we don't want Tab to
        // *outdent* the line. If we had more control over the autoindent algorithm or
        // implemented it ourselves, we could handle that case separately.

        var instance = this._codeMirror,
            selectionType = "indentAuto",
            selections = this.getSelections();

        _.each(selections, function (sel) {
            if (sel.start.line !== sel.end.line) {
                // Case 1 - we found a multiline selection. We can bail as soon as we find one of these.
                selectionType = "indentAtBeginning";
                return false;
            } else if (sel.end.ch > 0 && sel.end.ch >= instance.getLine(sel.end.line).search(/\S/)) {
                // Case 2 - we found a selection that ends at or after the first non-whitespace
                // character on the line. We need to keep looking in case we find a later multiline
                // selection though.
                selectionType = "indentAtSelection";
            }
        });
        
        switch (selectionType) {
        case "indentAtBeginning":
            // Case 1
            CodeMirror.commands.indentMore(instance);
            break;
                
        case "indentAtSelection":
            // Case 2
            this._addIndentAtEachSelection(selections);
            break;
                
        case "indentAuto":
            // Case 3
            this._autoIndentEachSelection(selections);
            break;
        }
    };
    
    /**
     * @private
     * Handle left arrow, right arrow, backspace and delete keys when soft tabs are used.
     * @param {number} direction Direction of movement: 1 for forward, -1 for backward
     * @param {string} functionName name of the CodeMirror function to call if we handle the key
     */
    Editor.prototype._handleSoftTabNavigation = function (direction, functionName) {
        var instance = this._codeMirror,
            overallJump = null;
        
        if (!instance.getOption("indentWithTabs") && PreferencesManager.get(SOFT_TABS)) {
            var indentUnit = instance.getOption("indentUnit");
            
            _.each(this.getSelections(), function (sel) {
                if (CodeMirror.cmpPos(sel.start, sel.end) !== 0) {
                    // This is a range - it will just collapse/be deleted regardless of the jump we set, so
                    // we can just ignore it and continue. (We don't want to return false in this case since
                    // we want to keep looking at other ranges.)
                    return;
                }
                
                var cursor = sel.start,
                    jump   = cursor.ch % indentUnit,
                    line   = instance.getLine(cursor.line);

                // Don't do any soft tab handling if there are non-whitespace characters before the cursor in
                // any of the selections.
                if (line.substr(0, cursor.ch).search(/\S/) !== -1) {
                    jump = null;
                } else if (direction === 1) { // right
                    jump = indentUnit - jump;

                    // Don't jump if it would take us past the end of the line, or if there are
                    // non-whitespace characters within the jump distance.
                    if (cursor.ch + jump > line.length || line.substr(cursor.ch, jump).search(/\S/) !== -1) {
                        jump = null;
                    }
                } else { // left
                    // If we are on the tab boundary, jump by the full amount,
                    // but not beyond the start of the line.
                    if (jump === 0) {
                        jump = indentUnit;
                    }
                    if (cursor.ch - jump < 0) {
                        jump = null;
                    } else {
                        // We're moving left, so negate the jump.
                        jump = -jump;
                    }
                }

                // Did we calculate a jump, and is this jump value either the first one or 
                // consistent with all the other jumps? If so, we're good. Otherwise, bail 
                // out of the foreach, since as soon as we hit an inconsistent jump we don't
                // have to look any further.
                if (jump !== null &&
                        (overallJump === null || overallJump === jump)) {
                    overallJump = jump;
                } else {
                    overallJump = null;
                    return false;
                }
            });
        }
        
        if (overallJump === null) {
            // Just do the default move, which is one char in the given direction.
            overallJump = direction;
        }
        instance[functionName](overallJump, "char");
    };
    
    /**
     * Determine the mode to use from the document's language
     * Uses "text/plain" if the language does not define a mode
     * @return string The mode to use
     */
    Editor.prototype._getModeFromDocument = function () {
        // We'd like undefined/null/"" to mean plain text mode. CodeMirror defaults to plaintext for any
        // unrecognized mode, but it complains on the console in that fallback case: so, convert
        // here so we're always explicit, avoiding console noise.
        return this.document.getLanguage().getMode() || "text/plain";
    };
    
        
    /**
     * Selects all text and maintains the current scroll position.
     */
    Editor.prototype.selectAllNoScroll = function () {
        var cm = this._codeMirror,
            info = this._codeMirror.getScrollInfo();
        
        // Note that we do not have to check for the visible range here. This
        // concern is handled internally by code mirror.
        cm.operation(function () {
            cm.scrollTo(info.left, info.top);
            cm.execCommand("selectAll");
        });
    };
    
    /**
     * @return {boolean} True if editor is not showing the entire text of the document (i.e. an inline editor)
     */
    Editor.prototype.isTextSubset = function () {
        return Boolean(this._visibleRange);
    };
    
    /**
     * Ensures that the lines that are actually hidden in the inline editor correspond to
     * the desired visible range.
     */
    Editor.prototype._updateHiddenLines = function () {
        if (this._visibleRange) {
            var cm = this._codeMirror,
                self = this;
            cm.operation(function () {
                self._hideMarks.forEach(function (mark) {
                    if (mark) {
                        mark.clear();
                    }
                });
                self._hideMarks = [];
                self._hideMarks.push(self._hideLines(0, self._visibleRange.startLine));
                self._hideMarks.push(self._hideLines(self._visibleRange.endLine + 1, self.lineCount()));
            });
        }
    };
    
    Editor.prototype._applyChanges = function (changeList) {
        // _visibleRange has already updated via its own Document listener. See if this change caused
        // it to lose sync. If so, our whole view is stale - signal our owner to close us.
        if (this._visibleRange) {
            if (this._visibleRange.startLine === null || this._visibleRange.endLine === null) {
                $(this).triggerHandler("lostContent");
                return;
            }
        }

        // Apply text changes to CodeMirror editor
        var cm = this._codeMirror;
        cm.operation(function () {
            var change, newText, i;
            for (i = 0; i < changeList.length; i++) {
                change = changeList[i];
                newText = change.text.join('\n');
                if (!change.from || !change.to) {
                    if (change.from || change.to) {
                        console.error("Change record received with only one end undefined--replacing entire text");
                    }
                    cm.setValue(newText);
                } else {
                    cm.replaceRange(newText, change.from, change.to, change.origin);
                }
                
            }
        });
        
        // The update above may have inserted new lines - must hide any that fall outside our range
        this._updateHiddenLines();
    };
    
    /**
     * Responds to changes in the CodeMirror editor's text, syncing the changes to the Document.
     * There are several cases where we want to ignore a CodeMirror change:
     *  - if we're the master editor, editor changes can be ignored because Document is already listening
     *    for our changes
     *  - if we're a secondary editor, editor changes should be ignored if they were caused by us reacting
     *    to a Document change
     */
    Editor.prototype._handleEditorChange = function (changeList) {
        // we're currently syncing from the Document, so don't echo back TO the Document
        if (this._duringSync) {
            return;
        }
        
        // Secondary editor: force creation of "master" editor backing the model, if doesn't exist yet
        this.document._ensureMasterEditor();
        
        if (this.document._masterEditor !== this) {
            // Secondary editor:
            // we're not the ground truth; if we got here, this was a real editor change (not a
            // sync from the real ground truth), so we need to sync from us into the document
            // (which will directly push the change into the master editor).
            // FUTURE: Technically we should add a replaceRange() method to Document and go through
            // that instead of talking to its master editor directly. It's not clear yet exactly
            // what the right Document API would be, though.
            this._duringSync = true;
            this.document._masterEditor._applyChanges(changeList);
            this._duringSync = false;
            
            // Update which lines are hidden inside our editor, since we're not going to go through
            // _applyChanges() in our own editor.
            this._updateHiddenLines();
        }
        // Else, Master editor:
        // we're the ground truth; nothing else to do, since Document listens directly to us
        // note: this change might have been a real edit made by the user, OR this might have
        // been a change synced from another editor
        
        // The "editorChange" event is mostly for the use of the CodeHintManager.
        // It differs from the normal "change" event, that it's actually publicly usable,
        // whereas the "change" event should be listened to on the document. Also the
        // Editor dispatches a change event before this event is dispatched, because
        // CodeHintManager needs to hook in here when other things are already done.
        $(this).triggerHandler("editorChange", [this, changeList]);
    };
    
    /**
     * Responds to changes in the Document's text, syncing the changes into our CodeMirror instance.
     * There are several cases where we want to ignore a Document change:
     *  - if we're the master editor, Document changes should be ignored because we already have the right
     *    text (either the change originated with us, or it has already been set into us by Document)
     *  - if we're a secondary editor, Document changes should be ignored if they were caused by us sending
     *    the document an editor change that originated with us
     */
    Editor.prototype._handleDocumentChange = function (event, doc, changeList) {
        var change;
        
        // we're currently syncing to the Document, so don't echo back FROM the Document
        if (this._duringSync) {
            return;
        }
        
        if (this.document._masterEditor !== this) {
            // Secondary editor:
            // we're not the ground truth; and if we got here, this was a Document change that
            // didn't come from us (e.g. a sync from another editor, a direct programmatic change
            // to the document, or a sync from external disk changes)... so sync from the Document
            this._duringSync = true;
            this._applyChanges(changeList);
            this._duringSync = false;
        }
        // Else, Master editor:
        // we're the ground truth; nothing to do since Document change is just echoing our
        // editor changes
    };
    
    /**
     * Responds to the Document's underlying file being deleted. The Document is now basically dead,
     * so we must close.
     */
    Editor.prototype._handleDocumentDeleted = function (event) {
        // Pass the delete event along as the cause (needed in MultiRangeInlineEditor)
        $(this).triggerHandler("lostContent", [event]);
    };
    
    /**
     * Responds to language changes, for instance when the file extension is changed.
     */
    Editor.prototype._handleDocumentLanguageChanged = function (event) {
        this._codeMirror.setOption("mode", this._getModeFromDocument());
    };
    
    
    /**
     * Install event handlers on the CodeMirror instance, translating them into
     * jQuery events on the Editor instance.
     */
    Editor.prototype._installEditorListeners = function () {
        var self = this;
        
        // Redispatch these CodeMirror key events as jQuery events
        function _onKeyEvent(instance, event) {
            $(self).triggerHandler("keyEvent", [self, event]);  // deprecated
            $(self).triggerHandler(event.type, [self, event]);
            return event.defaultPrevented;   // false tells CodeMirror we didn't eat the event
        }
        this._codeMirror.on("keydown",  _onKeyEvent);
        this._codeMirror.on("keypress", _onKeyEvent);
        this._codeMirror.on("keyup",    _onKeyEvent);
        
        // FUTURE: if this list grows longer, consider making this a more generic mapping
        // NOTE: change is a "private" event--others shouldn't listen to it on Editor, only on
        // Document
        // Also, note that we use the new "changes" event in v4, which provides an array of
        // change objects. Our own event is still called just "change".
        this._codeMirror.on("changes", function (instance, changeList) {
            $(self).triggerHandler("change", [self, changeList]);
        });
        this._codeMirror.on("beforeChange", function (instance, changeObj) {
            $(self).triggerHandler("beforeChange", [self, changeObj]);
        });
        this._codeMirror.on("cursorActivity", function (instance) {
            $(self).triggerHandler("cursorActivity", [self]);
        });
        this._codeMirror.on("scroll", function (instance) {
            // If this editor is visible, close all dropdowns on scroll.
            // (We don't want to do this if we're just scrolling in a non-visible editor
            // in response to some document change event.)
            if (self.isFullyVisible()) {
                Menus.closeAll();
            }

            $(self).triggerHandler("scroll", [self]);
        });

        // Convert CodeMirror onFocus events to EditorManager activeEditorChanged
        this._codeMirror.on("focus", function () {
            self._focused = true;
            $(self).triggerHandler("focus", [self]);
        });
        
        this._codeMirror.on("blur", function () {
            self._focused = false;
            $(self).triggerHandler("blur", [self]);
        });

        this._codeMirror.on("update", function (instance) {
            $(self).triggerHandler("update", [self]);
        });
        this._codeMirror.on("overwriteToggle", function (instance, newstate) {
            $(self).triggerHandler("overwriteToggle", [self, newstate]);
        });
    };
    
    /**
     * Sets the contents of the editor, clears the undo/redo history and marks the document clean. Dispatches a change event.
     * Semi-private: only Document should call this.
     * @param {!string} text
     */
    Editor.prototype._resetText = function (text) {
        var perfTimerName = PerfUtils.markStart("Editor._resetText()\t" + (!this.document || this.document.file.fullPath));

        var cursorPos = this.getCursorPos(),
            scrollPos = this.getScrollPos();
        
        // This *will* fire a change event, but we clear the undo immediately afterward
        this._codeMirror.setValue(text);
        
        // Make sure we can't undo back to the empty state before setValue(), and mark
        // the document clean.
        this._codeMirror.clearHistory();
        this._codeMirror.markClean();
        
        // restore cursor and scroll positions
        this.setCursorPos(cursorPos);
        this.setScrollPos(scrollPos.x, scrollPos.y);

        PerfUtils.addMeasurement(perfTimerName);
    };

   /**
    * Gets the file associated with this editor
    * This is a required Pane-View interface method
    * @return {!File} the file associated with this editor
    */
    Editor.prototype.getFile = function () {
        return this.document.file;
    };
    
    /**
     * Gets the current cursor position within the editor.
     * @param {boolean} expandTabs  If true, return the actual visual column number instead of the character offset in
     *      the "ch" property.
     * @param {?string} which Optional string indicating which end of the
     *  selection to return. It may be "start", "end", "head" (the side of the
     *  selection that moves when you press shift+arrow), or "anchor" (the
     *  fixed side of the selection). Omitting the argument is the same as
     *  passing "head". A {line, ch} object will be returned.)
     * @return {!{line:number, ch:number}}
     */
    Editor.prototype.getCursorPos = function (expandTabs, which) {
        // Translate "start" and "end" to the official CM names (it actually
        // supports them as-is, but that isn't documented and we don't want to
        // rely on it).
        if (which === "start") {
            which = "from";
        } else if (which === "end") {
            which = "to";
        }
        var cursor = _copyPos(this._codeMirror.getCursor(which));
        
        if (expandTabs) {
            cursor.ch = this.getColOffset(cursor);
        }
        return cursor;
    };
    
    /**
     * Returns the display column (zero-based) for a given string-based pos. Differs from pos.ch only
     * when the line contains preceding \t chars. Result depends on the current tab size setting.
     * @param {!{line:number, ch:number}} pos
     * @return {number}
     */
    Editor.prototype.getColOffset = function (pos) {
        var line    = this._codeMirror.getRange({line: pos.line, ch: 0}, pos),
            tabSize = null,
            column  = 0,
            i;

        for (i = 0; i < line.length; i++) {
            if (line[i] === '\t') {
                if (tabSize === null) {
                    tabSize = Editor.getTabSize();
                }
                if (tabSize > 0) {
                    column += (tabSize - (column % tabSize));
                }
            } else {
                column++;
            }
        }
        return column;
    };
    
    /**
     * Returns the string-based pos for a given display column (zero-based) in given line. Differs from column
     * only when the line contains preceding \t chars. Result depends on the current tab size setting.
     * @param {number} lineNum Line number
     * @param {number} column Display column number
     * @return {number}
     */
    Editor.prototype.getCharIndexForColumn = function (lineNum, column) {
        var line    = this._codeMirror.getLine(lineNum),
            tabSize = null,
            iCol    = 0,
            i;

        for (i = 0; iCol < column; i++) {
            if (line[i] === '\t') {
                if (tabSize === null) {
                    tabSize = Editor.getTabSize();
                }
                if (tabSize > 0) {
                    iCol += (tabSize - (iCol % tabSize));
                }
            } else {
                iCol++;
            }
        }
        return i;
    };
    
    /**
     * Sets the cursor position within the editor. Removes any selection.
     * @param {number} line  The 0 based line number.
     * @param {number} ch  The 0 based character position; treated as 0 if unspecified.
     * @param {boolean=} center  True if the view should be centered on the new cursor position.
     * @param {boolean=} expandTabs  If true, use the actual visual column number instead of the character offset as
     *      the "ch" parameter.
     */
    Editor.prototype.setCursorPos = function (line, ch, center, expandTabs) {
        if (expandTabs) {
            ch = this.getColOffset({line: line, ch: ch});
        }
        this._codeMirror.setCursor(line, ch);
        if (center) {
            this.centerOnCursor();
        }
    };
    
    /**
     * Set the editor size in pixels or percentage
     * @param {(number|string)} width
     * @param {(number|string)} height
     */
    Editor.prototype.setSize = function (width, height) {
        this._codeMirror.setSize(width, height);
    };
    
    /** @const */
    var CENTERING_MARGIN = 0.15;
    
    /**
     * Scrolls the editor viewport to vertically center the line with the cursor,
     * but only if the cursor is currently near the edges of the viewport or
     * entirely outside the viewport.
     *
     * This does not alter the horizontal scroll position.
     *
     * @param {number} centerOptions Option value, or 0 for no options; one of the BOUNDARY_* constants above.
     */
    Editor.prototype.centerOnCursor = function (centerOptions) {
        var $scrollerElement = $(this.getScrollerElement());
        var editorHeight = $scrollerElement.height();
        
        // we need to make adjustments for the statusbar's padding on the bottom and the menu bar on top.
        var statusBarHeight = $scrollerElement.outerHeight() - editorHeight;
        var menuBarHeight = $scrollerElement.offset().top;
        
        var documentCursorPosition = this._codeMirror.cursorCoords(null, "local").bottom;
        var screenCursorPosition = this._codeMirror.cursorCoords(null, "page").bottom - menuBarHeight;
        
        // If the cursor is already reasonably centered, we won't
        // make any change. "Reasonably centered" is defined as
        // not being within CENTERING_MARGIN of the top or bottom
        // of the editor (where CENTERING_MARGIN is a percentage
        // of the editor height).
        // For finding the first item (i.e. find while typing), do
        // not center if hit is in first half of screen because this
        // appears to be an unnecesary scroll.
        if ((_checkTopBoundary(centerOptions) && (screenCursorPosition < editorHeight * CENTERING_MARGIN)) ||
                (_checkBottomBoundary(centerOptions) && (screenCursorPosition > editorHeight * (1 - CENTERING_MARGIN)))) {

            var pos = documentCursorPosition - editorHeight / 2 + statusBarHeight;
            var info = this._codeMirror.getScrollInfo();
            pos = Math.min(Math.max(pos, 0), (info.height - info.clientHeight));
            this.setScrollPos(null, pos);
        }
    };

    /**
     * Given a position, returns its index within the text (assuming \n newlines)
     * @param {!{line:number, ch:number}}
     * @return {number}
     */
    Editor.prototype.indexFromPos = function (coords) {
        return this._codeMirror.indexFromPos(coords);
    };

    /**
     * Returns true if pos is between start and end (INclusive at start; EXclusive at end by default,
     * but overridable via the endInclusive flag).
     * @param {{line:number, ch:number}} pos
     * @param {{line:number, ch:number}} start
     * @param {{line:number, ch:number}} end
     * @param {boolean} endInclusive
     *
     */
    Editor.prototype.posWithinRange = function (pos, start, end, endInclusive) {
        if (start.line <= pos.line && end.line >= pos.line) {
            if (endInclusive) {
                return (start.line < pos.line || start.ch <= pos.ch) &&  // inclusive
                    (end.line > pos.line   || end.ch >= pos.ch);      // inclusive
            } else {
                return (start.line < pos.line || start.ch <= pos.ch) &&  // inclusive
                    (end.line > pos.line   || end.ch > pos.ch);       // exclusive
            }
                   
        }
        return false;
    };
    
    /**
     * @return {boolean} True if there's a text selection; false if there's just an insertion point
     */
    Editor.prototype.hasSelection = function () {
        return this._codeMirror.somethingSelected();
    };
    
    /**
     * @private
     * Takes an anchor/head pair and returns a start/end pair where the start is guaranteed to be <= end, and a "reversed" flag indicating
     * if the head is before the anchor.
     * @param {!{line: number, ch: number}} anchorPos
     * @param {!{line: number, ch: number}} headPos
     * @return {!{start:{line:number, ch:number}, end:{line:number, ch:number}}, reversed:boolean} the normalized range with start <= end
     */
    function _normalizeRange(anchorPos, headPos) {
        if (headPos.line < anchorPos.line || (headPos.line === anchorPos.line && headPos.ch < anchorPos.ch)) {
            return {start: _copyPos(headPos), end: _copyPos(anchorPos), reversed: true};
        } else {
            return {start: _copyPos(anchorPos), end: _copyPos(headPos), reversed: false};
        }
    }
    
    /**
     * Gets the current selection; if there is more than one selection, returns the primary selection
     * (generally the last one made). Start is inclusive, end is exclusive. If there is no selection,
     * returns the current cursor position as both the start and end of the range (i.e. a selection
     * of length zero). If `reversed` is set, then the head of the selection (the end of the selection
     * that would be changed if the user extended the selection) is before the anchor. 
     * @return {!{start:{line:number, ch:number}, end:{line:number, ch:number}}, reversed:boolean}
     */
    Editor.prototype.getSelection = function () {
        return _normalizeRange(this.getCursorPos(false, "anchor"), this.getCursorPos(false, "head"));
    };
    
    /**
     * Returns an array of current selections, nonoverlapping and sorted in document order. 
     * Each selection is a start/end pair, with the start guaranteed to come before the end.
     * Cursors are represented as a range whose start is equal to the end.
     * If `reversed` is set, then the head of the selection
     * (the end of the selection that would be changed if the user extended the selection)
     * is before the anchor. 
     * If `primary` is set, then that selection is the primary selection.
     * @return {Array.<{start:{line:number, ch:number}, end:{line:number, ch:number}, reversed:boolean, primary:boolean}>}
     */
    Editor.prototype.getSelections = function () {
        var primarySel = this.getSelection();
        return _.map(this._codeMirror.listSelections(), function (sel) {
            var result = _normalizeRange(sel.anchor, sel.head);
            if (result.start.line === primarySel.start.line && result.start.ch === primarySel.start.ch &&
                    result.end.line === primarySel.end.line && result.end.ch === primarySel.end.ch) {
                result.primary = true;
            } else {
                result.primary = false;
            }
            return result;
        });
    };
    
    /**
     * Takes the given selections, and expands each selection so it encompasses whole lines. Merges
     * adjacent line selections together. Keeps track of each original selection associated with a given
     * line selection (there might be multiple if individual selections were merged into a single line selection).
     * Useful for doing multiple-selection-aware line edits.
     *
     * @param {Array.<{start:{line:number, ch:number}, end:{line:number, ch:number}, reversed:boolean, primary:boolean}>} selections
     *      The selections to expand.
     * @param {{expandEndAtStartOfLine: boolean, mergeAdjacent: boolean}} options
     *      expandEndAtStartOfLine: true if a range selection that ends at the beginning of a line should be expanded
     *          to encompass the line. Default false.
     *      mergeAdjacent: true if adjacent line ranges should be merged. Default true.
     * @return {Array.<{selectionForEdit: {start:{line:number, ch:number}, end:{line:number, ch:number}, reversed:boolean, primary:boolean}, 
     *                  selectionsToTrack: Array.<{start:{line:number, ch:number}, end:{line:number, ch:number}, reversed:boolean, primary:boolean}>}>}
     *      The combined line selections. For each selection, `selectionForEdit` is the line selection, and `selectionsToTrack` is
     *      the set of original selections that combined to make up the given line selection. Note that the selectionsToTrack will
     *      include the original objects passed in `selections`, so if it is later mutated the original passed-in selections will be
     *      mutated as well.
     */
    Editor.prototype.convertToLineSelections = function (selections, options) {
        var self = this;
        options = options || {};
        _.defaults(options, { expandEndAtStartOfLine: false, mergeAdjacent: true });
        
        // Combine adjacent lines with selections so they don't collide with each other, as they would
        // if we did them individually.
        var combinedSelections = [], prevSel;
        _.each(selections, function (sel) {
            var newSel = _.cloneDeep(sel);
            
            // Adjust selection to encompass whole lines.
            newSel.start.ch = 0;
            // The end of the selection becomes the start of the next line, if it isn't already
            // or if expandEndAtStartOfLine is set.
            var hasSelection = (newSel.start.line !== newSel.end.line) || (newSel.start.ch !== newSel.end.ch);
            if (options.expandEndAtStartOfLine || !hasSelection || newSel.end.ch !== 0) {
                newSel.end = {line: newSel.end.line + 1, ch: 0};
            }

            // If the start of the new selection is within the range of the previous (expanded) selection, merge
            // the two selections together, but keep track of all the original selections that were related to this
            // selection, so they can be properly adjusted. (We only have to check for the start being inside the previous
            // range - it can't be before it because the selections started out sorted.)
            if (prevSel && self.posWithinRange(newSel.start, prevSel.selectionForEdit.start, prevSel.selectionForEdit.end, options.mergeAdjacent)) {
                prevSel.selectionForEdit.end.line = newSel.end.line;
                prevSel.selectionsToTrack.push(sel);
            } else {
                prevSel = {selectionForEdit: newSel, selectionsToTrack: [sel]};
                combinedSelections.push(prevSel);
            }
        });
        return combinedSelections;
    };
    
    /**
     * Returns the currently selected text, or "" if no selection. Includes \n if the
     * selection spans multiple lines (does NOT reflect the Document's line-endings style). By
     * default, returns only the contents of the primary selection, unless `allSelections` is true.
     * @param {boolean=} allSelections Whether to return the contents of all selections (separated
     *     by newlines) instead of just the primary selection. Default false.
     * @return {!string} The selected text.
     */
    Editor.prototype.getSelectedText = function (allSelections) {
        if (allSelections) {
            return this._codeMirror.getSelection();
        } else {
            var sel = this.getSelection();
            return this.document.getRange(sel.start, sel.end);
        }
    };
    
    /**
     * Sets the current selection. Start is inclusive, end is exclusive. Places the cursor at the
     * end of the selection range. Optionally centers around the cursor after
     * making the selection
     *
     * @param {!{line:number, ch:number}} start
     * @param {{line:number, ch:number}=} end If not specified, defaults to start.
     * @param {boolean} center true to center the viewport
     * @param {number} centerOptions Option value, or 0 for no options; one of the BOUNDARY_* constants above.
     * @param {?string} origin An optional string that describes what other selection or edit operations this
     *      should be merged with for the purposes of undo. See Document.replaceRange() for more details.
     */
    Editor.prototype.setSelection = function (start, end, center, centerOptions, origin) {
        this.setSelections([{start: start, end: end || start}], center, centerOptions, origin);
    };
    
    /**
     * Sets a multiple selection, with the "primary" selection (the one returned by
     * getSelection() and getCursorPos()) defaulting to the last if not specified.
     * Overlapping ranges will be automatically merged, and the selection will be sorted.
     * Optionally centers around the primary selection after making the selection.
     * @param {!Array<{start:{line:number, ch:number}, end:{line:number, ch:number}, primary:boolean, reversed: boolean}>} selections
     *      The selection ranges to set. If the start and end of a range are the same, treated as a cursor.
     *      If reversed is true, set the anchor of the range to the end instead of the start.
     *      If primary is true, this is the primary selection. Behavior is undefined if more than
     *      one selection has primary set to true. If none has primary set to true, the last one is primary.
     * @param {boolean} center true to center the viewport around the primary selection.
     * @param {number} centerOptions Option value, or 0 for no options; one of the BOUNDARY_* constants above.
     * @param {?string} origin An optional string that describes what other selection or edit operations this
     *      should be merged with for the purposes of undo. See Document.replaceRange() for more details.
     */
    Editor.prototype.setSelections = function (selections, center, centerOptions, origin) {
        var primIndex = selections.length - 1, options;
        if (origin) {
            options = { origin: origin };
        }
        this._codeMirror.setSelections(_.map(selections, function (sel, index) {
            if (sel.primary) {
                primIndex = index;
            }
            return { anchor: sel.reversed ? sel.end : sel.start, head: sel.reversed ? sel.start : sel.end };
        }), primIndex, options);
        if (center) {
            this.centerOnCursor(centerOptions);
        }
    };

    /**
     * Sets the editors overwrite mode state. If null is passed, the state is toggled.
     *
     * @param {?boolean} start
     */
    Editor.prototype.toggleOverwrite = function (state) {
        this._codeMirror.toggleOverwrite(state);
    };

    /**
     * Selects word that the given pos lies within or adjacent to. If pos isn't touching a word
     * (e.g. within a token like "//"), moves the cursor to pos without selecting a range.
     * Adapted from selectWordAt() in CodeMirror v2.
     * @param {!{line:number, ch:number}}
     */
    Editor.prototype.selectWordAt = function (pos) {
        var line = this.document.getLine(pos.line),
            start = pos.ch,
            end = pos.ch;
        
        function isWordChar(ch) {
            return (/\w/).test(ch) || ch.toUpperCase() !== ch.toLowerCase();
        }
        
        while (start > 0 && isWordChar(line.charAt(start - 1))) {
            --start;
        }
        while (end < line.length && isWordChar(line.charAt(end))) {
            ++end;
        }
        this.setSelection({line: pos.line, ch: start}, {line: pos.line, ch: end});
    };
    
    /**
     * Gets the total number of lines in the the document (includes lines not visible in the viewport)
     * @return {!number}
     */
    Editor.prototype.lineCount = function () {
        return this._codeMirror.lineCount();
    };
    
    /**
     * Deterines if line is fully visible.
     * @param {number} zero-based index of the line to test
     * @return {boolean} true if the line is fully visible, false otherwise
     */
    Editor.prototype.isLineVisible = function (line) {
        var coords = this._codeMirror.charCoords({line: line, ch: 0}, "local"),
            scrollInfo = this._codeMirror.getScrollInfo(),
            top = scrollInfo.top,
            bottom = scrollInfo.top + scrollInfo.clientHeight;

        // Check top and bottom and return false for partially visible lines.
        return (coords.top >= top && coords.bottom <= bottom);
    };
    
    /**
     * Gets the number of the first visible line in the editor.
     * @return {number} The 0-based index of the first visible line.
     */
    Editor.prototype.getFirstVisibleLine = function () {
        return (this._visibleRange ? this._visibleRange.startLine : 0);
    };
    
    /**
     * Gets the number of the last visible line in the editor.
     * @return {number} The 0-based index of the last visible line.
     */
    Editor.prototype.getLastVisibleLine = function () {
        return (this._visibleRange ? this._visibleRange.endLine : this.lineCount() - 1);
    };

    /* Hides the specified line number in the editor
     * @param {!from} line to start hiding from (inclusive)
     * @param {!to} line to end hiding at (exclusive)
     * @return {TextMarker} The CodeMirror mark object that's hiding the lines
     */
    Editor.prototype._hideLines = function (from, to) {
        if (to <= from) {
            return;
        }
        
        // We set clearWhenEmpty: false so that if there's a blank line at the beginning or end of
        // the document, and that's the only hidden line, we can still actually hide it. Doing so
        // requires us to create a 0-length marked span, which would ordinarily be cleaned up by CM
        // if clearWithEmpty is true. See https://groups.google.com/forum/#!topic/codemirror/RB8VNF8ow2w
        var value = this._codeMirror.markText(
            {line: from, ch: 0},
            {line: to - 1, ch: this._codeMirror.getLine(to - 1).length},
            {collapsed: true, inclusiveLeft: true, inclusiveRight: true, clearWhenEmpty: false}
        );
        
        return value;
    };

    /**
     * Gets the total height of the document in pixels (not the viewport)
     * @return {!number} height in pixels
     */
    Editor.prototype.totalHeight = function () {
        return this.getScrollerElement().scrollHeight;
    };

    /**
     * Gets the scroller element from the editor.
     * @return {!HTMLDivElement} scroller
     */
    Editor.prototype.getScrollerElement = function () {
        return this._codeMirror.getScrollerElement();
    };
    
    /**
     * Gets the root DOM node of the editor.
     * @return {!HTMLDivElement} The editor's root DOM node.
     */
    Editor.prototype.getRootElement = function () {
        return this._codeMirror.getWrapperElement();
    };

    
    /**
     * Gets the lineSpace element within the editor (the container around the individual lines of code).
     * FUTURE: This is fairly CodeMirror-specific. Logic that depends on this may break if we switch
     * editors.
     * @return {!HTMLDivElement} The editor's lineSpace element.
     */
    Editor.prototype._getLineSpaceElement = function () {
        return $(".CodeMirror-lines", this.getScrollerElement()).children().get(0);
    };
    
    /**
     * Returns the current scroll position of the editor.
     * @return {{x:number, y:number}} The x,y scroll position in pixels
     */
    Editor.prototype.getScrollPos = function () {
        var scrollInfo = this._codeMirror.getScrollInfo();
        return { x: scrollInfo.left, y: scrollInfo.top };
    };
    
    /**
     * Restores and adjusts the current scroll position of the editor.
     * @param {{x:number, y:number}} scrollPos - The x,y scroll position in pixels
     * @param {!number} heightDelta - The amount of delta H to apply to the scroll position
     */
    Editor.prototype.adjustScrollPos = function (scrollPos, heightDelta) {
        this._codeMirror.scrollTo(scrollPos.x, scrollPos.y + heightDelta);
    };
    
    /**
     * Sets the current scroll position of the editor.
     * @param {number} x scrollLeft position in pixels
     * @param {number} y scrollTop position in pixels
     */
    Editor.prototype.setScrollPos = function (x, y) {
        this._codeMirror.scrollTo(x, y);
    };
    
    /*
     * Returns the current text height of the editor.
     * @return {number} Height of the text in pixels
     */
    Editor.prototype.getTextHeight = function () {
        return this._codeMirror.defaultTextHeight();
    };
    
    /**
     * Adds an inline widget below the given line. If any inline widget was already open for that
     * line, it is closed without warning.
     * @param {!{line:number, ch:number}} pos  Position in text to anchor the inline.
     * @param {!InlineWidget} inlineWidget The widget to add.
     * @param {boolean=} scrollLineIntoView Scrolls the associated line into view. Default true.
     * @return {Promise} A promise object that is resolved when the widget has been added (but might
     *     still be animating open). Never rejected.
     */
    Editor.prototype.addInlineWidget = function (pos, inlineWidget, scrollLineIntoView) {
        var self = this,
            queue = this._inlineWidgetQueues[pos.line];

        var promise = new Promise(function (resolve, reject) {
            if (!queue) {
                queue = new Async.PromiseQueue();
                self._inlineWidgetQueues[pos.line] = queue;
            }

            // Use setTimeout to call PromiseQueue.add() asynchronously so we can return
            // reference to promise (otherwise, it's not yet defined).
            setTimeout(function () {
                queue.add(function () {
                
                    function _addInlineWidgetInternal(pos, inlineWidget, scrollLineIntoView) {

                        self.removeAllInlineWidgetsForLine(pos.line).then(function () {
                            if (scrollLineIntoView === undefined) {
                                scrollLineIntoView = true;
                            }

                            if (scrollLineIntoView) {
                                self._codeMirror.scrollIntoView(pos);
                            }

                            inlineWidget.info = self._codeMirror.addLineWidget(pos.line, inlineWidget.htmlContent,
                                                                               { coverGutter: true, noHScroll: true });
                            CodeMirror.on(inlineWidget.info.line, "delete", function () {
                                self._removeInlineWidgetInternal(inlineWidget);
                            });
                            self._inlineWidgets.push(inlineWidget);

                            // Set up the widget to start closed, then animate open when its initial height is set.
                            inlineWidget.$htmlContent.height(0);
                            AnimationUtils.animateUsingClass(inlineWidget.htmlContent, "animating")
                                .then(function () {
                                    resolve();
                                });

                            // Callback to widget once parented to the editor. The widget should call back to
                            // setInlineWidgetHeight() in order to set its initial height and animate open.
                            inlineWidget.onAdded();
                        });
                    }

                    _addInlineWidgetInternal(pos, inlineWidget, scrollLineIntoView);
                    return promise;
                });
            });
        });
        
        return promise;
    };
    
    /**
     * Removes all inline widgets
     */
    Editor.prototype.removeAllInlineWidgets = function () {
        // copy the array because _removeInlineWidgetInternal will modify the original
        var widgets = [].concat(this.getInlineWidgets());
        
        return Async.doInParallel(
            widgets,
            this.removeInlineWidget.bind(this)
        );
    };
    
    /**
     * Removes the given inline widget.
     * @param {number} inlineWidget The widget to remove.
     * @return {Promise} A promise that is resolved when the inline widget is fully closed and removed from the DOM.
     */
    Editor.prototype.removeInlineWidget = function (inlineWidget) {
        var self = this;
        
        if (!inlineWidget.closePromise) {
<<<<<<< HEAD
            var promise = new Promise(function (resolve, reject) {

                function finishRemoving() {
                    self._codeMirror.removeLineWidget(inlineWidget.info);
                    self._removeInlineWidgetInternal(inlineWidget);
                    resolve();
                }

                var lineNum = this._getInlineWidgetLineNumber(inlineWidget);

                // Remove the inline widget from our internal list immediately, so
                // everyone external to us knows it's essentially already gone. We
                // don't want to wait until it's done animating closed (but we do want
                // the other stuff in _removeInlineWidgetInternal to wait until then).
                self._removeInlineWidgetFromList(inlineWidget);

                // If we're not visible (in which case the widget will have 0 client height),
                // don't try to do the animation, because nothing will happen and we won't get
                // called back right away. (The animation would happen later when we switch
                // back to the editor.)
                if (self.isFullyVisible()) {
                    AnimationUtils.animateUsingClass(inlineWidget.htmlContent, "animating")
                        .then(finishRemoving);
                    inlineWidget.$htmlContent.height(0);
                } else {
                    finishRemoving();
                }
            });
=======
            // Remove the inline widget from our internal list immediately, so
            // everyone external to us knows it's essentially already gone. We
            // don't want to wait until it's done animating closed (but we do want
            // the other stuff in _removeInlineWidgetInternal to wait until then).
            self._removeInlineWidgetFromList(inlineWidget);
>>>>>>> 623c60ff
            
            inlineWidget.closePromise = promise;
        }
        
        return inlineWidget.closePromise;
    };
    
    /**
     * Removes all inline widgets for a given line
     * @param {number} lineNum The line number to modify
     */
    Editor.prototype.removeAllInlineWidgetsForLine = function (lineNum) {
        var lineInfo = this._codeMirror.lineInfo(lineNum),
            widgetInfos = (lineInfo && lineInfo.widgets) ? [].concat(lineInfo.widgets) : null,
            self = this;
        
        if (widgetInfos && widgetInfos.length) {
            // Map from CodeMirror LineWidget to Brackets InlineWidget
            var inlineWidget,
                allWidgetInfos = this._inlineWidgets.map(function (w) {
                    return w.info;
                });

            return Async.doInParallel(
                widgetInfos,
                function (info) {
                    // Lookup the InlineWidget object using the same index
                    inlineWidget = self._inlineWidgets[allWidgetInfos.indexOf(info)];
                    if (inlineWidget) {
                        return self.removeInlineWidget(inlineWidget);
                    } else {
                        return Promise.resolve();
                    }
                }
            );
        } else {
            return Promise.resolve();
        }
    };
    
    /**
     * Cleans up the given inline widget from our internal list of widgets. It's okay
     * to call this multiple times for the same widget--it will just do nothing if
     * the widget has already been removed.
     * @param {InlineWidget} inlineWidget  an inline widget.
     */
    Editor.prototype._removeInlineWidgetFromList = function (inlineWidget) {
        var l = this._inlineWidgets.length,
            i;
        for (i = 0; i < l; i++) {
            if (this._inlineWidgets[i] === inlineWidget) {
                this._inlineWidgets.splice(i, 1);
                break;
            }
        }
    };
    
    /**
     * Removes the inline widget from the editor and notifies it to clean itself up.
     * @param {InlineWidget} inlineWidget  an inline widget.
     */
    Editor.prototype._removeInlineWidgetInternal = function (inlineWidget) {
        if (!inlineWidget.isClosed) {
            this._removeInlineWidgetFromList(inlineWidget);
            inlineWidget.onClosed();
            inlineWidget.isClosed = true;
        }
    };
    
    /**
     * Returns a list of all inline widgets currently open in this editor. Each entry contains the
     * inline's id, and the data parameter that was passed to addInlineWidget().
     * @return {!Array.<{id:number, data:Object}>}
     */
    Editor.prototype.getInlineWidgets = function () {
        return this._inlineWidgets;
    };
    
      /**
     * Returns the currently focused inline widget, if any.
     * @return {?InlineWidget}
     */
    Editor.prototype.getFocusedInlineWidget = function () {
        var result = null;
        
        this.getInlineWidgets().forEach(function (widget) {
            if (widget.hasFocus()) {
                result = widget;
            }
        });
        
        return result;
    };

    /**
     * Display temporary popover message at current cursor position. Display message above
     * cursor if space allows, otherwise below.
     *
     * @param {string} errorMsg Error message to display
     */
    Editor.prototype.displayErrorMessageAtCursor = function (errorMsg) {
        var arrowBelow, cursorPos, cursorCoord, popoverRect,
            top, left, clip, arrowCenter, arrowLeft,
            self = this,
            POPOVER_MARGIN = 10,
            POPOVER_ARROW_HALF_WIDTH = 10,
            POPOVER_ARROW_HALF_BASE = POPOVER_ARROW_HALF_WIDTH + 3; // 3 is border radius

        function _removeListeners() {
            $(self).off(".msgbox");
        }

        // PopUpManager.removePopUp() callback
        function _clearMessagePopover() {
            if (self._$messagePopover && self._$messagePopover.length > 0) {
                // self._$messagePopover.remove() is done by PopUpManager
                self._$messagePopover = null;
            }
            _removeListeners();
        }
        
        // PopUpManager.removePopUp() is called either directly by this closure, or by
        // PopUpManager as a result of another popup being invoked.
        function _removeMessagePopover() {
            if (self._$messagePopover) {
                PopUpManager.removePopUp(self._$messagePopover);
            }
        }

        function _addListeners() {
            $(self)
                .on("blur.msgbox",           _removeMessagePopover)
                .on("change.msgbox",         _removeMessagePopover)
                .on("cursorActivity.msgbox", _removeMessagePopover)
                .on("update.msgbox",         _removeMessagePopover);
        }

        // Only 1 message at a time
        if (this._$messagePopover) {
            _removeMessagePopover();
        }
        
        // Make sure cursor is in view
        cursorPos = this.getCursorPos();
        this._codeMirror.scrollIntoView(cursorPos);
        
        // Determine if arrow is above or below
        cursorCoord = this._codeMirror.charCoords(cursorPos);
        
        // Assume popover height is max of 2 lines
        arrowBelow = (cursorCoord.top > 100);
        
        // Text is dynamic, so build popover first so we can measure final width
        this._$messagePopover = $("<div/>").addClass("popover-message").appendTo($("body"));
        if (!arrowBelow) {
            $("<div/>").addClass("arrowAbove").appendTo(this._$messagePopover);
        }
        $("<div/>").addClass("text").appendTo(this._$messagePopover).html(errorMsg);
        if (arrowBelow) {
            $("<div/>").addClass("arrowBelow").appendTo(this._$messagePopover);
        }
        
        // Estimate where to position popover.
        top = (arrowBelow) ? cursorCoord.top - this._$messagePopover.height() - POPOVER_MARGIN
                           : cursorCoord.bottom + POPOVER_MARGIN;
        left = cursorCoord.left - (this._$messagePopover.width() / 2);
        
        popoverRect = {
            top:    top,
            left:   left,
            height: this._$messagePopover.height(),
            width:  this._$messagePopover.width()
        };
        
        // See if popover is clipped on any side
        clip = ViewUtils.getElementClipSize($("#editor-holder"), popoverRect);

        // Prevent horizontal clipping
        if (clip.left > 0) {
            left += clip.left;
        } else if (clip.right > 0) {
            left -= clip.right;
        }
        
        // Popover text and arrow are positioned individually
        this._$messagePopover.css({"top": top, "left": left});
        
        // Position popover arrow centered over/under cursor...
        arrowCenter = cursorCoord.left - left;

        // ... but don't let it slide off text box
        arrowCenter = Math.min(popoverRect.width - POPOVER_ARROW_HALF_BASE,
                               Math.max(arrowCenter, POPOVER_ARROW_HALF_BASE));

        arrowLeft = arrowCenter - POPOVER_ARROW_HALF_WIDTH;
        if (arrowBelow) {
            this._$messagePopover.find(".arrowBelow").css({"margin-left": arrowLeft});
        } else {
            this._$messagePopover.find(".arrowAbove").css({"margin-left": arrowLeft});
        }

        // Add listeners
        PopUpManager.addPopUp(this._$messagePopover, _clearMessagePopover, true);
        _addListeners();

        // Animate open
        AnimationUtils.animateUsingClass(this._$messagePopover[0], "animateOpen").then(function () {
            // Make sure we still have a popover
            if (self._$messagePopover && self._$messagePopover.length > 0) {
                self._$messagePopover.addClass("open");

                // Don't add scroll listeners until open so we don't get event
                // from scrolling cursor into view
                $(self).on("scroll.msgbox", _removeMessagePopover);

                // Animate closed -- which includes delay to show message
                AnimationUtils.animateUsingClass(self._$messagePopover[0], "animateClose", 6000)
                    .then(_removeMessagePopover);
            }
        });
    };
    
    /**
     * Returns the offset of the top of the virtual scroll area relative to the browser window (not the editor
     * itself). Mainly useful for calculations related to scrollIntoView(), where you're starting with the
     * offset() of a child widget (relative to the browser window) and need to figure out how far down it is from
     * the top of the virtual scroll area (excluding the top padding).
     * @return {number}
     */
    Editor.prototype.getVirtualScrollAreaTop = function () {
        var topPadding = this._getLineSpaceElement().offsetTop, // padding within mover
            scroller = this.getScrollerElement();
        return $(scroller).offset().top - scroller.scrollTop + topPadding;
    };

    /**
     * Sets the height of an inline widget in this editor.
     * @param {!InlineWidget} inlineWidget The widget whose height should be set.
     * @param {!number} height The height of the widget.
     * @param {boolean} ensureVisible Whether to scroll the entire widget into view.
     */
    Editor.prototype.setInlineWidgetHeight = function (inlineWidget, height, ensureVisible) {
        var self = this,
            node = inlineWidget.htmlContent,
            oldHeight = (node && $(node).height()) || 0,
            changed = (oldHeight !== height),
            isAttached = inlineWidget.info !== undefined;

        function updateHeight() {
            // Notify CodeMirror for the height change.
            if (isAttached) {
                inlineWidget.info.changed();
            }
        }
        
        function setOuterHeight() {
            function finishAnimating(e) {
                if (e.target === node) {
                    updateHeight();
                    $(node).off("webkitTransitionEnd", finishAnimating);
                }
            }
            $(node).height(height);
            if ($(node).hasClass("animating")) {
                $(node).on("webkitTransitionEnd", finishAnimating);
            } else {
                updateHeight();
            }
        }

        // Make sure we set an explicit height on the widget, so children can use things like
        // min-height if they want.
        if (changed || !node.style.height) {
            // If we're animating, set the wrapper's height on a timeout so the layout is finished before we animate.
            if ($(node).hasClass("animating")) {
                window.setTimeout(setOuterHeight, 0);
            } else {
                setOuterHeight();
            }
        }

        if (ensureVisible && isAttached) {
            var offset = $(node).offset(), // offset relative to document
                position = $(node).position(), // position within parent linespace
                scrollerTop = self.getVirtualScrollAreaTop();

            self._codeMirror.scrollIntoView({
                left: position.left,
                top: offset.top - scrollerTop,
                right: position.left, // don't try to make the right edge visible
                bottom: offset.top + height - scrollerTop
            });
        }
    };
    
    /**
     * @private
     * Get the starting line number for an inline widget.
     * @param {!InlineWidget} inlineWidget
     * @return {number} The line number of the widget or -1 if not found.
     */
    Editor.prototype._getInlineWidgetLineNumber = function (inlineWidget) {
        return this._codeMirror.getLineNumber(inlineWidget.info.line);
    };
    
    /** Gives focus to the editor control */
    Editor.prototype.focus = function () {
        // Focusing an editor synchronously triggers focus/blur handlers. If a blur handler attemps to focus
        // another editor, we'll put CM in a bad state (because CM assumes programmatically focusing itself
        // will always succeed, and if you're in the middle of another focus change that appears to be untrue).
        // So instead, we simply ignore reentrant focus attempts.
        // See bug #2951 for an example of this happening and badly hosing things.
        if (_duringFocus) {
            return;
        }
        
        _duringFocus = true;
        try {
            this._codeMirror.focus();
        } finally {
            _duringFocus = false;
        }
    };
    
    /** Returns true if the editor has focus */
    Editor.prototype.hasFocus = function () {
        return this._focused;
    };
    
    /* 
     * @typedef {scrollPos:{x:number, y:number},Array.<{start:{line:number, ch:number},end:{line:number, ch:number}}>} EditorViewState
     */
    
    /* 
     * returns the view state for the editor
     * @return {!EditorViewState}
     */
    Editor.prototype.getViewState = function () {
        return {
            selections: this.getSelections(),
            scrollPos: this.getScrollPos()
        };
        
    };
    
    /*
     * Restores the view state
     * @param {!EditorViewState} viewState - the view state object to restore
     */
    Editor.prototype.restoreViewState = function (viewState) {
        if (viewState.selection) {
            // We no longer write out single-selection, but there might be some view state
            // from an older version.
            this.setSelection(viewState.selection.start, viewState.selection.end);
        }
        if (viewState.selections) {
            this.setSelections(viewState.selections);
        }
        if (viewState.scrollPos) {
            this.setScrollPos(viewState.scrollPos.x, viewState.scrollPos.y);
        }
    };
    
    /**
     * Re-renders the editor UI
     * @param {boolean=} handleResize true if this is in response to resizing the editor. Default false.
     */
    Editor.prototype.refresh = function (handleResize) {
        // If focus is currently in a child of the CodeMirror editor (e.g. in an inline widget), but not in
        // the CodeMirror input field itself, remember the focused item so we can restore focus after the
        // refresh (which might cause the widget to be removed from the display list temporarily).
        var focusedItem = window.document.activeElement,
            restoreFocus = $.contains(this._codeMirror.getScrollerElement(), focusedItem);
        this._codeMirror.refresh();
        if (restoreFocus) {
            focusedItem.focus();
        }
    };
    
    /**
     * Re-renders the editor, and all children inline editors.
     * @param {boolean=} handleResize true if this is in response to resizing the editor. Default false.
     */
    Editor.prototype.refreshAll = function (handleResize) {
        this.refresh(handleResize);
        this.getInlineWidgets().forEach(function (inlineWidget) {
            inlineWidget.refresh();
        });
    };
    
    /** Undo the last edit. */
    Editor.prototype.undo = function () {
        this._codeMirror.undo();
    };
    
    /** Redo the last un-done edit. */
    Editor.prototype.redo = function () {
        this._codeMirror.redo();
    };
    
    /**
     * View API Visibility Change Notification handler.  This is also
     * called by the native "setVisible" API which refresh can be optimized
     * @param {boolean} show true to show the editor, false to hide it
     * @param {boolean} refresh true (default) to refresh the editor, false to skip refreshing it
     */
    Editor.prototype.notifyVisibilityChange = function (show, refresh) {
        if (show && (refresh || refresh === undefined)) {
            this.refresh();
        }
        if (show) {
            this._inlineWidgets.forEach(function (inlineWidget) {
                inlineWidget.onParentShown();
            });
        }
    };
    
    /**
     * Shows or hides the editor within its parent. Does not force its ancestors to
     * become visible.
     * @param {boolean} show true to show the editor, false to hide it
     * @param {boolean} refresh true (default) to refresh the editor, false to skip refreshing it
     */
    Editor.prototype.setVisible = function (show, refresh) {
        this.$el.css("display", (show ? "" : "none"));
        this.notifyVisibilityChange(show, refresh);
    };
    
    /**
     * Returns true if the editor is fully visible--i.e., is in the DOM, all ancestors are
     * visible, and has a non-zero width/height.
     */
    Editor.prototype.isFullyVisible = function () {
        return $(this.getRootElement()).is(":visible");
    };
    
    /**
     * Gets the syntax-highlighting mode for the given range.
     * Returns null if the mode at the start of the selection differs from the mode at the end -
     * an *approximation* of whether the mode is consistent across the whole range (a pattern like
     * A-B-A would return A as the mode, not null).
     *
     * @param {!{line: number, ch: number}} start The start of the range to check.
     * @param {!{line: number, ch: number}} end The end of the range to check.
     * @param {boolean=} knownMixed Whether we already know we're in a mixed mode and need to check both
     *     the start and end.
     * @return {?(Object|string)} Name of syntax-highlighting mode, or object containing a "name" property
     *     naming the mode along with configuration options required by the mode.
     * @see {@link LanguageManager#getLanguageForPath()} and {@link Language#getMode()}.
     */
    Editor.prototype.getModeForRange = function (start, end, knownMixed) {
        var outerMode = this._codeMirror.getMode(),
            startMode = TokenUtils.getModeAt(this._codeMirror, start),
            endMode = TokenUtils.getModeAt(this._codeMirror, end);
        if (!knownMixed && outerMode.name === startMode.name) {
            // Mode does not vary: just use the editor-wide mode name
            return this._codeMirror.getOption("mode");
        } else if (!startMode || !endMode || startMode.name !== endMode.name) {
            return null;
        } else {
            return startMode;
        }
    };
    
    /**
     * Gets the syntax-highlighting mode for the current selection or cursor position. (The mode may
     * vary within one file due to embedded languages, e.g. JS embedded in an HTML script block). See
     * `getModeForRange()` for how this is determined for a single selection.
     *
     * If there are multiple selections, this will return a mode only if all the selections are individually
     * consistent and resolve to the same mode.
     *
     * @return {?(Object|string)} Name of syntax-highlighting mode, or object containing a "name" property
     *     naming the mode along with configuration options required by the mode.
     * @see {@link LanguageManager#getLanguageForPath()} and {@link Language#getMode()}.
     */
    Editor.prototype.getModeForSelection = function () {
        // Check for mixed mode info
        var self        = this,
            sels        = this.getSelections(),
            primarySel  = this.getSelection(),
            outerMode   = this._codeMirror.getMode(),
            startMode   = TokenUtils.getModeAt(this._codeMirror, primarySel.start),
            isMixed     = (outerMode.name !== startMode.name);

        if (isMixed) {
            // Shortcut the first check to avoid getModeAt(), which can be expensive
            if (primarySel.start.line !== primarySel.end.line || primarySel.start.ch !== primarySel.end.ch) {
                var endMode = TokenUtils.getModeAt(this._codeMirror, primarySel.end);
                
                if (startMode.name !== endMode.name) {
                    return null;
                }
            }

            // If mixed mode, check that mode is the same at start & end of each selection
            var hasMixedSel = _.some(sels, function (sel) {
                if (sels === primarySel) {
                    // We already checked this before, so we know it's not mixed.
                    return false;
                }
                
                var rangeMode = self.getModeForRange(sel.start, sel.end, true);
                return (!rangeMode || rangeMode.name !== startMode.name);
            });
            if (hasMixedSel) {
                return null;
            }

            return startMode.name;
        } else {
            // Mode does not vary: just use the editor-wide mode
            return this._codeMirror.getOption("mode");
        }
    };
    
    /*
     * gets the language for the selection. (Javascript selected from an HTML document or CSS selected from an HTML document, etc...)
     * @return {!Language} 
     */
    Editor.prototype.getLanguageForSelection = function () {
        return this.document.getLanguage().getLanguageForMode(this.getModeForSelection());
    };
    
    /**
     * Gets the syntax-highlighting mode for the document.
     *
     * @return {Object|String} Object or Name of syntax-highlighting mode; see {@link LanguageManager#getLanguageForPath()} and {@link Language#getMode()}.
     */
    Editor.prototype.getModeForDocument = function () {
        return this._codeMirror.getOption("mode");
    };

    /**
     * The Document we're bound to
     * @type {!Document}
     */
    Editor.prototype.document = null;


    /**
     * The Editor's last known width.  
     * Used in conjunction with updateLayout to recompute the layout 
     * if the the parent container changes its size since our last layout update.
     * @type {?number}
     */
    Editor.prototype._lastEditorWidth = null;
    
    
    /**
     * If true, we're in the middle of syncing to/from the Document. Used to ignore spurious change
     * events caused by us (vs. change events caused by others, which we need to pay attention to).
     * @type {!boolean}
     */
    Editor.prototype._duringSync = false;

    /**
     * @private
     * NOTE: this is actually "semi-private": EditorManager also accesses this field... as well as
     * a few other modules. However, we should try to gradually move most code away from talking to
     * CodeMirror directly.
     * @type {!CodeMirror}
     */
    Editor.prototype._codeMirror = null;
    
    /**
     * @private
     * @type {!Array.<{id:number, data:Object}>}
     */
    Editor.prototype._inlineWidgets = null;

    /**
     * @private
     * @type {?TextRange}
     */
    Editor.prototype._visibleRange = null;
    
    /**
     * @private
     * @type {Object}
     * Promise queues for inline widgets being added to a given line.
     */
    Editor.prototype._inlineWidgetQueues = null;
    
    /**
     * @private
     * @type {Array}
     * A list of objects corresponding to the markers that are hiding lines in the current editor.
     */
    Editor.prototype._hideMarks = null;
    
    /**
     * @private
     * 
     * Retrieve the value of the named preference for this document.
     * 
     * @param {string} prefName Name of preference to retrieve.
     * @return {*} current value of that pref
     */
    Editor.prototype._getOption = function (prefName) {
        return PreferencesManager.get(prefName, this.document.file.fullPath);
    };
    
    /**
     * @private
     * 
     * Updates the editor to the current value of prefName for the file being edited.
     * 
     * @param {string} prefName Name of the preference to visibly update
     */
    Editor.prototype._updateOption = function (prefName) {
        var oldValue = this._currentOptions[prefName],
            newValue = this._getOption(prefName);
        
        if (oldValue !== newValue) {
            this._currentOptions[prefName] = newValue;
            
            if (prefName === USE_TAB_CHAR) {
                this._codeMirror.setOption(cmOptions[prefName], newValue);
                this._codeMirror.setOption("indentUnit", newValue === true ?
                                           this._currentOptions[TAB_SIZE] :
                                           this._currentOptions[SPACE_UNITS]
                                          );
            } else if (prefName === STYLE_ACTIVE_LINE) {
                this._updateStyleActiveLine();
            } else if (prefName === SCROLL_PAST_END && this._visibleRange) {
                // Do not apply this option to inline editors
                return;
            } else if (prefName === SHOW_LINE_NUMBERS) {
                Editor._toggleLinePadding(!newValue);
                this._codeMirror.setOption(cmOptions[SHOW_LINE_NUMBERS], newValue);
                this.refreshAll();
            } else {
                this._codeMirror.setOption(cmOptions[prefName], newValue);
            }
            
            $(this).triggerHandler("optionChange", [prefName, newValue]);
        }
    };
    
    /**
     * @private
     * 
     * Used to ensure that "style active line" is turned off when there is a selection.
     */
    Editor.prototype._updateStyleActiveLine = function () {
        if (this.hasSelection()) {
            if (this._codeMirror.getOption("styleActiveLine")) {
                this._codeMirror.setOption("styleActiveLine", false);
            }
        } else {
            this._codeMirror.setOption("styleActiveLine", this._currentOptions[STYLE_ACTIVE_LINE]);
        }
    };

    /** 
     * resizes the editor to fill its parent container
     * should not be used on inline editors
     * @param {boolean=} forceRefresh - forces the editor to update its layout 
     *                                   even if it already matches the container's height / width
     */
    Editor.prototype.updateLayout = function (forceRefresh) {
        var curRoot = this.getRootElement(),
            curWidth = $(curRoot).width(),
            $editorHolder = this.$el.parent(),
            editorAreaHt = $editorHolder.height();
        
        if (!curRoot.style.height || $(curRoot).height() !== editorAreaHt) {
            // Call setSize() instead of $.height() to allow CodeMirror to
            // check for options like line wrapping
            this.setSize(null, editorAreaHt);
            if (forceRefresh === undefined) {
                forceRefresh = true;
            }
        } else if (curWidth !== this._lastEditorWidth) {
            if (forceRefresh === undefined) {
                forceRefresh = true;
            }
        }
        this._lastEditorWidth = curWidth;

        if (forceRefresh) {
            this.refreshAll(forceRefresh);
        }
    };
    
    
    // Global settings that affect Editor instances that share the same preference locations

    /**
     * Sets whether to use tab characters (vs. spaces) when inserting new text.
     * Affects any editors that share the same preference location.
     * @param {boolean} value
     * @param {string=} fullPath Path to file to get preference for
     * @return {boolean} true if value was valid
     */
    Editor.setUseTabChar = function (value, fullPath) {
        var options = fullPath && {context: fullPath};
        return PreferencesManager.set(USE_TAB_CHAR, value, options);
    };
    
    /**
     * Gets whether the specified or current file uses tab characters (vs. spaces) when inserting new text
     * @param {string=} fullPath Path to file to get preference for
     * @return {boolean}
     */
    Editor.getUseTabChar = function (fullPath) {
        return PreferencesManager.get(USE_TAB_CHAR, fullPath);
    };
    
    /**
     * Sets tab character width.
     * Affects any editors that share the same preference location.
     * @param {number} value
     * @param {string=} fullPath Path to file to get preference for
     * @return {boolean} true if value was valid
     */
    Editor.setTabSize = function (value, fullPath) {
        var options = fullPath && {context: fullPath};
        return PreferencesManager.set(TAB_SIZE, value, options);
    };
    
    /**
     * Get indent unit
     * @param {string=} fullPath Path to file to get preference for
     * @return {number}
     */
    Editor.getTabSize = function (fullPath) {
        return PreferencesManager.get(TAB_SIZE, fullPath);
    };
    
    /**
     * Sets indentation width.
     * Affects any editors that share the same preference location.
     * @param {number} value
     * @param {string=} fullPath Path to file to get preference for
     * @return {boolean} true if value was valid
     */
    Editor.setSpaceUnits = function (value, fullPath) {
        var options = fullPath && {context: fullPath};
        return PreferencesManager.set(SPACE_UNITS, value, options);
    };
    
    /**
     * Get indentation width
     * @param {string=} fullPath Path to file to get preference for
     * @return {number}
     */
    Editor.getSpaceUnits = function (fullPath) {
        return PreferencesManager.get(SPACE_UNITS, fullPath);
    };
    
    /**
     * Sets the auto close brackets.
     * Affects any editors that share the same preference location.
     * @param {boolean} value
     * @param {string=} fullPath Path to file to get preference for
     * @return {boolean} true if value was valid
     */
    Editor.setCloseBrackets = function (value, fullPath) {
        var options = fullPath && {context: fullPath};
        return PreferencesManager.set(CLOSE_BRACKETS, value, options);
    };
    
    /**
     * Gets whether the specified or current file uses auto close brackets
     * @param {string=} fullPath Path to file to get preference for
     * @return {boolean}
     */
    Editor.getCloseBrackets = function (fullPath) {
        return PreferencesManager.get(CLOSE_BRACKETS, fullPath);
    };
    
    /**
     * Sets show line numbers option.
     * Affects any editors that share the same preference location.
     * @param {boolean} value
     * @param {string=} fullPath Path to file to get preference for
     * @return {boolean} true if value was valid
     */
    Editor.setShowLineNumbers = function (value, fullPath) {
        var options = fullPath && {context: fullPath};
        return PreferencesManager.set(SHOW_LINE_NUMBERS, value, options);
    };
    
    /**
     * Returns true if show line numbers is enabled for the specified or current file
     * @param {string=} fullPath Path to file to get preference for
     * @return {boolean}
     */
    Editor.getShowLineNumbers = function (fullPath) {
        return PreferencesManager.get(SHOW_LINE_NUMBERS, fullPath);
    };
    
    /**
     * Sets show active line option.
     * Affects any editors that share the same preference location.
     * @param {boolean} value
     * @param {string=} fullPath Path to file to get preference for
     * @return {boolean} true if value was valid
     */
    Editor.setShowActiveLine = function (value, fullPath) {
        return PreferencesManager.set(STYLE_ACTIVE_LINE, value);
    };
    
    /**
     * Returns true if show active line is enabled for the specified or current file
     * @param {string=} fullPath Path to file to get preference for
     * @return {boolean}
     */
    Editor.getShowActiveLine = function (fullPath) {
        return PreferencesManager.get(STYLE_ACTIVE_LINE, fullPath);
    };
    
    /**
     * Sets word wrap option.
     * Affects any editors that share the same preference location.
     * @param {boolean} value
     * @param {string=} fullPath Path to file to get preference for
     * @return {boolean} true if value was valid
     */
    Editor.setWordWrap = function (value, fullPath) {
        var options = fullPath && {context: fullPath};
        return PreferencesManager.set(WORD_WRAP, value, options);
    };
    
    /**
     * Returns true if word wrap is enabled for the specified or current file
     * @param {string=} fullPath Path to file to get preference for
     * @return {boolean}
     */
    Editor.getWordWrap = function (fullPath) {
        return PreferencesManager.get(WORD_WRAP, fullPath);
    };
    
    /**
     * @private
     * Toggles the left padding of all code editors.  Used to provide more
     * space between the code text and the left edge of the editor when
     * line numbers are hidden.
     * @param {boolean} showLinePadding
     */
    Editor._toggleLinePadding = function (showLinePadding) {
        // apply class to all pane DOM nodes
        var $holders = [];
        _instances.forEach(function (editor) {
            var $editorHolder = editor.$el.parent();
            if ($holders.indexOf($editorHolder) === -1) {
                $holders.push($editorHolder);
            }
        });
        
        _.each($holders, function ($holder) {
            $holder.toggleClass("show-line-padding", Boolean(showLinePadding));
        });
    };
    
    // Set up listeners for preference changes
    editorOptions.forEach(function (prefName) {
        PreferencesManager.on("change", prefName, function () {
            _instances.forEach(function (editor) {
                editor._updateOption(prefName);
            });
        });
    });
    
    /**
     * @private
     * 
     * Manage the conversion from old-style localStorage prefs to the new file-based ones.
     */
    function _convertPreferences() {
        var rules = {};
        editorOptions.forEach(function (setting) {
            rules[setting] = "user";
        });
        PreferencesManager.convertPreferences(module, rules);
    }
    
    _convertPreferences();
    
    // Define public API
    exports.Editor                  = Editor;
    exports.BOUNDARY_CHECK_NORMAL   = BOUNDARY_CHECK_NORMAL;
    exports.BOUNDARY_IGNORE_TOP     = BOUNDARY_IGNORE_TOP;
});<|MERGE_RESOLUTION|>--- conflicted
+++ resolved
@@ -1532,7 +1532,6 @@
         var self = this;
         
         if (!inlineWidget.closePromise) {
-<<<<<<< HEAD
             var promise = new Promise(function (resolve, reject) {
 
                 function finishRemoving() {
@@ -1561,13 +1560,6 @@
                     finishRemoving();
                 }
             });
-=======
-            // Remove the inline widget from our internal list immediately, so
-            // everyone external to us knows it's essentially already gone. We
-            // don't want to wait until it's done animating closed (but we do want
-            // the other stuff in _removeInlineWidgetInternal to wait until then).
-            self._removeInlineWidgetFromList(inlineWidget);
->>>>>>> 623c60ff
             
             inlineWidget.closePromise = promise;
         }
