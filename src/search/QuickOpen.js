/*
 * Copyright (c) 2012 Adobe Systems Incorporated. All rights reserved.
 *  
 * Permission is hereby granted, free of charge, to any person obtaining a
 * copy of this software and associated documentation files (the "Software"), 
 * to deal in the Software without restriction, including without limitation 
 * the rights to use, copy, modify, merge, publish, distribute, sublicense, 
 * and/or sell copies of the Software, and to permit persons to whom the 
 * Software is furnished to do so, subject to the following conditions:
 *  
 * The above copyright notice and this permission notice shall be included in
 * all copies or substantial portions of the Software.
 *  
 * THE SOFTWARE IS PROVIDED "AS IS", WITHOUT WARRANTY OF ANY KIND, EXPRESS OR
 * IMPLIED, INCLUDING BUT NOT LIMITED TO THE WARRANTIES OF MERCHANTABILITY, 
 * FITNESS FOR A PARTICULAR PURPOSE AND NONINFRINGEMENT. IN NO EVENT SHALL THE
 * AUTHORS OR COPYRIGHT HOLDERS BE LIABLE FOR ANY CLAIM, DAMAGES OR OTHER 
 * LIABILITY, WHETHER IN AN ACTION OF CONTRACT, TORT OR OTHERWISE, ARISING 
 * FROM, OUT OF OR IN CONNECTION WITH THE SOFTWARE OR THE USE OR OTHER 
 * DEALINGS IN THE SOFTWARE.
 * 
 */

/*jslint vars: true, plusplus: true, devel: true, nomen: true, indent: 4, maxerr: 50 */
/*global define, $, window, setTimeout */
/*unittests: QuickOpen*/

/*
 * Displays a search bar where the user can quickly navigate to a different file by searching file names in
 * the project, and/or jump to a line number. Providers can plug in to offer additional search modes.
 */


define(function (require, exports, module) {
    "use strict";
    
    var DocumentManager     = require("document/DocumentManager"),
        EditorManager       = require("editor/EditorManager"),
        CommandManager      = require("command/CommandManager"),
        Strings             = require("strings"),
        StringUtils         = require("utils/StringUtils"),
        Commands            = require("command/Commands"),
        ProjectManager      = require("project/ProjectManager"),
        LanguageManager     = require("language/LanguageManager"),
        KeyEvent            = require("utils/KeyEvent"),
        ModalBar            = require("widgets/ModalBar").ModalBar,
        QuickSearchField    = require("search/QuickSearchField").QuickSearchField,
        StringMatch         = require("utils/StringMatch");
    
    
    /**
     * The regular expression to check the cursor position
     * @const {RegExp}
     */
    var CURSOR_POS_EXP = new RegExp(":([^,]+)?(,(.+)?)?");
    
    /**
     * List of plugins
     * @type {Array.<QuickOpenPlugin>}
     */
    var plugins = [];

    /**
     * Current plugin
     * @type {QuickOpenPlugin}
     */
    var currentPlugin = null;

<<<<<<< HEAD
    /** @type {Array.<File>} */
    var fileList;
    
    /** @type {$.Promise} */
    var fileListPromise;

    /**
     * The currently open (or last open) QuickNavigateDialog
     * @type {?QuickNavigateDialog}
=======
    /**
     * List of files
     * @type {Array.<FileInfo>}
     */
    var fileList;
    
    /**
     * File list promise
     * @type {$.Promise}
     */
    var fileListPromise;

    /**
     * The currently open quick open dialog.
     * @type {Dialog}
>>>>>>> f30febb8
     */
    var _curDialog;

    /**
     * Defines API for new QuickOpen plug-ins
     */
    function QuickOpenPlugin(name, languageIds, done, search, match, itemFocus, itemSelect, resultsFormatter, matcherOptions, label) {
        this.name = name;
        this.languageIds = languageIds;
        this.done = done;
        this.search = search;
        this.match = match;
        this.itemFocus = itemFocus;
        this.itemSelect = itemSelect;
        this.resultsFormatter = resultsFormatter;
        this.matcherOptions = matcherOptions;
        this.label = label;
    }
    
    /**
     * Creates and registers a new QuickOpenPlugin
     *
     * @param { name: string, 
     *          languageIds: Array.<string>,
     *          done: ?function(),
     *          search: function(string, !StringMatch.StringMatcher):Array.<SearchResult|string>,
     *          match: function(string):boolean,
     *          itemFocus: ?function(?SearchResult|string, string),
     *          itemSelect: function(?SearchResult|string, string),
     *          resultsFormatter: ?function(SearchResult|string, string):string,
     *          matcherOptions: ?Object,
     *          label: ?string
     *        } pluginDef
     *
     * Parameter Documentation:
     *
     * name - plug-in name, **must be unique**
     * languageIds - language Ids array. Example: ["javascript", "css", "html"]. To allow any language, pass []. Required.
     * done - called when quick open is complete. Plug-in should clear its internal state. Optional.
     * search - takes a query string and a StringMatcher (the use of which is optional but can speed up your searches) and returns an array of strings that match the query. Required.
     * match - takes a query string and returns true if this plug-in wants to provide
     *      results for this query. Required.
     * itemFocus - performs an action when a result has been highlighted (via arrow keys, or by becoming top of the list).
     *      Passed the highlighted search result item (as returned by search()), and the current query string. Optional.
     * itemSelect - performs an action when a result is chosen.
     *      Passed the highlighted search result item (as returned by search()), and the current query string. Required.
     * resultsFormatter - takes a query string and an item string and returns 
     *      a <LI> item to insert into the displayed search results. Optional.
     * matcherOptions - options to pass along to the StringMatcher (see StringMatch.StringMatcher
     *          for available options). Optional.
     * label - if provided, the label to show before the query field. Optional.
     *
     * If itemFocus() makes changes to the current document or cursor/scroll position and then the user
     * cancels Quick Open (via Esc), those changes are automatically reverted.
     */
    function addQuickOpenPlugin(pluginDef) {
        // Backwards compatibility (for now) for old fileTypes field, if newer languageIds not specified
        if (pluginDef.fileTypes && !pluginDef.languageIds) {
            console.warn("Using fileTypes for QuickOpen plugins is deprecated. Use languageIds instead.");
            pluginDef.languageIds = pluginDef.fileTypes.map(function (extension) {
                return LanguageManager.getLanguageForPath("file." + extension).getId();
            });
            delete pluginDef.fileTypes;
        }
        
        plugins.push(new QuickOpenPlugin(
            pluginDef.name,
            pluginDef.languageIds,
            pluginDef.done,
            pluginDef.search,
            pluginDef.match,
            pluginDef.itemFocus,
            pluginDef.itemSelect,
            pluginDef.resultsFormatter,
            pluginDef.matcherOptions,
            pluginDef.label
        ));
    }

    /**
     * QuickNavigateDialog class
     * @constructor
     */
    function QuickNavigateDialog() {
        this.$searchField = undefined; // defined when showDialog() is called
        
        // ModalBar event handlers & callbacks
        this._handleBeforeClose        = this._handleBeforeClose.bind(this);
        this._handleCloseBar           = this._handleCloseBar.bind(this);
        
        // QuickSearchField callbacks
        this._handleItemSelect         = this._handleItemSelect.bind(this);
        this._handleItemHighlight      = this._handleItemHighlight.bind(this);
        this._filterCallback           = this._filterCallback.bind(this);
        this._resultsFormatterCallback = this._resultsFormatterCallback.bind(this);
        
        // StringMatchers that cache in-progress query data.
        this._filenameMatcher           = new StringMatch.StringMatcher({
            segmentedSearch: true
        });
        this._matchers                  = {};
    }
    
    /**
     * True if the search bar is currently open. Note that this is set to false immediately
     * when the bar starts closing; it doesn't wait for the ModalBar animation to finish.
     * @type {boolean}
     */
    QuickNavigateDialog.prototype.isOpen = false;
    
    /**
     * @private
     * Handles caching of filename search information for the lifetime of a 
     * QuickNavigateDialog (a single search until the dialog is dismissed)
     *
     * @type {StringMatch.StringMatcher}
     */
    QuickNavigateDialog.prototype._filenameMatcher = null;
    
    /**
     * @private
     * StringMatcher caches for each QuickOpen plugin that keep track of search
     * information for the lifetime of a QuickNavigateDialog (a single search
     * until the dialog is dismissed)
     *
     * @type {Object.<string, StringMatch.StringMatcher>}
     */
    QuickNavigateDialog.prototype._matchers = null;
    
    /**
     * @private
     * If the dialog is closing, this will contain a deferred that is resolved
     * when it's done closing.
     * @type {$.Deferred}
     */
    QuickNavigateDialog.prototype._closeDeferred = null;
    

    /**
     * @private
     * Remembers the current document that was displayed when showDialog() was called.
     * @type {?string} full path
     */
    QuickNavigateDialog.prototype._origDocPath = null;

    /**
     * @private
     * Remembers the selection state in origDocPath that was present when showDialog() was called. Focusing on an
     * item can change the selection; we restore this original selection if the user presses Escape. Null if
     * no document was open when Quick Open was invoked.
     * @type {?Array.<{{start:{line:number, ch:number}, end:{line:number, ch:number}, primary:boolean, reversed:boolean}}>}
     */
    QuickNavigateDialog.prototype._origSelections = null;
    
    /**
     * @private
     * Remembers the scroll position in origDocPath when showDialog() was called (see origSelection above).
     * @type {?{x:number, y:number}}
     */
    QuickNavigateDialog.prototype._origScrollPos = null;

    function _filenameFromPath(path, includeExtension) {
        var end;
        if (includeExtension) {
            end = path.length;
        } else {
            end = path.lastIndexOf(".");
            if (end === -1) {
                end = path.length;
            }
        }
        return path.slice(path.lastIndexOf("/") + 1, end);
    }
    
    /**
     * Attempts to extract a line number from the query where the line number
     * is followed by a colon. Callers should explicitly test result with isNaN()
     * 
     * @param {string} query string to extract line number from
     * @return {{query: string, local: boolean, line: number, ch: number}} An object with
     *      the extracted line and column numbers, and two additional fields: query with the original position 
     *      string and local indicating if the cursor position should be applied to the current file.
     *      Or null if the query is invalid
     */
    function extractCursorPos(query) {
        var regInfo = query.match(CURSOR_POS_EXP),
            result;
        
        if (query.length <= 1 || !regInfo ||
                (regInfo[1] && isNaN(regInfo[1])) ||
                (regInfo[3] && isNaN(regInfo[3]))) {
            
            return null;
        }
    
        return {
            query:  regInfo[0],
            local:  query[0] === ":",
            line:   regInfo[1] - 1 || 0,
            ch:     regInfo[3] - 1 || 0
        };
    }
    
    /**
     * Navigates to the appropriate file and file location given the selected item 
     * and closes the dialog.
     *
     * Note, if selectedItem is null quick search should inspect $searchField for text
     * that may have not matched anything in in the list, but may have information
     * for carrying out an action (e.g. go to line).
     */
    QuickNavigateDialog.prototype._handleItemSelect = function (selectedItem, query) {

        var doClose = true,
            self = this;
        
        // Delegate to current plugin
        if (currentPlugin) {
            currentPlugin.itemSelect(selectedItem, query);
        } else {
            // Extract line/col number, if any
            var cursorPos = extractCursorPos(query);

            // Navigate to file and line number
            var fullPath = selectedItem && selectedItem.fullPath;
            if (fullPath) {
                // We need to fix up the current editor's scroll pos before switching to the next one. But if
                // we run the full close() now, ModalBar's animate-out won't be smooth (gets starved of cycles
                // during creation of the new editor). So we call prepareClose() to do *only* the scroll pos
                // fixup, and let the full close() be triggered later when the new editor takes focus.
                doClose = false;
                this.modalBar.prepareClose();
                CommandManager.execute(Commands.FILE_ADD_TO_WORKING_SET, {fullPath: fullPath})
                    .done(function () {
                        if (cursorPos) {
                            var editor = EditorManager.getCurrentFullEditor();
                            editor.setCursorPos(cursorPos.line, cursorPos.ch, true);
                        }
                    });
            } else if (cursorPos) {
                EditorManager.getCurrentFullEditor().setCursorPos(cursorPos.line, cursorPos.ch, true);
            }
        }

        if (doClose) {
            this.close();
            EditorManager.focusEditor();
        }
    };

    /**
     * Opens the file specified by selected item if there is no current plug-in, otherwise defers handling
     * to the currentPlugin
     */
    QuickNavigateDialog.prototype._handleItemHighlight = function (selectedItem, query) {
        if (currentPlugin && currentPlugin.itemFocus) {
            currentPlugin.itemFocus(selectedItem, query);
        }
    };

    /**
     * Make sure ModalBar doesn't touch the scroll pos in cases where we're doing our own restoring instead.
     */
    QuickNavigateDialog.prototype._handleBeforeClose = function (reason) {
        if (reason === ModalBar.CLOSE_ESCAPE) {
            // Don't let ModalBar adjust scroll pos: we're going to revert it to its original pos. (In _handleCloseBar(),
            // when the editor has been resized back to its original height, matching state when we saved the pos)
            return { restoreScrollPos: false };
        }
    };

    /**
     * Closes the search bar; if search bar is already closing, returns the Promise that is tracking the
     * existing close activity.
     * @return {$.Promise} Resolved when the search bar is entirely closed.
     */
    QuickNavigateDialog.prototype.close = function () {
        if (!this.isOpen) {
            return this.closePromise;
        }
        
        this.modalBar.close();  // calls _handleBeforeClose() and then _handleCloseBar(), setting closePromise

        return this.closePromise;
    };
    
    QuickNavigateDialog.prototype._handleCloseBar = function (event, reason, modalBarClosePromise) {
        console.assert(!this.closePromise);
        this.closePromise = modalBarClosePromise;
        this.isOpen = false;
        
        var i;
        for (i = 0; i < plugins.length; i++) {
            var plugin = plugins[i];
            if (plugin.done) {
                plugin.done();
            }
        }
        
        // Close popup & ensure we ignore any still-pending result promises
        this.searchField.destroy();
        
        // Restore original selection / scroll pos if closed via Escape
        if (reason === ModalBar.CLOSE_ESCAPE) {
            // We can reset the scroll position synchronously on the ModalBar "close" event (before the animation
            // completes) since the editor has already been resized at this point.
            var editor = EditorManager.getCurrentFullEditor();
            if (this._origSelections) {
                editor.setSelections(this._origSelections);
            }
            if (this._origScrollPos) {
                editor.setScrollPos(this._origScrollPos.x, this._origScrollPos.y);
            }
        }
    };
    
    
    function _doSearchFileList(query, matcher) {
        // Strip off line/col number suffix so it doesn't interfere with filename search
        var cursorPos = extractCursorPos(query);
        if (cursorPos && !cursorPos.local && cursorPos.query !== "") {
            query = query.replace(cursorPos.query, "");
        }

        // First pass: filter based on search string; convert to SearchResults containing extra info
        // for sorting & display
        var filteredList = $.map(fileList, function (fileInfo) {
            // Is it a match at all?
            // match query against the full path (with gaps between query characters allowed)
            var searchResult;
            
            searchResult = matcher.match(ProjectManager.makeProjectRelativeIfPossible(fileInfo.fullPath), query);
            
            if (searchResult) {
                searchResult.label = fileInfo.name;
                searchResult.fullPath = fileInfo.fullPath;
                searchResult.filenameWithoutExtension = _filenameFromPath(fileInfo.name, false);
            }
            return searchResult;
        });
        
        // Sort by "match goodness" tier first, then within each tier sort alphabetically - first by filename
        // sans extension, (so that "abc.js" comes before "abc-d.js"), then by filename, and finally (for
        // identically-named files) by full path
        StringMatch.multiFieldSort(filteredList, { matchGoodness: 0, filenameWithoutExtension: 1, label: 2, fullPath: 3 });

        return filteredList;
    }
    
    function searchFileList(query, matcher) {
        // The file index may still be loading asynchronously - if so, can't return a result yet
        if (!fileList) {
            var asyncResult = new $.Deferred();
            fileListPromise.done(function () {
                // Synchronously re-run the search call and resolve with its results
                asyncResult.resolve(_doSearchFileList(query, matcher));
            });
            return asyncResult.promise();
            
        } else {
            return _doSearchFileList(query, matcher);
        }
    }

    /**
     * Handles changes to the current query in the search field.
     * @param {string} query The new query.
     * @return {Array} The filtered list of results.
     */
    QuickNavigateDialog.prototype._filterCallback = function (query) {
        // Re-evaluate which plugin is active each time query string changes
        currentPlugin = null;
        
        // "Go to line" mode is special-cased
        var cursorPos = extractCursorPos(query);
        if (cursorPos && cursorPos.local) {
            // Bare Go to Line (no filename search) - can validate & jump to it now, without waiting for Enter/commit
            var editor = EditorManager.getCurrentFullEditor();

            // Validate (could just use 0 and lineCount() here, but in future might want this to work for inline editors too)
            if (cursorPos && editor && cursorPos.line >= editor.getFirstVisibleLine() && cursorPos.line <= editor.getLastVisibleLine()) {
                var from = {line: cursorPos.line, ch: cursorPos.ch},
                    to   = {line: cursorPos.line};
                EditorManager.getCurrentFullEditor().setSelection(from, to, true);

                return { error: null };  // no error even though no results listed
            } else {
                return [];  // red error highlight: line number out of range, or no editor open
            }
        }
        if (query === ":") {  // treat blank ":" query as valid, but no-op
            return { error: null };
        }
        
        // Try to invoke a search plugin
        var curDoc = DocumentManager.getCurrentDocument(), languageId;
        if (curDoc) {
            languageId = curDoc.getLanguage().getId();
        }

        var i;
        for (i = 0; i < plugins.length; i++) {
            var plugin = plugins[i];
            var languageIdMatch = plugin.languageIds.length === 0 || plugin.languageIds.indexOf(languageId) !== -1;
            if (languageIdMatch && plugin.match(query)) {
                currentPlugin = plugin;
                
                // Look up the StringMatcher for this plugin.
                var matcher = this._matchers[currentPlugin.name];
                if (!matcher) {
                    matcher = new StringMatch.StringMatcher(plugin.matcherOptions);
                    this._matchers[currentPlugin.name] = matcher;
                }
                this._updateDialogLabel(plugin, query);
                return plugin.search(query, matcher);
            }
        }
        
        // Reflect current search mode in UI
        this._updateDialogLabel(null, query);
        
        // No matching plugin: use default file search mode
        return searchFileList(query, this._filenameMatcher);
    };

    /**
     * Formats item's label as properly escaped HTML text, highlighting sections that match 'query'.
     * If item is a SearchResult generated by stringMatch(), uses its metadata about which string ranges
     * matched; else formats the label with no highlighting.
     * @param {!string|SearchResult} item
     * @param {?string} matchClass CSS class for highlighting matched text
     * @param {?function(boolean, string):string} rangeFilter
     * @return {!string} bolded, HTML-escaped result
     */
    function highlightMatch(item, matchClass, rangeFilter) {
        var label = item.label || item;
        matchClass = matchClass || "quicksearch-namematch";
        
        var stringRanges = item.stringRanges;
        if (!stringRanges) {
            // If result didn't come from stringMatch(), highlight nothing
            stringRanges = [{
                text: label,
                matched: false,
                includesLastSegment: true
            }];
        }
        
        var displayName = "";
        if (item.scoreDebug) {
            var sd = item.scoreDebug;
            displayName += '<span title="sp:' + sd.special + ', m:' + sd.match +
                ', ls:' + sd.lastSegment + ', b:' + sd.beginning +
                ', ld:' + sd.lengthDeduction + ', c:' + sd.consecutive + ', nsos: ' +
                sd.notStartingOnSpecial + '">(' + item.matchGoodness + ') </span>';
        }
        
        // Put the path pieces together, highlighting the matched parts
        stringRanges.forEach(function (range) {
            if (range.matched) {
                displayName += "<span class='" + matchClass + "'>";
            }
            
            var rangeText = rangeFilter ? rangeFilter(range.includesLastSegment, range.text) : range.text;
            displayName += StringUtils.breakableUrl(rangeText);
            
            if (range.matched) {
                displayName += "</span>";
            }
        });
        return displayName;
    }
    
    function defaultResultsFormatter(item, query) {
        query = query.slice(query.indexOf("@") + 1, query.length);

        var displayName = highlightMatch(item);
        return "<li>" + displayName + "</li>";
    }
    
    function _filenameResultsFormatter(item, query) {
        // For main label, we just want filename: drop most of the string
        function fileNameFilter(includesLastSegment, rangeText) {
            if (includesLastSegment) {
                var rightmostSlash = rangeText.lastIndexOf('/');
                return rangeText.substring(rightmostSlash + 1);  // safe even if rightmostSlash is -1
            } else {
                return "";
            }
        }
        var displayName = highlightMatch(item, null, fileNameFilter);
        var displayPath = highlightMatch(item, "quicksearch-pathmatch");
        
        return "<li>" + displayName + "<br /><span class='quick-open-path'>" + displayPath + "</span></li>";
    }

    /**
     * Formats the entry for the given item to be displayed in the dropdown.
     * @param {Object} item The item to be displayed.
     * @return {string} The HTML to be displayed.
     */
    QuickNavigateDialog.prototype._resultsFormatterCallback = function (item, query) {
        var formatter;

        if (currentPlugin) {
            // Plugins use their own formatter or the default formatter
            formatter = currentPlugin.resultsFormatter || defaultResultsFormatter;
        } else {
            // No plugin: default file search mode uses a special formatter
            formatter = _filenameResultsFormatter;
        }
        return formatter(item, query);
    };

    /**
     * Sets the value in the search field, updating the current mode and label based on the
     * given prefix.
     * @param {string} prefix The prefix that determines which mode we're in: must be empty (for file search),
     *      "@" for go to definition, or ":" for go to line.
     * @param {string} initialString The query string to search for (without the prefix).
     */
    QuickNavigateDialog.prototype.setSearchFieldValue = function (prefix, initialString) {
        prefix = prefix || "";
        initialString = initialString || "";
        initialString = prefix + initialString;
        
        this.searchField.setText(initialString);
        
        // Select just the text after the prefix
        this.$searchField[0].setSelectionRange(prefix.length, initialString.length);
    };
    
    /**
     * Sets the dialog label based on the current plugin (if any) and the current query.
     * @param {Object} plugin The current Quick Open plugin, or none if there is none.
     * @param {string} query The user's current query.
     */
    QuickNavigateDialog.prototype._updateDialogLabel = function (plugin, query) {
        var dialogLabel = "";
        if (plugin && plugin.label) {
            dialogLabel = plugin.label;
        } else {
            var prefix = (query.length > 0 ? query.charAt(0) : "");
            
            // Update the dialog label based on the current prefix.
            switch (prefix) {
            case ":":
                dialogLabel = Strings.CMD_GOTO_LINE + "\u2026";
                break;
            case "@":
                dialogLabel = Strings.CMD_GOTO_DEFINITION + "\u2026";
                break;
            default:
                dialogLabel = "";
                break;
            }
        }
        $(".find-dialog-label", this.dialog).text(dialogLabel);
    };
    
    /**
     * Shows the search dialog and initializes the auto suggestion list with filenames from the current project
     */
    QuickNavigateDialog.prototype.showDialog = function (prefix, initialString) {
        if (this.isOpen) {
            return;
        }
        this.isOpen = true;

        // Record current document & cursor pos so we can restore it if search is canceled
        // We record scroll pos *before* modal bar is opened since we're going to restore it *after* it's closed
        var curDoc = DocumentManager.getCurrentDocument();
        this._origDocPath = curDoc ? curDoc.file.fullPath : null;
        if (curDoc) {
            this._origSelections = EditorManager.getCurrentFullEditor().getSelections();
            this._origScrollPos = EditorManager.getCurrentFullEditor().getScrollPos();
        } else {
            this._origSelections = null;
            this._origScrollPos = null;
        }

        // Show the search bar
        var searchBarHTML = "<div align='right'><input type='text' autocomplete='off' id='quickOpenSearch' placeholder='" + Strings.CMD_QUICK_OPEN + "\u2026' style='width: 30em'><span class='find-dialog-label'></span></div>";
        this.modalBar = new ModalBar(searchBarHTML, true);
        
        this.modalBar.onBeforeClose = this._handleBeforeClose;
        $(this.modalBar).on("close", this._handleCloseBar);
        
        this.$searchField = $("input#quickOpenSearch");
        
        this.searchField = new QuickSearchField(this.$searchField, {
            maxResults: 20,
            verticalAdjust: this.modalBar.getRoot().outerHeight(),
            resultProvider: this._filterCallback,
            formatter: this._resultsFormatterCallback,
            onCommit: this._handleItemSelect,
            onHighlight: this._handleItemHighlight
        });
<<<<<<< HEAD
        
        // Start prefetching the file list, which will be needed the first time the user enters an un-prefixed query. If file index
        // caches are out of date, this list might take some time to asynchronously build, forcing searchFileList() to wait. In the
        // meantime we show our old, stale fileList (unless the user has switched projects).
        fileListPromise = ProjectManager.getAllFiles(true)
=======

        this.setSearchFieldValue(prefix, initialString);

        // Return files that are non-binary, or binary files that have a custom viewer
        function _filter(file) {
            return !LanguageManager.getLanguageForPath(file.fullPath).isBinary() || EditorManager.getCustomViewerForPath(file.fullPath);
        }
        
        // Start fetching the file list, which will be needed the first time the user enters
        // an un-prefixed query. If file index caches are out of date, this list might take
        // some time to asynchronously build. See searchFileList() for how this is handled.
        fileListPromise = ProjectManager.getAllFiles(_filter, true)
>>>>>>> f30febb8
            .done(function (files) {
                fileList = files;
                fileListPromise = null;
                this._filenameMatcher.reset();
            }.bind(this));
        
        // Prepopulated query
        this.setSearchFieldValue(prefix, initialString);
        this.$searchField.focus();
    };

    function getCurrentEditorSelectedText() {
        var currentEditor = EditorManager.getActiveEditor();
        return (currentEditor && currentEditor.getSelectedText()) || "";
    }

    /**
     * Opens the Quick Open bar prepopulated with the given prefix (to select a mode) and optionally
     * with the given query text too. Updates text field contents if Quick Open already open.
     * @param {?string} prefix
     * @param {?string} initialString
     */
    function beginSearch(prefix, initialString) {
        function createDialog() {
            _curDialog = new QuickNavigateDialog();
            _curDialog.showDialog(prefix, initialString);
        }

        if (_curDialog) {
            if (_curDialog.isOpen) {
                // Just start a search using the existing dialog.
                _curDialog.setSearchFieldValue(prefix, initialString);
            } else {
                // The dialog is already closing. Wait till it's done closing,
                // then open a new dialog. (Calling close() again returns the
                // promise for the deferred that was already kicked off when it
                // started closing.)
                _curDialog.close().done(createDialog);
            }
        } else {
            createDialog();
        }
    }

    function doFileSearch() {
        beginSearch("", getCurrentEditorSelectedText());
    }

    function doGotoLine() {
        // TODO: Brackets doesn't support disabled menu items right now, when it does goto line and
        // goto definition should be disabled when there is not a current document
        if (DocumentManager.getCurrentDocument()) {
            beginSearch(":", "");
        }
    }

    function doDefinitionSearch() {
        if (DocumentManager.getCurrentDocument()) {
            beginSearch("@", getCurrentEditorSelectedText());
        }
    }
    
    // Listen for a change of project to invalidate our file list
    $(ProjectManager).on("projectOpen", function () {
        fileList = null;
    });

    CommandManager.register(Strings.CMD_QUICK_OPEN,         Commands.NAVIGATE_QUICK_OPEN,       doFileSearch);
    CommandManager.register(Strings.CMD_GOTO_DEFINITION,    Commands.NAVIGATE_GOTO_DEFINITION,  doDefinitionSearch);
    CommandManager.register(Strings.CMD_GOTO_LINE,          Commands.NAVIGATE_GOTO_LINE,        doGotoLine);

    exports.beginSearch             = beginSearch;
    exports.addQuickOpenPlugin      = addQuickOpenPlugin;
    exports.highlightMatch          = highlightMatch;
    
    // accessing these from this module will ultimately be deprecated
    exports.stringMatch             = StringMatch.stringMatch;
    exports.SearchResult            = StringMatch.SearchResult;
    exports.basicMatchSort          = StringMatch.basicMatchSort;
    exports.multiFieldSort          = StringMatch.multiFieldSort;
});<|MERGE_RESOLUTION|>--- conflicted
+++ resolved
@@ -66,7 +66,6 @@
      */
     var currentPlugin = null;
 
-<<<<<<< HEAD
     /** @type {Array.<File>} */
     var fileList;
     
@@ -76,23 +75,6 @@
     /**
      * The currently open (or last open) QuickNavigateDialog
      * @type {?QuickNavigateDialog}
-=======
-    /**
-     * List of files
-     * @type {Array.<FileInfo>}
-     */
-    var fileList;
-    
-    /**
-     * File list promise
-     * @type {$.Promise}
-     */
-    var fileListPromise;
-
-    /**
-     * The currently open quick open dialog.
-     * @type {Dialog}
->>>>>>> f30febb8
      */
     var _curDialog;
 
@@ -691,26 +673,16 @@
             onCommit: this._handleItemSelect,
             onHighlight: this._handleItemHighlight
         });
-<<<<<<< HEAD
-        
-        // Start prefetching the file list, which will be needed the first time the user enters an un-prefixed query. If file index
-        // caches are out of date, this list might take some time to asynchronously build, forcing searchFileList() to wait. In the
-        // meantime we show our old, stale fileList (unless the user has switched projects).
-        fileListPromise = ProjectManager.getAllFiles(true)
-=======
-
-        this.setSearchFieldValue(prefix, initialString);
 
         // Return files that are non-binary, or binary files that have a custom viewer
         function _filter(file) {
             return !LanguageManager.getLanguageForPath(file.fullPath).isBinary() || EditorManager.getCustomViewerForPath(file.fullPath);
         }
         
-        // Start fetching the file list, which will be needed the first time the user enters
-        // an un-prefixed query. If file index caches are out of date, this list might take
-        // some time to asynchronously build. See searchFileList() for how this is handled.
+        // Start prefetching the file list, which will be needed the first time the user enters an un-prefixed query. If file index
+        // caches are out of date, this list might take some time to asynchronously build, forcing searchFileList() to wait. In the
+        // meantime we show our old, stale fileList (unless the user has switched projects and we cleared it).
         fileListPromise = ProjectManager.getAllFiles(_filter, true)
->>>>>>> f30febb8
             .done(function (files) {
                 fileList = files;
                 fileListPromise = null;
