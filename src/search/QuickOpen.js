--- conflicted
+++ resolved
@@ -423,263 +423,6 @@
         $(window.document).off("mousedown", this._handleDocumentMouseDown);
     };
     
-<<<<<<< HEAD
-=======
-    /**
-     * Helper functions for stringMatch score calculation.
-     */
-    
-    /**
-     * The current scoring gives a boost for matches in the "most specific" (generally farthest right) 
-     * segment of the string being tested against the query.
-     */
-    function _adjustScoreForSegment(segmentCounter, score) {
-        if (segmentCounter === 0) {
-            // Multiplier used for matches within the most-specific part of the name (filename, for example)
-            return score * 3;
-        } else {
-            return score;
-        }
-    }
-    
-    /**
-     * Additional points are added when multiple characters in the string
-     * being tested match against query characters.
-     */
-    function _boostForMatches(sequentialMatches) {
-        // Multiplier for the number of sequential matched characters
-        return sequentialMatches * sequentialMatches * 5;
-    }
-    
-    /**
-     * The score is boosted for matches that occur at the beginning
-     * of a segment of string that is being tested against the query.
-     */
-    function _boostForPathSegmentStart(sequentialMatches) {
-        // Multiplier for sequential matched characters at the beginning
-        // of a delimited section (after a '/' in a path, for example)
-        return sequentialMatches * sequentialMatches * 5;
-    }
-    
-    /**
-    * Upper case characters are boosted to help match MixedCase strings better.
-    */
-    function _boostForUpperCase(c) {
-        return c.toUpperCase() === c ? 50 : 0;
-    }
-
-   /**
-    * Performs matching of a string based on a query, and scores
-    * the result based on specificity (assuming that the rightmost
-    * side of the input is the most specific) and how clustered the
-    * query characters are in the input string. The matching is
-    * case-insensitive, but case is taken into account in the scoring.
-    *
-    * If the query characters cannot be found in order (but not necessarily all together), 
-    * undefined is returned.
-    *
-    * The returned SearchResult has a matchGoodness score that can be used
-    * for sorting. It also has a stringRanges array, each entry with
-    * "text", "matched" and "segment". If you string the "text" properties together, you will
-    * get the original str. Using the matched property, you can highlight
-    * the string matches. The segment property tells you the most specific (rightmost)
-    * segment covered by the range, though there may be more than one segment covered.
-    * Segments are currently determined by "/"s.
-    *
-    * Use basicMatchSort() to sort the filtered results taking this ranking into account.
-    * The label of the SearchResult is set to 'str'.
-    * @param {!string} str
-    * @param {!string} query
-    * @return {?SearchResult}
-    */
-    function stringMatch(str, query) {
-        var result;
-        
-        // start at the end and work backward, because we give preference
-        // to matches in the name (last) segment
-        var strCounter = str.length - 1;
-        
-        // stringRanges are used to keep track of which parts of
-        // the input str matched the query
-        var stringRanges = [];
-        
-        // segmentCounter tracks which "segment" (delimited section) of the
-        // str we are in so that we can treat certain (generally most-specific) segments
-        // specially.
-        var segmentCounter = 0;
-        
-        // Keeps track of the most specific segment that the current stringRange
-        // is associated with.
-        var rangeSegment = 0;
-        
-        // addToStringRanges is used when we transition between matched and unmatched
-        // parts of the string.
-        function addToStringRanges(numberOfCharacters, matched) {
-            var segment = rangeSegment;
-            rangeSegment = segmentCounter;
-            stringRanges.unshift({
-                text: str.substr(strCounter + 1, numberOfCharacters),
-                matched: matched,
-                segment: segment
-            });
-        }
-
-        // No query? Short circuit the normal work done and just
-        // return a single range that covers the whole string.
-        if (!query) {
-            result = new SearchResult(str);
-            result.matchGoodness = 0;
-            strCounter = -1;
-            addToStringRanges(str.length, false);
-            result.stringRanges = stringRanges;
-            return result;
-        }
-        
-        var queryChars = query.toLowerCase().split("");
-        
-        // start at the end of the query
-        var queryCounter = queryChars.length - 1;
-
-        var score = 0;
-        
-        // sequentialMatches is positive when we are stepping through matched
-        // characters and negative when stepping through unmatched characters
-        var sequentialMatches = 0;
-        
-        while (strCounter >= 0 && queryCounter >= 0) {
-            var curChar = str.charAt(strCounter);
-            
-            // Ideally, this function will work with different delimiters used in
-            // different contexts. For now, this is used for paths delimited by '/'.
-            if (curChar === '/') {
-                // Beginning of segment, apply boost for a matching
-                // string of characters, if there is one
-                if (sequentialMatches > 0) {
-                    score += _boostForPathSegmentStart(sequentialMatches);
-                }
-                
-                score = _adjustScoreForSegment(segmentCounter, score);
-                segmentCounter++;
-            }
-            
-            if (queryChars[queryCounter] === curChar.toLowerCase()) {
-                
-                score += _boostForUpperCase(curChar);
-                
-                // are we ending a string of unmatched characters?
-                if (sequentialMatches < 0) {
-                    addToStringRanges(-sequentialMatches, false);
-                    sequentialMatches = 0;
-                }
-                
-                // matched character, chalk up another match
-                // and move both counters back a character
-                sequentialMatches++;
-                queryCounter--;
-                strCounter--;
-            } else {
-                // are we ending a string of matched characters?
-                if (sequentialMatches > 0) {
-                    addToStringRanges(sequentialMatches, true);
-                    score += _boostForMatches(sequentialMatches);
-                    sequentialMatches = 0;
-                }
-                // character didn't match, apply sequential matches
-                // to score and keep looking
-                strCounter--;
-                sequentialMatches--;
-            }
-        }
-        
-        // if there are still query characters left, we don't
-        // have a match
-        if (queryCounter >= 0) {
-            return undefined;
-        }
-        
-        if (sequentialMatches) {
-            addToStringRanges(Math.abs(sequentialMatches), sequentialMatches > 0);
-        }
-        
-        if (strCounter >= 0) {
-            stringRanges.unshift({
-                text: str.substring(0, strCounter + 1),
-                matched: false,
-                segment: rangeSegment
-            });
-        }
-        
-        // now, we need to apply any score we've accumulated
-        // before we ran out of query characters
-        score += _boostForMatches(sequentialMatches);
-        
-        if (sequentialMatches && strCounter >= 0) {
-            if (str.charAt(strCounter) === '/') {
-                score += _boostForPathSegmentStart(sequentialMatches);
-            }
-        }
-        score = _adjustScoreForSegment(segmentCounter, score);
-        
-        // Produce a SearchResult that is augmented with matchGoodness
-        // (used for sorting) and stringRanges (used for highlighting
-        // matched areas of the string)
-        result = new SearchResult(str);
-        result.matchGoodness = -1 * score;
-        result.stringRanges = stringRanges;
-        return result;
-    }
-    
-    /**
-     * Sorts an array of SearchResult objects on a primary field, followed by secondary fields
-     * in case of ties. 'fields' maps field name to priority, where 0 is the primary field. E.g.:
-     *      multiFieldSort(bugList, { milestone: 0, severity: 1 });
-     * Would sort a bug list by milestone, and within each milestone sort bugs by severity.
-     *
-     * Any fields that have a string value are compared case-insensitively. Fields used should be
-     * present on all SearchResult objects (no optional/undefined fields).
-     *
-     * @param {!Array.<SearchResult>} searchResults
-     * @param {!Object.<string, number>} fields
-     */
-    function multiFieldSort(searchResults, fields) {
-        // Move field names into an array, with primary field first
-        var fieldNames = [];
-        $.each(fields, function (key, priority) {
-            fieldNames[priority] = key;
-        });
-        
-        searchResults.sort(function (a, b) {
-            var priority;
-            for (priority = 0; priority < fieldNames.length; priority++) {
-                var fieldName = fieldNames[priority];
-                var valueA = a[fieldName];
-                var valueB = b[fieldName];
-                if (typeof valueA === "string") {
-                    valueA = valueA.toLowerCase();
-                    valueB = valueB.toLowerCase();
-                }
-                
-                if (valueA < valueB) {
-                    return -1;
-                } else if (valueA > valueB) {
-                    return 1;
-                }
-                // otherwise, move on to next sort priority
-            }
-            return 0; // all sort fields are equal
-        });
-    }
-    
-    /**
-     * Sorts search results generated by stringMatch(): results are sorted into several
-     * tiers based on how well they matched the search query, then sorted alphabetically
-     * within each tier.
-     */
-    function basicMatchSort(searchResults) {
-        multiFieldSort(searchResults, { matchGoodness: 0, label: 1 });
-    }
-    
-    
     /**
      * Returns true if the query string doesn't match the query text field. This can happen when _handleFilter()
      * runs slow (either synchronously or async as in searchFileList()). Several key events queue up before filtering
@@ -693,7 +436,6 @@
         return currentQuery !== query;
     }
     
->>>>>>> 407ff53a
     function searchFileList(query) {
         // FileIndexManager may still be loading asynchronously - if so, can't return a result yet
         if (!fileList) {
