--- conflicted
+++ resolved
@@ -522,15 +522,8 @@
                             searchModel.results = rcvd_object.results;
                             searchModel.numMatches = rcvd_object.numMatches;
                             searchModel.numFiles = rcvd_object.numFiles;
-//                            searchModel.foundMaximum = rcvd_object.foundMaximum;
                             searchModel.exceedsMaximum = rcvd_object.exceedsMaximum;
                             searchModel.allResultsAvailable = rcvd_object.allResultsAvailable;
-<<<<<<< HEAD
-=======
-                            if (0) {
-                                _updateResultsFromWorkingSet();
-                            }
->>>>>>> 725129d8
                             searchDeferred.resolve();
                         })
                         .fail(function () {
