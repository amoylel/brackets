/*
 * Copyright (c) 2012 Adobe Systems Incorporated. All rights reserved.
 *  
 * Permission is hereby granted, free of charge, to any person obtaining a
 * copy of this software and associated documentation files (the "Software"), 
 * to deal in the Software without restriction, including without limitation 
 * the rights to use, copy, modify, merge, publish, distribute, sublicense, 
 * and/or sell copies of the Software, and to permit persons to whom the 
 * Software is furnished to do so, subject to the following conditions:
 *  
 * The above copyright notice and this permission notice shall be included in
 * all copies or substantial portions of the Software.
 *  
 * THE SOFTWARE IS PROVIDED "AS IS", WITHOUT WARRANTY OF ANY KIND, EXPRESS OR
 * IMPLIED, INCLUDING BUT NOT LIMITED TO THE WARRANTIES OF MERCHANTABILITY, 
 * FITNESS FOR A PARTICULAR PURPOSE AND NONINFRINGEMENT. IN NO EVENT SHALL THE
 * AUTHORS OR COPYRIGHT HOLDERS BE LIABLE FOR ANY CLAIM, DAMAGES OR OTHER 
 * LIABILITY, WHETHER IN AN ACTION OF CONTRACT, TORT OR OTHERWISE, ARISING 
 * FROM, OUT OF OR IN CONNECTION WITH THE SOFTWARE OR THE USE OR OTHER 
 * DEALINGS IN THE SOFTWARE.
 * 
 */


/*jslint vars: true, plusplus: true, devel: true, nomen: true, indent: 4, maxerr: 50 */
/*global define, $, brackets, window, Promise */

/**
 * A "modal bar" component. This is a lightweight replacement for modal dialogs that
 * appears at the top of the editor area for operations like Find and Quick Open.
 */
define(function (require, exports, module) {
    "use strict";
    
    var MainViewManager  = require("view/MainViewManager"),
        EventDispatcher  = require("utils/EventDispatcher"),
        KeyEvent         = require("utils/KeyEvent"),
        AnimationUtils   = require("utils/AnimationUtils"),
        WorkspaceManager = require("view/WorkspaceManager");

    /**
     * Creates a modal bar whose contents are the given template.
     * 
     * Dispatches one event:
     * - close - When the bar is closed, either via close() or via autoClose. After this event, the
     *     bar may remain visible and in the DOM while its closing animation is playing. However,
     *     by the time "close" is fired, the bar has been "popped out" of the layout and the
     *     editor scroll position has already been restored.
     * 
     * @constructor
     *
     * @param {string} template The HTML contents of the modal bar.
     * @param {boolean} autoClose If true, then close the dialog if the user hits Esc
     *      or if the bar loses focus.
     * @param {boolean} animate If true (the default), animate the dialog closed, otherwise
     *      close it immediately.
     */
    function ModalBar(template, autoClose, animate) {
        if (animate === undefined) {
            animate = true;
        }
        
        this._handleKeydown = this._handleKeydown.bind(this);
        this._handleFocusChange = this._handleFocusChange.bind(this);
        
        this._$root = $("<div class='modal-bar'/>")
            .html(template)
            .insertBefore("#editor-holder");

        if (animate) {
            this._$root.addClass("popout offscreen");
            // Forcing the renderer to do a layout, which will cause it to apply the transform for the "offscreen"
            // class, so it will animate when you remove the class.
            window.getComputedStyle(this._$root.get(0)).getPropertyValue("top");
            this._$root.removeClass("popout offscreen");
        }
        
        // If something *other* than an editor (like another modal bar) has focus, set the focus 
        // to the editor here, before opening up the new modal bar. This ensures that the old
        // focused item has time to react and close before the new modal bar is opened.
        // See bugs #4287 and #3424
        MainViewManager.focusActivePane();
        
        if (autoClose) {
            this._autoClose = true;
            this._$root.on("keydown", this._handleKeydown);
            window.document.body.addEventListener("focusin", this._handleFocusChange, true);
                
            // Set focus to the first input field, or the first button if there is no input field.
            // TODO: remove this logic?
            var $firstInput = $("input[type='text']", this._$root).first();
            if ($firstInput.length > 0) {
                $firstInput.focus();
            } else {
                $("button", this._$root).first().focus();
            }
        }
        
        // Preserve scroll position of the current full editor across the editor refresh, adjusting for the 
        // height of the modal bar so the code doesn't appear to shift if possible.
        MainViewManager.cacheScrollState(MainViewManager.ALL_PANES);
        WorkspaceManager.recomputeLayout();  // changes available ht for editor area
        MainViewManager.restoreAdjustedScrollState(MainViewManager.ALL_PANES, this.height());
    }
    EventDispatcher.makeEventDispatcher(ModalBar.prototype);
    
    /**
     * A jQuery object containing the root node of the ModalBar.
     */
    ModalBar.prototype._$root = null;
    
    /**
     * True if this ModalBar is set to autoclose.
     */
    ModalBar.prototype._autoClose = false;
    
    /**
     * Allows client code to block autoClose from closing the ModalBar: if set, this function is called whenever
     * autoClose would normally close the ModalBar. Returning true prevents the close from occurring. Programmatically
     * calling close() will still close the bar, however.
     * @type {?function():boolean}
     */
    ModalBar.prototype.isLockedOpen = null;
    
    /**
     * @return {number} Height of the modal bar in pixels, if open.
     */
    ModalBar.prototype.height = function () {
        return this._$root.outerHeight();
    };
    
    /**
     * Prepares the ModalBar for closing by popping it out of the main flow and resizing/
     * rescrolling the Editor to maintain its current apparent code position. Useful if
     * you want to do that as a separate operation from actually animating the ModalBar
     * closed and removing it (for example, if you need to switch full editors in between).
     * If you don't call this explicitly, it will get called at the beginning of `close()`.
     *
     * @param {boolean=} restoreScrollPos If true (the default), adjust the scroll position
     *     of the editor to account for the ModalBar disappearing. If not set, the caller
     *     should do it immediately on return of this function (before the animation completes),
     *     because the editor will already have been resized.
     */
    ModalBar.prototype.prepareClose = function (restoreScrollPos) {
        if (restoreScrollPos === undefined) {
            restoreScrollPos = true;
        }
        
        this._$root.addClass("popout");
        
        // Since the modal bar has now an absolute position relative to the editor holder,
        // when there are html menus we need to adjust the top position
        if (!brackets.nativeMenus) {
            var top = $("#titlebar").outerHeight();
            this._$root.css("top", top + "px");
        }
        
        // Preserve scroll position of all visible views
        //  adjusting for the height of the modal bar so the code doesn't appear to shift if possible.
        var barHeight = this.height();
        if (restoreScrollPos) {
            MainViewManager.cacheScrollState(MainViewManager.ALL_PANES);
        }
        WorkspaceManager.recomputeLayout();  // changes available ht for editor area
        // restore scroll position of all vies
        if (restoreScrollPos) {
            MainViewManager.restoreAdjustedScrollState(MainViewManager.ALL_PANES, -barHeight);
        }
    };
    
    /**
     * Closes the modal bar and returns focus to the active editor. Returns a promise that is
     * resolved when the bar is fully closed and the container is removed from the DOM.
     * @param {boolean=} restoreScrollPos If true (the default), adjust the scroll position
     *     of the editor to account for the ModalBar disappearing. If not set, the caller
     *     should do it immediately on return of this function (before the animation completes),
     *     because the editor will already have been resized. Note that this is ignored if
     *     `prepareClose()` was already called (you need to pass the parameter to that
     *     function if you call it first).
     * @param {boolean=} animate If true (the default), animate the closing of the ModalBar,
     *     otherwise close it immediately.
     * @return {Promise} promise resolved when close is finished
     */
    ModalBar.prototype.close = function (restoreScrollPos, animate) {
        var self = this;
        
        return new Promise(function (resolve, reject) {
            if (restoreScrollPos === undefined) {
                restoreScrollPos = true;
            }
            if (animate === undefined) {
                animate = true;
            }

            // If someone hasn't already called `prepareClose()` to pop the ModalBar out of the flow
            // and resize the editor, then do that here.
            if (!self._$root.hasClass("popout")) {
                self.prepareClose(restoreScrollPos);
            }

<<<<<<< HEAD
            if (self._autoClose) {
                window.document.body.removeEventListener("focusin", self._handleFocusChange, true);
            }

            $(self).triggerHandler("close");

            function doRemove() {
                self._$root.remove();
                resolve();
            }

            if (animate) {
                AnimationUtils.animateUsingClass(self._$root.get(0), "offscreen")
                    .then(doRemove);
            } else {
                doRemove();
            }
=======
        this.trigger("close");
        
        function doRemove() {
            self._$root.remove();
            result.resolve();
        }
        
        if (animate) {
            AnimationUtils.animateUsingClass(this._$root.get(0), "offscreen")
                .done(doRemove);
        } else {
            doRemove();
        }
        
        MainViewManager.focusActivePane();
>>>>>>> 67162958

            MainViewManager.focusActivePane();
        });
    };
    
    /**
     * If autoClose is set, handles the RETURN/ESC keys in the input field.
     */
    ModalBar.prototype._handleKeydown = function (e) {
        if (e.keyCode === KeyEvent.DOM_VK_ESCAPE) {
            e.stopPropagation();
            e.preventDefault();
            this.close();
        }
    };
    
    /**
     * If autoClose is set, detects when something other than the modal bar is getting focus and
     * dismisses the modal bar. DOM nodes with "attached-to" jQuery metadata referencing an element
     * within the ModalBar are allowed to take focus without closing it.
     */
    ModalBar.prototype._handleFocusChange = function (e) {
        if (this.isLockedOpen && this.isLockedOpen()) {
            return;
        }
        
        var effectiveElem = $(e.target).data("attached-to") || e.target;
        
        if (!$.contains(this._$root.get(0), effectiveElem)) {
            this.close();
        }
    };
    
    /**
     * @return {jQueryObject} A jQuery object representing the root of the ModalBar.
     */
    ModalBar.prototype.getRoot = function () {
        return this._$root;
    };
    
    exports.ModalBar = ModalBar;
});<|MERGE_RESOLUTION|>--- conflicted
+++ resolved
@@ -198,42 +198,20 @@
                 self.prepareClose(restoreScrollPos);
             }
 
-<<<<<<< HEAD
-            if (self._autoClose) {
-                window.document.body.removeEventListener("focusin", self._handleFocusChange, true);
-            }
-
-            $(self).triggerHandler("close");
+            this.trigger("close");
 
             function doRemove() {
                 self._$root.remove();
-                resolve();
+                result.resolve();
             }
 
             if (animate) {
-                AnimationUtils.animateUsingClass(self._$root.get(0), "offscreen")
+                AnimationUtils.animateUsingClass(this._$root.get(0), "offscreen")
                     .then(doRemove);
             } else {
                 doRemove();
             }
-=======
-        this.trigger("close");
-        
-        function doRemove() {
-            self._$root.remove();
-            result.resolve();
-        }
-        
-        if (animate) {
-            AnimationUtils.animateUsingClass(this._$root.get(0), "offscreen")
-                .done(doRemove);
-        } else {
-            doRemove();
-        }
-        
-        MainViewManager.focusActivePane();
->>>>>>> 67162958
-
+        
             MainViewManager.focusActivePane();
         });
     };
