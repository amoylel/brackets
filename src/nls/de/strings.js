--- conflicted
+++ resolved
@@ -85,13 +85,8 @@
     "LIVE_DEV_SERVER_NOT_READY_MESSAGE" : "Ein Fehler ist beim Starten des HTTP-Servers oder der Live-Vorschau-Dateien aufgetreten. Bitte versuchen Sie es später erneut.",
     "LIVE_DEVELOPMENT_INFO_TITLE"       : "Willkommen bei der Live-Vorschau!",
     "LIVE_DEVELOPMENT_INFO_MESSAGE"     : "Die Live-Vorschau verbindet {APP_NAME} mit Ihrem Browser. Sie startet eine Vorschau Ihrer HTML-Datei im Browser, und aktualisiert die Vorschau dann sofort, wenn Sie Ihren Code bearbeiten.<br /><br />In dieser frühen Version von {APP_NAME} funktioniert die Live-Vorschau nur beim Bearbeiten von <strong>CSS-Dateien</strong> und nur mit <strong>Google Chrome</strong>. Wir werden sie bald für HTML und JavaScript implementieren!<br /><br />(Sie sehen diese Meldung nur einmal.)",
-<<<<<<< HEAD
     "LIVE_DEVELOPMENT_TROUBLESHOOTING"  : "Weitere Informationen finden Sie unter dem Thema <a href='#' class='clickable-link' data-href='{0}'>Fehlerbehebung bei Verbindungs-Fehlern der Live-Entwicklung</a>.",
-    
-=======
-    "LIVE_DEVELOPMENT_TROUBLESHOOTING"  : "Weitere Informationen finden Sie unter dem Thema <a class=\"clickable-link\" data-href=\"{0}\">Fehlerbehebung bei Verbindungs-Fehlern der Live-Entwicklung</a>.",
-
->>>>>>> 06a7b300
+
     "LIVE_DEV_STATUS_TIP_NOT_CONNECTED" : "Live-Vorschau",
     "LIVE_DEV_STATUS_TIP_PROGRESS1"     : "Live-Vorschau: Verbinden\u2026",
     "LIVE_DEV_STATUS_TIP_PROGRESS2"     : "Live-Vorschau: Initialisieren\u2026",
