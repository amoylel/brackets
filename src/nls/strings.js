/*
 * Copyright (c) 2012 Adobe Systems Incorporated. All rights reserved.
 *  
 * Permission is hereby granted, free of charge, to any person obtaining a
 * copy of this software and associated documentation files (the "Software"), 
 * to deal in the Software without restriction, including without limitation 
 * the rights to use, copy, modify, merge, publish, distribute, sublicense, 
 * and/or sell copies of the Software, and to permit persons to whom the 
 * Software is furnished to do so, subject to the following conditions:
 *  
 * The above copyright notice and this permission notice shall be included in
 * all copies or substantial portions of the Software.
 *  
 * THE SOFTWARE IS PROVIDED "AS IS", WITHOUT WARRANTY OF ANY KIND, EXPRESS OR
 * IMPLIED, INCLUDING BUT NOT LIMITED TO THE WARRANTIES OF MERCHANTABILITY, 
 * FITNESS FOR A PARTICULAR PURPOSE AND NONINFRINGEMENT. IN NO EVENT SHALL THE
 * AUTHORS OR COPYRIGHT HOLDERS BE LIABLE FOR ANY CLAIM, DAMAGES OR OTHER 
 * LIABILITY, WHETHER IN AN ACTION OF CONTRACT, TORT OR OTHERWISE, ARISING 
 * FROM, OUT OF OR IN CONNECTION WITH THE SOFTWARE OR THE USE OR OTHER 
 * DEALINGS IN THE SOFTWARE.
 * 
 */

/*jslint vars: true, plusplus: true, devel: true, nomen: true, indent: 4, maxerr: 50 */
/*global define */

define(function (require, exports, module) {
    
    "use strict";
    
    // Code that needs to display user strings should call require("strings") to load
    // src/strings.js. This file will dynamically load strings.js for the specified brackets.locale.
    //
    // See the README.md file in this folder for information on how to add a new translation for
    // another language or locale.
    //
    // TODO: dynamically populate the local prefix list below?
    module.exports = {
        root: true,
        "cs": true,
        "de": true,
<<<<<<< HEAD
=======
		"fa-ir": true,
        "fr": true,
        "nb": true,
>>>>>>> 31a1cfbb
        "es": true,
        "fi": true,
        "fr": true,
        "hu": true,
        "it": true,
        "ja": true,
        "nb": true,
        "pl": true,
        "pt-br": true,
        "pt-pt": true,
        "ru": true,
        "sk": true,
		"sr": true,
        "sv": true,
        "tr": true,
        "zh-cn": true
    };
});<|MERGE_RESOLUTION|>--- conflicted
+++ resolved
@@ -39,13 +39,9 @@
         root: true,
         "cs": true,
         "de": true,
-<<<<<<< HEAD
-=======
+        "es": true,        
 		"fa-ir": true,
         "fr": true,
-        "nb": true,
->>>>>>> 31a1cfbb
-        "es": true,
         "fi": true,
         "fr": true,
         "hu": true,
