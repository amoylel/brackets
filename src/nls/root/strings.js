--- conflicted
+++ resolved
@@ -66,17 +66,10 @@
     "ERROR_CREATING_FILE"               : "An error occurred when trying to create the {0} <span class='dialog-filename'>{1}</span>. {2}",
 
     // Application error strings
-<<<<<<< HEAD
     "ERROR_IN_BROWSER_TITLE"            : "Oops! {APP_NAME} doesn't fully run in browsers yet.",
     "ERROR_IN_BROWSER"                  : "This feature is not yet supported when running {APP_NAME} in a web browser.",
-
-    // FileIndexManager error string
-=======
-    "ERROR_IN_BROWSER_TITLE"            : "Oops! {APP_NAME} doesn't run in browsers yet.",
-    "ERROR_IN_BROWSER"                  : "{APP_NAME} is built in HTML, but right now it runs as a desktop app so you can use it to edit local files. Please use the application shell in the <b>github.com/adobe/brackets-shell</b> repo to run {APP_NAME}.",
     
     // ProjectManager max files error string
->>>>>>> ec3fd49d
     "ERROR_MAX_FILES_TITLE"             : "Error Indexing Files",
     "ERROR_MAX_FILES"                   : "The maximum number of files have been indexed. Actions that look up files in the index may function incorrectly.",
 
