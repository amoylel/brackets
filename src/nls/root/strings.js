--- conflicted
+++ resolved
@@ -125,6 +125,13 @@
     "ERROR_FETCHING_UPDATE_INFO_TITLE"  : "Error getting update info",
     "ERROR_FETCHING_UPDATE_INFO_MSG"    : "There was a problem getting the latest update information from the server. Please make sure you are connected to the internet and try again.",
     
+    // Switch language
+    "LANGUAGE_TITLE"                    : "Switch Language",
+    "LANGUAGE_MESSAGE"                  : "Language:",
+    "LANGUAGE_SUBMIT"                   : "Reload {APP_NAME}",
+    "LANGUAGE_CANCEL"                   : "Cancel",
+    "LANGUAGE_SYSTEM_DEFAULT"           : "System Default",
+
     /**
      * ProjectManager
      */
@@ -347,19 +354,9 @@
     "EXTENSION_MORE_INFO_LINK"             : "More",
     "BROWSE_EXTENSIONS"                    : "Browse Extensions",
     
-<<<<<<< HEAD
-    
-    // extensions/default/DebugComments - Switch language
-    "LANGUAGE_TITLE"                       : "Switch Language",
-    "LANGUAGE_MESSAGE"                     : "Language:",
-    "LANGUAGE_SUBMIT"                      : "Reload {APP_NAME}",
-    "LANGUAGE_SYSTEM_DEFAULT"              : "System Default",
-    
-=======
     // extensions/default/QuickView 
     "CMD_ENABLE_QUICK_VIEW"                : "Quick View on Hover",
 
->>>>>>> f083ad31
     // extensions/default/JSLint
     "JSLINT_ERRORS"                        : "JSLint Errors",
     "JSLINT_ERROR_INFORMATION"             : "1 JSLint Error",
