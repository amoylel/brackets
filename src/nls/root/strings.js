--- conflicted
+++ resolved
@@ -385,13 +385,8 @@
     "EXTENSION_DATE"                       : "Date",
     "EXTENSION_INCOMPATIBLE_NEWER"         : "This extension requires a newer version of {APP_NAME}.",
     "EXTENSION_INCOMPATIBLE_OLDER"         : "This extension currently only works with older versions of {APP_NAME}.",
-<<<<<<< HEAD
-    "EXTENSION_LATEST_INCOMPATIBLE_NEWER"  : "This is an older version of the extension. The latest version requires a newer version of {APP_NAME}.",
-    "EXTENSION_LATEST_INCOMPATIBLE_OLDER"  : "This is an older version of the extension. The latest version only works with older versions of {APP_NAME}.",
-=======
     "EXTENSION_LATEST_INCOMPATIBLE_NEWER"  : "Version {0} of this extension requires a newer version of {APP_NAME}. But you can install the earlier version {1}.",
     "EXTENSION_LATEST_INCOMPATIBLE_OLDER"  : "Version {0} of this extension only works with older versions of {APP_NAME}. But you can install the earlier version {1}.",
->>>>>>> cda83efe
     "EXTENSION_NO_DESCRIPTION"             : "No description",
     "EXTENSION_MORE_INFO"                  : "More info...",
     "EXTENSION_ERROR"                      : "Extension error",
