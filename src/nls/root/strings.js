--- conflicted
+++ resolved
@@ -167,10 +167,7 @@
     "FIND_IN_FILES_MORE_THAN"           : "Over ",
     "FIND_IN_FILES_PAGING"              : "{0}&mdash;{1}",
     "FIND_IN_FILES_FILE_PATH"           : "<span class='dialog-filename'>{0}</span> {2} <span class='dialog-path'>{1}</span>", // We should use normal dashes on Windows instead of em dash eventually
-<<<<<<< HEAD
-=======
     "FIND_IN_FILES_EXPAND_COLLAPSE"     : "Ctrl/Cmd click to expand/collapse all",
->>>>>>> eb9a95da
     "ERROR_FETCHING_UPDATE_INFO_TITLE"  : "Error getting update info",
     "ERROR_FETCHING_UPDATE_INFO_MSG"    : "There was a problem getting the latest update information from the server. Please make sure you are connected to the internet and try again.",
     
