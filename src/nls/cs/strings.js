/*
 * Copyright (c) 2012 Adobe Systems Incorporated. All rights reserved.
 *
 * Permission is hereby granted, free of charge, to any person obtaining a
 * copy of this software and associated documentation files (the "Software"),
 * to deal in the Software without restriction, including without limitation
 * the rights to use, copy, modify, merge, publish, distribute, sublicense,
 * and/or sell copies of the Software, and to permit persons to whom the
 * Software is furnished to do so, subject to the following conditions:
 *
 * The above copyright notice and this permission notice shall be included in
 * all copies or substantial portions of the Software.
 *
 * THE SOFTWARE IS PROVIDED "AS IS", WITHOUT WARRANTY OF ANY KIND, EXPRESS OR
 * IMPLIED, INCLUDING BUT NOT LIMITED TO THE WARRANTIES OF MERCHANTABILITY,
 * FITNESS FOR A PARTICULAR PURPOSE AND NONINFRINGEMENT. IN NO EVENT SHALL THE
 * AUTHORS OR COPYRIGHT HOLDERS BE LIABLE FOR ANY CLAIM, DAMAGES OR OTHER
 * LIABILITY, WHETHER IN AN ACTION OF CONTRACT, TORT OR OTHERWISE, ARISING
 * FROM, OUT OF OR IN CONNECTION WITH THE SOFTWARE OR THE USE OR OTHER
 * DEALINGS IN THE SOFTWARE.
 *
 */

/*jslint vars: true, plusplus: true, devel: true, nomen: true, indent: 4, maxerr: 50 */
/*global define */

define({

    /**
     * Chyby
     */

    // Obecné chyby souboru
    "GENERIC_ERROR"                     : "(chyba {0})",
    "NOT_FOUND_ERR"                     : "Soubor nenalezen.",
    "NOT_READABLE_ERR"                  : "Soubor nelze číst.",
    "NO_MODIFICATION_ALLOWED_ERR"       : "Cílová složka nemůže být změněna.",
    "NO_MODIFICATION_ALLOWED_ERR_FILE"  : "Oprávnění neumožní provádět změny.",
    "FILE_EXISTS_ERR"                   : "Soubor již existuje.",
    "FILE"                              : "Soubor",
    "DIRECTORY"                         : "Složka",

    // Řetězce chyb projektu
    "ERROR_LOADING_PROJECT"             : "Chyba při otevírání projektu",
    "OPEN_DIALOG_ERROR"                 : "Došlo k chybě při zobrazování dialogu Otevřít soubor. (chyba {0})",
    "REQUEST_NATIVE_FILE_SYSTEM_ERROR"  : "Došlo k chybě při načítání adresáře <span class='dialog-filename'>{0}</span>. (chyba {1})",
    "READ_DIRECTORY_ENTRIES_ERROR"      : "Došlo k chybě při načítání obsahu složky <span class='dialog-filename'>{0}</span>. (chyba {1})",

    // Řetězce chyb otevírání/ukládání souboru
    "ERROR_OPENING_FILE_TITLE"          : "Chyba při otevírání souboru",
    "ERROR_OPENING_FILE"                : "Došlo k chybě při otevírání souboru <span class='dialog-filename'>{0}</span>. {1}",
    "ERROR_OPENING_FILES"               : "Došlo k chybě při otevírání následujících souborů:",
    "ERROR_RELOADING_FILE_TITLE"        : "Chyba při načítání změn z disku",
    "ERROR_RELOADING_FILE"              : "Došlo k chybě při načítání souboru <span class='dialog-filename'>{0}</span>. {1}",
    "ERROR_SAVING_FILE_TITLE"           : "Chyba při ukládání souboru",
    "ERROR_SAVING_FILE"                 : "Došlo k chybě při ukládání souboru <span class='dialog-filename'>{0}</span>. {1}",
    "ERROR_RENAMING_FILE_TITLE"         : "Chyba při přejmenování souboru",
    "ERROR_RENAMING_FILE"               : "Došlo k chybě při přejmenování souboru <span class='dialog-filename'>{0}</span>. {1}",
    "ERROR_DELETING_FILE_TITLE"         : "Chyba při mazání souboru",
    "ERROR_DELETING_FILE"               : "Došlo k chybě při mazání souboru <span class='dialog-filename'>{0}</span>. {1}",
    "INVALID_FILENAME_TITLE"            : "Špatné jméno souboru",
    "INVALID_FILENAME_MESSAGE"          : "Jméno souboru nemůže obsahovat znaky: /?*:;{}<>\\|",
    "FILE_ALREADY_EXISTS"               : "Soubor <span class='dialog-filename'>{0}</span> již existuje.",
    "ERROR_CREATING_FILE_TITLE"         : "Chyba při tvorbě souboru",
    "ERROR_CREATING_FILE"               : "Došlo k chybě při vytváření souboru <span class='dialog-filename'>{0}</span>. {1}",

    // Řetězce chyb aplikace
    "ERROR_IN_BROWSER_TITLE"            : "Ouha! {APP_NAME} ještě neběží v prohlížeči.",
    "ERROR_IN_BROWSER"                  : "{APP_NAME} je vytvořen v HTML, ale nyní pracuje jako desktopová aplikace, takže ji můžete použít pro úpravu lokálních souborů. Prosím, použijte shell aplikace v <b>github.com/adobe/brackets-shell</b> repo pro spuštění {APP_NAME}.",

    // Řetězce chyb indexování souboru
    "ERROR_MAX_FILES_TITLE"             : "Chyba při indexování souborů",
    "ERROR_MAX_FILES"                   : "Maximální počet souborů byl indexován. Funkce pro vyhledávání v indexovaných souborech nemusí fungovat správně.",

    // Řetezce chyb - živý náhled
    "ERROR_LAUNCHING_BROWSER_TITLE"     : "Chyba při spouštění prohlížeče",
    "ERROR_CANT_FIND_CHROME"            : "Google Chrome prohlížeč nebyl nalezen. Je nainstalován?",
    "ERROR_LAUNCHING_BROWSER"           : "Došlo k chybě při spouštění prohlížeče. (chyba {0})",

    "LIVE_DEVELOPMENT_ERROR_TITLE"      : "Živý náhled - chyba",
    "LIVE_DEVELOPMENT_RELAUNCH_TITLE"   : "Připojování k prohlížeči",
    "LIVE_DEVELOPMENT_ERROR_MESSAGE"    : "Aby se mohl živý náhled připojit, je třeba restartovat Chrome s povolenou možností vzdálené ladění. <br /><br /> Chcete restartovat Chrome a povolit vzdálené ladění?",
    "LIVE_DEV_LOADING_ERROR_MESSAGE"    : "Nelze načíst stránku s živým náhledem",
    "LIVE_DEV_NEED_HTML_MESSAGE"        : "Otevřete HTML soubor pro zobrazení v živém náhledu.",
    "LIVE_DEV_NEED_BASEURL_MESSAGE"     : "Pro spuštění živého náhledu se server-side souborem, musíte specifikovat URL pro tento projekt.",
    "LIVE_DEV_SERVER_NOT_READY_MESSAGE" : "Chyba při spouštění HTTP serveru pro soubory živého náhledu. Prosím, zkuste to znovu.",
    "LIVE_DEVELOPMENT_INFO_TITLE"       : "Vítejte v živém náhledu!",
    "LIVE_DEVELOPMENT_INFO_MESSAGE"     : "Živý náhled připojí {APP_NAME} k vašemu prohlížeči. Spustí náhled HTML souboru, který se aktualizuje pokaždé, kdy editujete svůj kód.<br /><br />V této verzi {APP_NAME}, živý náhled funguje pouze v <strong>Google Chrome</strong> a aktualizuje změny v <strong>CSS souborech</strong>. Změny v HTML nebo JavaScript souborech jsou automaticky načteny, když soubor uložíte.<br /><br />(Tato zpráva se zobrazí pouze jednou.)",
    "LIVE_DEVELOPMENT_TROUBLESHOOTING"  : "Pro více informací navštivte <a href='#' class='clickable-link' data-href='{0}'>Troubleshooting Live Development connection errors</a>.",

    "LIVE_DEV_STATUS_TIP_NOT_CONNECTED" : "Živý náhled",
    "LIVE_DEV_STATUS_TIP_PROGRESS1"     : "Živý náhled: Připojování\u2026",
    "LIVE_DEV_STATUS_TIP_PROGRESS2"     : "Živý náhled: Spouštění\u2026",
    "LIVE_DEV_STATUS_TIP_CONNECTED"     : "Zrušit živý náhled",
<<<<<<< HEAD
    "LIVE_DEV_STATUS_TIP_OUT_OF_SYNC"   : "Živý náhled: Klikněte pro odpojení (uložte soubor)",
    "LIVE_DEV_STATUS_TIP_SYNC_ERROR"    : "Živý náhled (neaktulalizuje se díky syntaxové chybě)",
=======
    "LIVE_DEV_STATUS_TIP_OUT_OF_SYNC"   : "Živý náhled (uložte soubor)",
    "LIVE_DEV_STATUS_TIP_SYNC_ERROR"    : "Živý náhled (neaktualizováno kvůli chybě v syntaxi)",
>>>>>>> fc262453

    "LIVE_DEV_DETACHED_REPLACED_WITH_DEVTOOLS" : "Živý náhled byl zrušen, protože byly otevřeny vývojářské nástroje prohlížeče",
    "LIVE_DEV_DETACHED_TARGET_CLOSED"          : "Živý náhled byl zrušen, protože dokument byl zavřen v prohlížeči",
    "LIVE_DEV_NAVIGATED_AWAY"                  : "Živý náhled byl zrušen, protože prohlížeč přešel na stránku, která není součástí projektu",
    "LIVE_DEV_CLOSED_UNKNOWN_REASON"           : "Živý náhled byl zrušen z neznámého důvodu ({0})",

    "SAVE_CLOSE_TITLE"                  : "Uložit změny",
    "SAVE_CLOSE_MESSAGE"                : "Chcete uložit změny v souboru <span class='dialog-filename'>{0}</span>?",
    "SAVE_CLOSE_MULTI_MESSAGE"          : "Chcete uložit změny v následujících souborech?",
    "EXT_MODIFIED_TITLE"                : "Externí změny",
    "CONFIRM_FOLDER_DELETE_TITLE"       : "Potvrdit smazání",
    "CONFIRM_FOLDER_DELETE"             : "Opravdu chcete smazat složku <span class='dialog-filename'>{0}</span>?",
    "FILE_DELETED_TITLE"                : "Soubor smazán",
    "EXT_MODIFIED_MESSAGE"              : "<span class='dialog-filename'>{0}</span> byl změněn, ale neuložené změny se nachází také v {APP_NAME}.<br /><br /> Kterou verzi chcete zachovat?",
    "EXT_DELETED_MESSAGE"               : "<span class='dialog-filename'>{0}</span> byl smazán z disku, ale změny nebyly uloženy v {APP_NAME}.<br /><br />Chcete uložit změny?",

    // Najít, Nahradit, Nahradit v souborech
    "SEARCH_REGEXP_INFO"                : "Použijte /re/ syntax pro regexp hledání",
    "FIND_RESULT_COUNT"                 : "{0} výsledků",
    "FIND_RESULT_COUNT_SINGLE"          : "1 výsledek",
    "FIND_NO_RESULTS"                   : "Žádné výsledky",
    "WITH"                              : "S",
    "BUTTON_YES"                        : "Ano",
    "BUTTON_NO"                         : "Ne",
    "BUTTON_REPLACE_ALL"                : "Vše\u2026",
    "BUTTON_STOP"                       : "Stop",
    "BUTTON_REPLACE"                    : "Nahradit",
<<<<<<< HEAD

    "BUTTON_NEXT"                       : "\u25B6",
    "BUTTON_PREV"                       : "\u25C0",
    "BUTTON_NEXT_HINT"                  : "Další shoda",
    "BUTTON_PREV_HINT"                  : "Předcházející shoda",
=======
>>>>>>> fc262453

    "OPEN_FILE"                         : "Otevřít soubor",
    "SAVE_FILE_AS"                      : "Uložit soubor",
    "CHOOSE_FOLDER"                     : "Vybrat složku",

    "RELEASE_NOTES"                     : "Poznámky k verzi",
    "NO_UPDATE_TITLE"                   : "Vše je aktuální!",
    "NO_UPDATE_MESSAGE"                 : "Verze {APP_NAME} je aktuální.",

    "FIND_REPLACE_TITLE_PART1"          : "Nahradit \"",
    "FIND_REPLACE_TITLE_PART2"          : "\" s \"",
    "FIND_REPLACE_TITLE_PART3"          : "\" &mdash; {2} {0} {1}",

    "FIND_IN_FILES_TITLE_PART1"         : "\"",
    "FIND_IN_FILES_TITLE_PART2"         : "\" nalezen",
<<<<<<< HEAD
    "FIND_IN_FILES_TITLE_PART3"         : "&mdash; {0} {1} v {2} {3}",
=======
    "FIND_IN_FILES_TITLE_PART3"         : "&mdash; {0} {1} {2} v {3} {4}",
>>>>>>> fc262453
    "FIND_IN_FILES_SCOPED"              : "v <span class='dialog-filename'>{0}</span>",
    "FIND_IN_FILES_NO_SCOPE"            : "v projektu",
    "FIND_IN_FILES_FILE"                : "souboru",
    "FIND_IN_FILES_FILES"               : "souborech",
    "FIND_IN_FILES_MATCH"               : "výsledek",
    "FIND_IN_FILES_MATCHES"             : "výsledků",
    "FIND_IN_FILES_MORE_THAN"           : "více než ",
    "FIND_IN_FILES_PAGING"              : "{0}&mdash;{1}",
    "FIND_IN_FILES_FILE_PATH"           : "Soubor: <span class='dialog-filename'>{0}</span>",
<<<<<<< HEAD

=======
>>>>>>> fc262453
    "ERROR_FETCHING_UPDATE_INFO_TITLE"  : "Chyba při získávání informací o aktualizaci",
    "ERROR_FETCHING_UPDATE_INFO_MSG"    : "Nelze získat aktualizace. Ujistěte se, že máte připojení na internet a zkuste to znovu.",

    /**
     * Správce projektu
     */
    "PROJECT_LOADING" : "Načítání\u2026",
    "UNTITLED" : "Nový",
    "WORKING_FILES"     : "Pracovní soubory",

    /**
     * Jména kláves
     */
    "KEYBOARD_CTRL"   : "Ctrl",
    "KEYBOARD_SHIFT"  : "Shift",
    "KEYBOARD_SPACE"  : "Space",

    /**
     * Řetezce příkazového řádku
     */
    "STATUSBAR_SELECTION_CH_SINGULAR"       : " \u2014 Vybrán {0} sloupec",
    "STATUSBAR_SELECTION_CH_PLURAL"         : " \u2014 Vybrány {0} sloupce",
    "STATUSBAR_SELECTION_LINE_SINGULAR"     : " \u2014 Vybrán {0} řádek",
    "STATUSBAR_SELECTION_LINE_PLURAL"       : " \u2014 Vybrány {0} řádky",
    "STATUSBAR_CURSOR_POSITION"             : "Řádek {0}, Sloupec {1}",
    "STATUSBAR_INDENT_TOOLTIP_SPACES"       : "Přepnout odsazení na mezery",
    "STATUSBAR_INDENT_TOOLTIP_TABS"         : "Přepnout odsazení na tabulátory",
    "STATUSBAR_INDENT_SIZE_TOOLTIP_SPACES"  : "Změnit počet mezer použitých pro odsazení",
    "STATUSBAR_INDENT_SIZE_TOOLTIP_TABS"    : "Změnit šířku tabulátoru",
    "STATUSBAR_SPACES"                      : "Mezery:",
    "STATUSBAR_TAB_SIZE"                    : "Velikost tabulátoru:",
    "STATUSBAR_LINE_COUNT_SINGULAR"         : "Řádek: {0}",
    "STATUSBAR_LINE_COUNT_PLURAL"           : "Řádky: {0}",

    // CodeInspection: chyby/varování
    "ERRORS_PANEL_TITLE"                    : "{0} chyb",
    "SINGLE_ERROR"                          : "1 {0} chyba",
    "MULTIPLE_ERRORS"                       : "{1} {0} chyby",
    "NO_ERRORS"                             : "Žádné {0} chyby - dobrá práce!",
    "LINT_DISABLED"                         : "Lint je vypnutý",
    "NO_LINT_AVAILABLE"                     : "Lint není dostupný pro {0}",
    "NOTHING_TO_LINT"                       : "Nic pro lintování",

    /**
     * Příkazy
     */

    // Příkazy menu Soubor
    "FILE_MENU"                           : "Soubor",
    "CMD_FILE_NEW_UNTITLED"               : "Nový",
    "CMD_FILE_NEW"                        : "Nový soubor",
    "CMD_FILE_NEW_FOLDER"                 : "Nová složka",
    "CMD_FILE_OPEN"                       : "Otevřít\u2026",
    "CMD_ADD_TO_WORKING_SET"              : "Přidat k pracovní sadě",
    "CMD_OPEN_FOLDER"                     : "Otevřít složku\u2026",
    "CMD_FILE_CLOSE"                      : "Zavřít",
    "CMD_FILE_CLOSE_ALL"                  : "Zavřít vše",
    "CMD_FILE_SAVE"                       : "Uložit",
    "CMD_FILE_SAVE_ALL"                   : "Uložit vše",
    "CMD_FILE_SAVE_AS"                    : "Uložit jako\u2026",
    "CMD_LIVE_FILE_PREVIEW"               : "Živý náhled",
    "CMD_LIVE_HIGHLIGHT"                  : "Živé zvýraznění",
    "CMD_PROJECT_SETTINGS"                : "Nastavení projektu\u2026",
    "CMD_FILE_RENAME"                     : "Přejmenovat",
    "CMD_FILE_DELETE"                     : "Smazat",
    "CMD_INSTALL_EXTENSION"               : "Instalovat doplňky\u2026",
    "CMD_EXTENSION_MANAGER"               : "Správce doplňků\u2026",
    "CMD_FILE_REFRESH"                    : "Obnovit",
    "CMD_QUIT"                            : "Konec",
    // Použito v souborovém menu Windows
    "CMD_EXIT"                            : "Konec",

    // Příkazy menu Edit
    "EDIT_MENU"                           : "Úpravy",
    "CMD_UNDO"                            : "Zpět",
    "CMD_REDO"                            : "Znovu",
    "CMD_CUT"                             : "Vyjmout",
    "CMD_COPY"                            : "Kopírovat",
    "CMD_PASTE"                           : "Vložit",
    "CMD_SELECT_ALL"                      : "Vybrat vše",
    "CMD_SELECT_LINE"                     : "Vybrat řádek",
    "CMD_FIND"                            : "Najít",
    "CMD_FIND_IN_FILES"                   : "Najít v souborech",
    "CMD_FIND_IN_SUBTREE"                 : "Najít v\u2026",
    "CMD_FIND_NEXT"                       : "Najít další",
    "CMD_FIND_PREVIOUS"                   : "Najít předchozí",
    "CMD_REPLACE"                         : "Nahradit",
    "CMD_INDENT"                          : "Odsadit",
    "CMD_UNINDENT"                        : "Vrátit odsazení",
    "CMD_DUPLICATE"                       : "Duplikovat",
    "CMD_DELETE_LINES"                    : "Smazat řádek",
    "CMD_COMMENT"                         : "Řádkový komentář",
    "CMD_BLOCK_COMMENT"                   : "Blokový komentář",
    "CMD_LINE_UP"                         : "Posunout řádek nahoru",
    "CMD_LINE_DOWN"                       : "Posunout řádek dolů",
    "CMD_OPEN_LINE_ABOVE"                 : "O řádek výše",
    "CMD_OPEN_LINE_BELOW"                 : "O řádek níže",
    "CMD_TOGGLE_CLOSE_BRACKETS"           : "Uzavírat závorky",
    "CMD_SHOW_CODE_HINTS"                 : "Zobrazit nápovědu",

    // Příkazy menu Zobrazit
    "VIEW_MENU"                           : "Zobrazit",
    "CMD_HIDE_SIDEBAR"                    : "Skrýt boční menu",
    "CMD_SHOW_SIDEBAR"                    : "Zobrazit boční menu",
    "CMD_INCREASE_FONT_SIZE"              : "Zvětšit velikost písma",
    "CMD_DECREASE_FONT_SIZE"              : "Zmenšit velikost písma",
    "CMD_RESTORE_FONT_SIZE"               : "Obnovit velikost písma",
    "CMD_SCROLL_LINE_UP"                  : "Posunout o řádek nahoru",
    "CMD_SCROLL_LINE_DOWN"                : "Posunout o řádek dolů",
    "CMD_TOGGLE_LINE_NUMBERS"             : "Čísla řádků",
    "CMD_TOGGLE_ACTIVE_LINE"              : "Zvýraznit aktivní řádek",
    "CMD_TOGGLE_WORD_WRAP"                : "Zalomit řádky",
    "CMD_VIEW_TOGGLE_INSPECTION"          : "Lint soubory pro uložení",
    "CMD_SORT_WORKINGSET_BY_ADDED"        : "Řadit podle data",
    "CMD_SORT_WORKINGSET_BY_NAME"         : "Řadit podle jména",
    "CMD_SORT_WORKINGSET_BY_TYPE"         : "Řadit podle typu",
    "CMD_SORT_WORKINGSET_AUTO"            : "Automatické řazení",

    // Příkazy menu Navigace
    "NAVIGATE_MENU"                       : "Navigace",
    "CMD_QUICK_OPEN"                      : "Rychle otevřít",
    "CMD_GOTO_LINE"                       : "Přejít na řádek",
    "CMD_GOTO_DEFINITION"                 : "Přejít na funkci",
    "CMD_GOTO_FIRST_PROBLEM"              : "Přejít na první chybu/varování",
    "CMD_TOGGLE_QUICK_EDIT"               : "Rychlá úprava",
    "CMD_TOGGLE_QUICK_DOCS"               : "Rychlá dokumentace",
    "CMD_QUICK_EDIT_PREV_MATCH"           : "Předchozí shoda",
    "CMD_QUICK_EDIT_NEXT_MATCH"           : "Další shoda",
    "CMD_NEXT_DOC"                        : "Další dokument",
    "CMD_PREV_DOC"                        : "Předchozí dokument",
    "CMD_SHOW_IN_TREE"                    : "Zobrazit stromovou strukturu",
    "CMD_SHOW_IN_OS"                      : "Zobrazit v OS",

    // Příkazy menu nápověda
    "HELP_MENU"                           : "Nápověda",
    "CMD_CHECK_FOR_UPDATE"                : "Zkontrolovat aktualizace",
    "CMD_HOW_TO_USE_BRACKETS"             : "Jak používat {APP_NAME}",
    "CMD_FORUM"                           : "{APP_NAME} fórum",
    "CMD_RELEASE_NOTES"                   : "Poznámky k verzi",
    "CMD_REPORT_AN_ISSUE"                 : "Nahlásit problém",
    "CMD_SHOW_EXTENSIONS_FOLDER"          : "Zobrazit složku s doplňky",
    "CMD_TWITTER"                         : "{TWITTER_NAME} - Twitter",
    "CMD_ABOUT"                           : "O aplikaci {APP_TITLE}",


    // Řetězce pro main-view.html
    "EXPERIMENTAL_BUILD"                   : "experimentální verze",
    "DEVELOPMENT_BUILD"                    : "vývojová verze",
    "OK"                                   : "OK",
    "DONT_SAVE"                            : "Neukládat",
    "SAVE"                                 : "Uložit",
    "CANCEL"                               : "Zrušit",
    "DELETE"                               : "Smazat",
    "RELOAD_FROM_DISK"                     : "Načíst z disku",
    "KEEP_CHANGES_IN_EDITOR"               : "Ponechat změny v editoru",
    "CLOSE_DONT_SAVE"                      : "Zavřít (neukládat)",
    "RELAUNCH_CHROME"                      : "Restartovat Chrome",
    "ABOUT"                                : "O aplikaci",
    "CLOSE"                                : "Zavřít",
    "ABOUT_TEXT_LINE1"                     : "sprint {VERSION_MINOR} {BUILD_TYPE} {VERSION}",
    "ABOUT_TEXT_LINE3"                     : "Oznámení, podmínky týkající se software třetích stran jsou umístěny na <a href='#' class='clickable-link' data-href='{ADOBE_THIRD_PARTY}'>http://www.adobe.com/go/thirdparty/</a> a začleněny prostřednictvím odkazu zde.",
    "ABOUT_TEXT_LINE4"                     : "Dokumentace a zdrojový kód na <a href='#' class='clickable-link' data-href='https://github.com/adobe/brackets/'>https://github.com/adobe/brackets/</a>.",
    "ABOUT_TEXT_LINE5"                     : "Vytvořeno s \u2764 a pomocí JavaScript těmito lidmi:",
    "ABOUT_TEXT_LINE6"                     : "Mnoho lidí (ale momentálně máme problém s načítáním dat).",
    "ABOUT_TEXT_WEB_PLATFORM_DOCS"         : "Web Platform Docs a Web Platform logo využívají licenci Creative Commons Attribution, <a href='#' class='clickable-link' data-href='{WEB_PLATFORM_DOCS_LICENSE}'>CC-BY 3.0 Unported</a>.",
    "UPDATE_NOTIFICATION_TOOLTIP"          : "Je dostupná nová verze {APP_NAME} ! Klikněte zde pro více informací.",
    "UPDATE_AVAILABLE_TITLE"               : "Dostupná aktualizace",
    "UPDATE_MESSAGE"                       : "Nová verze {APP_NAME} je dostupná. Seznam některých vylepšení:",
    "GET_IT_NOW"                           : "Stáhnout!",
    "PROJECT_SETTINGS_TITLE"               : "Nastavení projektu: {0}",
    "PROJECT_SETTING_BASE_URL"             : "Živý náhled URL",
    "PROJECT_SETTING_BASE_URL_HINT"        : "(nechte prázdné pro URL souboru)",
    "BASEURL_ERROR_INVALID_PROTOCOL"       : "{0} protokol není podporován živým náhledem&mdash;prosím, použijte http: nebo https: .",
    "BASEURL_ERROR_SEARCH_DISALLOWED"      : "URL nemůže obsahovat výrazy pro hledání jako \"{0}\".",
    "BASEURL_ERROR_HASH_DISALLOWED"        : "URL nemůže obsahovat znaky jako \"{0}\".",
    "BASEURL_ERROR_INVALID_CHAR"           : "Zvláštní znaky jako '{0}' musí být %-enkódovány.",
    "BASEURL_ERROR_UNKNOWN_ERROR"          : "Neznámá chyba při analýze URL",

    // Řetězce pro správce doplňků
    "INSTALL"                              : "Instalovat",
    "UPDATE"                               : "Aktualizovat",
    "REMOVE"                               : "Odstranit",
    "OVERWRITE"                            : "Přepsat",
    "CANT_REMOVE_DEV"                      : "Doplněk v \"dev\" složce musí být smazán manuálně.",
    "CANT_UPDATE"                          : "Aktualizace není kompatibilní s touto verzí {APP_NAME}.",
    "INSTALL_EXTENSION_TITLE"              : "Instalovat doplněk",
    "UPDATE_EXTENSION_TITLE"               : "Aktualizovat doplněk",
    "INSTALL_EXTENSION_LABEL"              : "URL adresa doplňku",
    "INSTALL_EXTENSION_HINT"               : "URL adresa zip archivu nebo GitHub repozitáře",
    "INSTALLING_FROM"                      : "Instalace doplňku z {0}\u2026",
    "INSTALL_SUCCEEDED"                    : "Instalace byla úspěšná!",
    "INSTALL_FAILED"                       : "Instalace se nezdařila.",
    "CANCELING_INSTALL"                    : "Rušení instalace\u2026",
    "CANCELING_HUNG"                       : "Rušení instalace trvá dlouho. Mohlo dojít k interní chybě.",
    "INSTALL_CANCELED"                     : "Instalace zrušena.",
    // Tyto musí odpovídat chybovým hlášením v ExtensionsDomain.Errors.* :
    "INVALID_ZIP_FILE"                     : "Stažený soubor není platný zip soubor.",
    "INVALID_PACKAGE_JSON"                 : "Package.json balíček není platný (chyba byla: {0}).",
    "MISSING_PACKAGE_NAME"                 : "Package.json balíček nespecifikuje jméno souboru.",
    "BAD_PACKAGE_NAME"                     : "{0} je neplatné jméno balíčku.",
    "MISSING_PACKAGE_VERSION"              : "Package.json balíček nespecifikuje verzi souboru.",
    "INVALID_VERSION_NUMBER"               : "Balíček verze ({0}) je neplatný.",
    "INVALID_BRACKETS_VERSION"             : "Řetězec kompatibility {{0}} pro Brackets je neplatný.",
    "DISALLOWED_WORDS"                     : "Slova {{1}} nejsou povolena v {{0}} poli.",
    "API_NOT_COMPATIBLE"                   : "Doplněk není kompatibilní s touto verzi Brackets. Naleznete jej ve složce disabled extensions.",
    "MISSING_MAIN"                         : "Balíček neobsahuje soubor main.js.",
    "EXTENSION_ALREADY_INSTALLED"          : "Instalace tohoto balíčku přepíše již nainstalovaný doplněk. Chcete přepsat starý doplněk?",
    "EXTENSION_SAME_VERSION"               : "Tento balíček je stejná verze jako ta, kterou již máte nainstalovanou. Chcete přepsat existující doplněk?",
    "EXTENSION_OLDER_VERSION"              : "Tento balíček je verze {0}, která je starší než současně nainstalovaná verze ({1}). Chcete přepsat existující doplněk?",
    "DOWNLOAD_ID_IN_USE"                   : "Interní chyba: ID stahování se již používá.",
    "NO_SERVER_RESPONSE"                   : "Nelze se připojit na server.",
    "BAD_HTTP_STATUS"                      : "Soubor nebyl nalezen (HTTP {0}).",
    "CANNOT_WRITE_TEMP"                    : "Nelze uložit do dočasných souborů.",
    "ERROR_LOADING"                        : "Při spuštění doplňku došlo k chybě.",
    "MALFORMED_URL"                        : "URL adresa je neplatná. Ujistěte se, že jste adresu zadali správně.",
    "UNSUPPORTED_PROTOCOL"                 : "URL adresa musí být http nebo https.",
    "UNKNOWN_ERROR"                        : "Neznámá chyba.",
    // Pro NOT_FOUND_ERR, vyhledejte obecné řetězce výše
    "EXTENSION_MANAGER_TITLE"              : "Správce doplňků",
    "EXTENSION_MANAGER_ERROR_LOAD"         : "Nelze získat přístup k registru doplňků. Prosím, zkuste to znovu později.",
    "INSTALL_FROM_URL"                     : "Instalovat z URL\u2026",
    "EXTENSION_AUTHOR"                     : "Autor",
    "EXTENSION_DATE"                       : "Datum",
    "EXTENSION_INCOMPATIBLE_NEWER"         : "Tento doplněk požaduje novější verzi {APP_NAME}.",
    "EXTENSION_INCOMPATIBLE_OLDER"         : "Tento doplněk funguje pouze ve starší verzi {APP_NAME}.",
    "EXTENSION_NO_DESCRIPTION"             : "Bez popisu",
    "EXTENSION_MORE_INFO"                  : "Více informací...",
    "EXTENSION_ERROR"                      : "Chyba doplňku",
    "EXTENSION_KEYWORDS"                   : "Klíčová slova",
    "EXTENSION_INSTALLED"                  : "Nainstalováno",
    "EXTENSION_UPDATE_INSTALLED"           : "Aktualizace doplňku byla stažena a bude nainstalována při ukončení aplikace {APP_NAME}.",
    "EXTENSION_SEARCH_PLACEHOLDER"         : "Hledat",
    "EXTENSION_MORE_INFO_LINK"             : "Více",
    "BROWSE_EXTENSIONS"                    : "Procházet doplňky",
    "EXTENSION_MANAGER_REMOVE"             : "Odstranit doplněk",
    "EXTENSION_MANAGER_REMOVE_ERROR"       : "Chyba při odstraňování jednoho nebo více doplňků: {{0}}. {APP_NAME} bude stále ukončen.",
    "EXTENSION_MANAGER_UPDATE"             : "Aktualizovat doplněk",
    "EXTENSION_MANAGER_UPDATE_ERROR"       : "Nelze aktualizovat jeden nebo více doplňků: {0}. Aplikace {APP_NAME} bude ukončena.",
    "MARKED_FOR_REMOVAL"                   : "Označeno pro odstranění",
    "UNDO_REMOVE"                          : "Zpět",
    "MARKED_FOR_UPDATE"                    : "Označeno pro aktualizaci",
    "UNDO_UPDATE"                          : "Zpět",
    "CHANGE_AND_QUIT_TITLE"                : "Změnit doplněk",
    "CHANGE_AND_QUIT_MESSAGE"              : "Pro aktualizaci nebo odstranění označených doplňků musíte ukončit a restartovat aplikaci {APP_NAME}. Budete vyzváni k uložení změn.",
    "REMOVE_AND_QUIT"                      : "Odstranit doplňky a ukončit program",
    "CHANGE_AND_QUIT"                      : "Změnit doplňky a ukončit program",
    "UPDATE_AND_QUIT"                      : "Aktualizovat doplňky a ukončit program",
    "EXTENSION_NOT_INSTALLED"              : "Doplněk {{0}} nemohl být odstraněn, protože nebyl nainstalován.",
    "NO_EXTENSIONS"                        : "Žádný doplněk ještě nebyl nainstalován.<br />Klikněte na tlačítko Instalovat z URL pro zahájení instalace.",
    "NO_EXTENSION_MATCHES"                 : "Žádný doplněk neodpovídá hledání.",
    "REGISTRY_SANITY_CHECK_WARNING"        : "Buďte opatrní při instalaci doplňků z neznámých zdrojů.",
    "EXTENSIONS_INSTALLED_TITLE"           : "Nainstalované",
    "EXTENSIONS_AVAILABLE_TITLE"           : "Dostupné",
    "EXTENSIONS_UPDATES_TITLE"             : "Aktualizace",

    /**
     * Jména jednotek
     */

    "UNIT_PIXELS"                          : "pixely",

    // extensions/default/DebugCommands
    "DEBUG_MENU"                          : "Nástroje",
    "CMD_SHOW_DEV_TOOLS"                  : "Zobrazit nástroje pro vývojáře",
    "CMD_REFRESH_WINDOW"                  : "Restartovat {APP_NAME}",
    "CMD_NEW_BRACKETS_WINDOW"             : "Nové okno {APP_NAME}",
    "CMD_SWITCH_LANGUAGE"                 : "Změnit jazyk",
    "CMD_RUN_UNIT_TESTS"                  : "Spustit testy",
    "CMD_SHOW_PERF_DATA"                  : "Zobrazit údaje o výkonnosti",
    "CMD_ENABLE_NODE_DEBUGGER"            : "Povolit Node Debugger",
    "CMD_LOG_NODE_STATE"                  : "Uložit stav Node do konzole",
    "CMD_RESTART_NODE"                    : "Restartovat Node",

    "LANGUAGE_TITLE"                    : "Změnit jazyk",
    "LANGUAGE_MESSAGE"                  : "Prosím, vyberte jazyk ze seznamu:",
    "LANGUAGE_SUBMIT"                   : "Restartovat {APP_NAME}",
    "LANGUAGE_CANCEL"                   : "Zrušit",
    "LANGUAGE_SYSTEM_DEFAULT"           : "Výchozí",

    /**
     * Jazyky
     */
    "LOCALE_CS"                                 : "Česky",
    "LOCALE_DE"                                 : "Německy",
    "LOCALE_EN"                                 : "Anglicky",
    "LOCALE_ES"                                 : "Španělsky",
    "LOCALE_FR"                                 : "Francouzsky",
    "LOCALE_IT"                                 : "Italsky",
    "LOCALE_JA"                                 : "Japonsky",
    "LOCALE_NB"                                 : "Norsky",
    "LOCALE_PL"                                 : "Polsky",
    "LOCALE_PT_BR"                              : "Portugalsky, Brazílie",
    "LOCALE_PT_PT"                              : "Portugalsky",
    "LOCALE_RU"                                 : "Rusky",
    "LOCALE_SK"                                 : "Slovensky",
    "LOCALE_SV"                                 : "Švédsky",
    "LOCALE_TR"                                 : "Turecky",
    "LOCALE_FI"                                 : "Finsky",
    "LOCALE_ZH_CN"                              : "Čínsky",
    "LOCALE_HU"                                 : "Maďarsky",

    // extensions/default/InlineColorEditor
    "COLOR_EDITOR_CURRENT_COLOR_SWATCH_TIP"     : "Současná barva",
    "COLOR_EDITOR_ORIGINAL_COLOR_SWATCH_TIP"    : "Původní barva",
    "COLOR_EDITOR_RGBA_BUTTON_TIP"              : "RGBa formát",
    "COLOR_EDITOR_HEX_BUTTON_TIP"               : "Hex formát",
    "COLOR_EDITOR_HSLA_BUTTON_TIP"              : "HSLa formát",
    "COLOR_EDITOR_USED_COLOR_TIP_SINGULAR"      : "{0} (použito {1} krát)",
    "COLOR_EDITOR_USED_COLOR_TIP_PLURAL"        : "{0} (použito {1} krát)",

    // extensions/default/JavaScriptCodeHints
    "CMD_JUMPTO_DEFINITION"               : "Přejít na definici",
    "CMD_SHOW_PARAMETER_HINT"                   : "Zobrazit nápovědu parametru",
    "NO_ARGUMENTS"                              : "<žádné parametry>",

    // extensions/default/JSLint
    "JSLINT_NAME"                               : "JSLint",

    // extensions/default/QuickView
    "CMD_ENABLE_QUICK_VIEW"                : "Rychlý náhled",

    // extensions/default/RecentProjects
    "CMD_TOGGLE_RECENT_PROJECTS"                : "Nedávné projekty",

    // extensions/default/WebPlatformDocs
    "DOCS_MORE_LINK"                            : "Více"
});<|MERGE_RESOLUTION|>--- conflicted
+++ resolved
@@ -86,19 +86,14 @@
     "LIVE_DEV_SERVER_NOT_READY_MESSAGE" : "Chyba při spouštění HTTP serveru pro soubory živého náhledu. Prosím, zkuste to znovu.",
     "LIVE_DEVELOPMENT_INFO_TITLE"       : "Vítejte v živém náhledu!",
     "LIVE_DEVELOPMENT_INFO_MESSAGE"     : "Živý náhled připojí {APP_NAME} k vašemu prohlížeči. Spustí náhled HTML souboru, který se aktualizuje pokaždé, kdy editujete svůj kód.<br /><br />V této verzi {APP_NAME}, živý náhled funguje pouze v <strong>Google Chrome</strong> a aktualizuje změny v <strong>CSS souborech</strong>. Změny v HTML nebo JavaScript souborech jsou automaticky načteny, když soubor uložíte.<br /><br />(Tato zpráva se zobrazí pouze jednou.)",
-    "LIVE_DEVELOPMENT_TROUBLESHOOTING"  : "Pro více informací navštivte <a href='#' class='clickable-link' data-href='{0}'>Troubleshooting Live Development connection errors</a>.",
+    "LIVE_DEVELOPMENT_TROUBLESHOOTING"  : "Pro více informací navštivte <a href='{0}' title='{0}'>Troubleshooting Live Development connection errors</a>.",
 
     "LIVE_DEV_STATUS_TIP_NOT_CONNECTED" : "Živý náhled",
     "LIVE_DEV_STATUS_TIP_PROGRESS1"     : "Živý náhled: Připojování\u2026",
     "LIVE_DEV_STATUS_TIP_PROGRESS2"     : "Živý náhled: Spouštění\u2026",
     "LIVE_DEV_STATUS_TIP_CONNECTED"     : "Zrušit živý náhled",
-<<<<<<< HEAD
-    "LIVE_DEV_STATUS_TIP_OUT_OF_SYNC"   : "Živý náhled: Klikněte pro odpojení (uložte soubor)",
-    "LIVE_DEV_STATUS_TIP_SYNC_ERROR"    : "Živý náhled (neaktulalizuje se díky syntaxové chybě)",
-=======
     "LIVE_DEV_STATUS_TIP_OUT_OF_SYNC"   : "Živý náhled (uložte soubor)",
     "LIVE_DEV_STATUS_TIP_SYNC_ERROR"    : "Živý náhled (neaktualizováno kvůli chybě v syntaxi)",
->>>>>>> fc262453
 
     "LIVE_DEV_DETACHED_REPLACED_WITH_DEVTOOLS" : "Živý náhled byl zrušen, protože byly otevřeny vývojářské nástroje prohlížeče",
     "LIVE_DEV_DETACHED_TARGET_CLOSED"          : "Živý náhled byl zrušen, protože dokument byl zavřen v prohlížeči",
@@ -126,14 +121,11 @@
     "BUTTON_REPLACE_ALL"                : "Vše\u2026",
     "BUTTON_STOP"                       : "Stop",
     "BUTTON_REPLACE"                    : "Nahradit",
-<<<<<<< HEAD
 
     "BUTTON_NEXT"                       : "\u25B6",
     "BUTTON_PREV"                       : "\u25C0",
     "BUTTON_NEXT_HINT"                  : "Další shoda",
     "BUTTON_PREV_HINT"                  : "Předcházející shoda",
-=======
->>>>>>> fc262453
 
     "OPEN_FILE"                         : "Otevřít soubor",
     "SAVE_FILE_AS"                      : "Uložit soubor",
@@ -149,11 +141,7 @@
 
     "FIND_IN_FILES_TITLE_PART1"         : "\"",
     "FIND_IN_FILES_TITLE_PART2"         : "\" nalezen",
-<<<<<<< HEAD
-    "FIND_IN_FILES_TITLE_PART3"         : "&mdash; {0} {1} v {2} {3}",
-=======
     "FIND_IN_FILES_TITLE_PART3"         : "&mdash; {0} {1} {2} v {3} {4}",
->>>>>>> fc262453
     "FIND_IN_FILES_SCOPED"              : "v <span class='dialog-filename'>{0}</span>",
     "FIND_IN_FILES_NO_SCOPE"            : "v projektu",
     "FIND_IN_FILES_FILE"                : "souboru",
@@ -163,10 +151,7 @@
     "FIND_IN_FILES_MORE_THAN"           : "více než ",
     "FIND_IN_FILES_PAGING"              : "{0}&mdash;{1}",
     "FIND_IN_FILES_FILE_PATH"           : "Soubor: <span class='dialog-filename'>{0}</span>",
-<<<<<<< HEAD
-
-=======
->>>>>>> fc262453
+
     "ERROR_FETCHING_UPDATE_INFO_TITLE"  : "Chyba při získávání informací o aktualizaci",
     "ERROR_FETCHING_UPDATE_INFO_MSG"    : "Nelze získat aktualizace. Ujistěte se, že máte připojení na internet a zkuste to znovu.",
 
@@ -327,11 +312,11 @@
     "ABOUT"                                : "O aplikaci",
     "CLOSE"                                : "Zavřít",
     "ABOUT_TEXT_LINE1"                     : "sprint {VERSION_MINOR} {BUILD_TYPE} {VERSION}",
-    "ABOUT_TEXT_LINE3"                     : "Oznámení, podmínky týkající se software třetích stran jsou umístěny na <a href='#' class='clickable-link' data-href='{ADOBE_THIRD_PARTY}'>http://www.adobe.com/go/thirdparty/</a> a začleněny prostřednictvím odkazu zde.",
-    "ABOUT_TEXT_LINE4"                     : "Dokumentace a zdrojový kód na <a href='#' class='clickable-link' data-href='https://github.com/adobe/brackets/'>https://github.com/adobe/brackets/</a>.",
+    "ABOUT_TEXT_LINE3"                     : "Oznámení, podmínky týkající se software třetích stran jsou umístěny na <a href='{ADOBE_THIRD_PARTY}'>{ADOBE_THIRD_PARTY}</a> a začleněny prostřednictvím odkazu zde.",
+    "ABOUT_TEXT_LINE4"                     : "Dokumentace a zdrojový kód na <a href='https://github.com/adobe/brackets/'>https://github.com/adobe/brackets/</a>.",
     "ABOUT_TEXT_LINE5"                     : "Vytvořeno s \u2764 a pomocí JavaScript těmito lidmi:",
     "ABOUT_TEXT_LINE6"                     : "Mnoho lidí (ale momentálně máme problém s načítáním dat).",
-    "ABOUT_TEXT_WEB_PLATFORM_DOCS"         : "Web Platform Docs a Web Platform logo využívají licenci Creative Commons Attribution, <a href='#' class='clickable-link' data-href='{WEB_PLATFORM_DOCS_LICENSE}'>CC-BY 3.0 Unported</a>.",
+    "ABOUT_TEXT_WEB_PLATFORM_DOCS"         : "Web Platform Docs a Web Platform logo využívají licenci Creative Commons Attribution, <a href='{WEB_PLATFORM_DOCS_LICENSE}'>CC-BY 3.0 Unported</a>.",
     "UPDATE_NOTIFICATION_TOOLTIP"          : "Je dostupná nová verze {APP_NAME} ! Klikněte zde pro více informací.",
     "UPDATE_AVAILABLE_TITLE"               : "Dostupná aktualizace",
     "UPDATE_MESSAGE"                       : "Nová verze {APP_NAME} je dostupná. Seznam některých vylepšení:",
