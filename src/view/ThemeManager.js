/**
 * Brackets Themes Copyright (c) 2014 Miguel Castillo.
 *
 * Permission is hereby granted, free of charge, to any person obtaining a
 * copy of this software and associated documentation files (the "Software"),
 * to deal in the Software without restriction, including without limitation
 * the rights to use, copy, modify, merge, publish, distribute, sublicense,
 * and/or sell copies of the Software, and to permit persons to whom the
 * Software is furnished to do so, subject to the following conditions:
 *
 * The above copyright notice and this permission notice shall be included in
 * all copies or substantial portions of the Software.
 *
 * THE SOFTWARE IS PROVIDED "AS IS", WITHOUT WARRANTY OF ANY KIND, EXPRESS OR
 * IMPLIED, INCLUDING BUT NOT LIMITED TO THE WARRANTIES OF MERCHANTABILITY,
 * FITNESS FOR A PARTICULAR PURPOSE AND NONINFRINGEMENT. IN NO EVENT SHALL THE
 * AUTHORS OR COPYRIGHT HOLDERS BE LIABLE FOR ANY CLAIM, DAMAGES OR OTHER
 * LIABILITY, WHETHER IN AN ACTION OF CONTRACT, TORT OR OTHERWISE, ARISING
 * FROM, OUT OF OR IN CONNECTION WITH THE SOFTWARE OR THE USE OR OTHER
 * DEALINGS IN THE SOFTWARE.
 *
 */

/*jslint vars: true, plusplus: true, devel: true, regexp: true, nomen: true, indent: 4, maxerr: 50 */
<<<<<<< HEAD
/*global $, define, require, less, Promise */
=======
/*global $, define, less */
>>>>>>> 73b83f5f

define(function (require, exports, module) {
    "use strict";

    var _                  = require("thirdparty/lodash"),
        FileSystem         = require("filesystem/FileSystem"),
        FileUtils          = require("file/FileUtils"),
        EditorManager      = require("editor/EditorManager"),
        ExtensionUtils     = require("utils/ExtensionUtils"),
        ThemeSettings      = require("view/ThemeSettings"),
        ThemeView          = require("view/ThemeView"),
        PreferencesManager = require("preferences/PreferencesManager"),
        prefs              = PreferencesManager.getExtensionPrefs("themes");

    var loadedThemes    = {},
        currentTheme    = null,
        styleNode       = $(ExtensionUtils.addEmbeddedStyleSheet("")),
        defaultTheme    = "thor-light-theme",
        commentRegex    = /\/\*([\s\S]*?)\*\//mg,
        scrollbarsRegex = /((?:[^}|,]*)::-webkit-scrollbar(?:[^{]*)[{](?:[^}]*?)[}])/mgi,
        stylesPath      = FileUtils.getNativeBracketsDirectoryPath() + "/styles/";


    /**
     * @private
     * Takes all dashes and converts them to white spaces. Then takes all first letters
     * and capitalizes them.
     *
     * @param {string} name is what needs to be procseed to generate a display name
     * @return {string} theme name properly formatted for display
     */
    function toDisplayName(name) {
        var extIndex = name.lastIndexOf('.');
        name = name.substring(0, extIndex !== -1 ? extIndex : undefined).replace(/-/g, ' ');

        return name.split(" ").map(function (part) {
            return part[0].toUpperCase() + part.substring(1);
        }).join(" ");
    }


    /**
     * @constructor
     * Theme contains all the essential bit to load a theme from disk, display a theme in the settings
     * dialog, and to properly add a theme into CodeMirror along with the rest of brackets.
     *
     * @param {File} file for the theme
     * @param {{name: string, title: string}} options to configure different
     *   properties in the theme
     */
    function Theme(file, options) {
        options = options || {};
        var fileName = file.name;

        // If no options.name is provided, then we derive the name of the theme from whichever we find
        // first, the options.title or the filename.
        if (!options.name) {
            if (options.title) {
                options.name = options.title;
            } else {
                // Remove the file extension when the filename is used as the theme name. This is to
                // follow CodeMirror conventions where themes are just a CSS file and the filename
                // (without the extension) is used to build CSS rules.  Also handle removing .min
                // in case the ".min" is part of the file name.
                options.name = FileUtils.getFilenameWithoutExtension(fileName).replace(/\.min$/, "");
            }

            // We do a bit of string treatment here to make sure we generate theme names that can be
            // used as a CSS class name by CodeMirror.
            options.name = options.name.toLocaleLowerCase().replace(/[\W]/g, '-');
        }

        this.file        = file;
        this.name        = options.name;
        this.displayName = options.title || toDisplayName(fileName);
        this.dark        = options.theme !== undefined && options.theme.dark === true;
    }


    /**
     * @private
     * Extracts the scrollbar text from the css/less content so that it can be treated
     * as a separate styling component that can be anabled/disabled independently from
     * the theme.
     *
     * @param {string} content is the css/less input string to be processed
     * @return {{content: string, scrollbar: Array.<string>}} content is the new css/less content
     *   with the scrollbar rules extracted out and put in scrollbar
     */
    function extractScrollbars(content) {
        var scrollbar = [];

        // Go through and extract out scrollbar customizations so that we can
        // enable/disable via settings.
        content = content
            .replace(scrollbarsRegex, function (match) {
                scrollbar.push(match);
                return "";
            });

        return {
            content: content,
            scrollbar: scrollbar
        };
    }


    /**
     * @private
     * Function will process a string and figure out if it looks like window path with a
     * a drive.  If that's the case, then we lower case everything.
     * --- NOTE: There is a bug in less that only checks for lowercase in order to handle
     * the rootPath configuration...  Hopefully a PR will be coming their way soon.
     *
     * @param {string} path is a string to search for drive letters that need to be converted
     *   to lower case.
     *
     * @return {string} Windows Drive letter in lowercase.
     */
    function fixPath(path) {
        return path.replace(/^([A-Z]+:)?\//, function (match) {
            return match.toLocaleLowerCase();
        });
    }


    /**
     * @private
     * Takes the content of a file and feeds it through the less processor in order
     * to provide support for less files.
     *
     * @param {string} content is the css/less string to be processed
     * @param {Theme} theme is the object the css/less corresponds to
     * @return {Promise} promsie with the processed css/less as the resolved value
     */
    function lessifyTheme(content, theme) {
        
        return new Promise(function (resolve, reject) {
            var parser   = new less.Parser({
                rootpath: fixPath(stylesPath),
                filename: fixPath(theme.file._path)
            });

            parser.parse("#editor-holder {" + content + "\n}", function (err, tree) {
                if (err) {
                    reject(err);
                } else {
                    resolve(tree.toCSS());
                }
            });
        });
    }

    /**
     * @private
     * Will search all loaded themes for one the matches the file passed in
     *
     * @param {File} file is the search criteria
     * @return {Theme} theme that matches the file
     */
    function getThemeByFile(file) {
        var path = file._path;
        return _.find(loadedThemes, function (item) {
            return item.file._path === path;
        });
    }


    /**
     * Get current theme object that is loaded in the editor.
     *
     * @return {Theme} the current theme instance
     */
    function getCurrentTheme() {
        if (!currentTheme) {
            currentTheme = loadedThemes[prefs.get("theme")] || loadedThemes[defaultTheme];
        }

        return currentTheme;
    }


    /**
     * Gets all available themes
     * @return {Array.<Theme>} collection of all available themes
     */
    function getAllThemes() {
        return _.map(loadedThemes, function (theme) {
            return theme;
        });
    }


    /**
     * @private
     * Process and load the current theme into the editor
     *
     * @return {Promise} promise object resolved with the theme object and all
     *    corresponding new css/less and scrollbar information
     */
    function loadCurrentTheme() {
        var theme = getCurrentTheme();

        var pending = theme && FileUtils.readAsText(theme.file)
            .then(function (args) {
                var lessContent = args[0];
                return lessifyTheme(lessContent.replace(commentRegex, ""), theme);
            })
            .then(function (content) {
                var result = extractScrollbars(content);
                theme.scrollbar = result.scrollbar;
                return result.content;
            })
            .then(function (cssContent) {
                $("body").toggleClass("dark", theme.dark);
                styleNode.text(cssContent);
                return theme;
            });

        return Promise.resolve(pending);
    }


    /**
     * Refresh current theme in the editor
     *
     * @param {boolean} force Forces a reload the current theme.  It reload the theme file.
     */
    function refresh(force) {
        if (force) {
            currentTheme = null;
        }

        Promise.resolve(force && loadCurrentTheme()).then(function () {
            var editor = EditorManager.getActiveEditor();
            if (!editor || !editor._codeMirror) {
                return;
            }

            var cm = editor._codeMirror;
            ThemeView.updateThemes(cm);
        });
    }


    /**
     * Loads a theme from a file.
     *
     * @param {string} fileName is the full path to the file to be opened
     * @param {Object} options is an optional parameter to specify metadata
     *    for the theme.
     * @return {Promise} promise object resolved with the theme to be loaded from fileName
     */
    function loadFile(fileName, options) {
        
        return new Promise(function (resolve, reject) {
            var file             = FileSystem.getFileForPath(fileName),
                currentThemeName = prefs.get("theme");

            file.exists(function (err, exists) {
                var theme;

                if (exists) {
                    theme = new Theme(file, options);
                    loadedThemes[theme.name] = theme;
                    ThemeSettings._setThemes(loadedThemes);

                    // For themes that are loaded after ThemeManager has been loaded,
                    // we should check if it's the current theme.  If it is, then we just
                    // load it.
                    if (currentThemeName === theme.name) {
                        refresh(true);
                    }

                    resolve(theme);
                } else if (err || !exists) {
                    reject(err);
                }
            });
        });
    }


    /**
     * Loads a theme from an extension package.
     *
     * @param {Object} themePackage is a package from the extension manager for the theme to be loaded.
     * @return {Promise} promise object resolved with the theme to be loaded from the pacakge
     */
    function loadPackage(themePackage) {
        var fileName = themePackage.path + "/" + themePackage.metadata.theme.file;
        return loadFile(fileName, themePackage.metadata);
    }


    prefs.on("change", "theme", function () {
        // Make sure we don't reprocess a theme that's already loaded
        if (currentTheme && currentTheme.name === prefs.get("theme")) {
            return;
        }

        // Refresh editor with the new theme
        refresh(true);

        // Process the scrollbars for the editor
        ThemeView.updateScrollbars(getCurrentTheme());

        // Expose event for theme changes
        $(exports).trigger("themeChange", getCurrentTheme());
    });

    prefs.on("change", "themeScrollbars", function () {
        refresh();
        ThemeView.updateScrollbars(getCurrentTheme());
    });

    // Monitor file changes.  If the file that has changed is actually the currently loaded
    // theme, then we just reload the theme.  This allows to live edit the theme
    FileSystem.on("change", function (evt, file) {
        if (!file || file.isDirectory) {
            return;
        }

        if (getThemeByFile(file)) {
            refresh(true);
        }
    });

    $(EditorManager).on("activeEditorChange", function () {
        refresh();
    });


    exports.refresh         = refresh;
    exports.loadFile        = loadFile;
    exports.loadPackage     = loadPackage;
    exports.getCurrentTheme = getCurrentTheme;
    exports.getAllThemes    = getAllThemes;

    // Exposed for testing purposes
    exports._toDisplayName     = toDisplayName;
    exports._extractScrollbars = extractScrollbars;
});<|MERGE_RESOLUTION|>--- conflicted
+++ resolved
@@ -22,11 +22,7 @@
  */
 
 /*jslint vars: true, plusplus: true, devel: true, regexp: true, nomen: true, indent: 4, maxerr: 50 */
-<<<<<<< HEAD
-/*global $, define, require, less, Promise */
-=======
-/*global $, define, less */
->>>>>>> 73b83f5f
+/*global $, define, less, Promise */
 
 define(function (require, exports, module) {
     "use strict";
