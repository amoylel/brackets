--- conflicted
+++ resolved
@@ -22,11 +22,7 @@
  */
 
 /*jslint vars: true, plusplus: true, devel: true, nomen: true, indent: 4, maxerr: 50 */
-<<<<<<< HEAD
 /*global define, window, $, brackets */
-=======
-/*global define, $ */
->>>>>>> f9cd4f76
 
 /**
  * The ViewCommandHandlers object dispatches the following event(s):
@@ -482,6 +478,7 @@
                 }
             });
         }
+    }
 
     /**
      * @private
@@ -498,23 +495,15 @@
     }
 
     // Register command handlers
-<<<<<<< HEAD
-    CommandManager.register(Strings.CMD_INCREASE_FONT_SIZE, Commands.VIEW_INCREASE_FONT_SIZE, _handleIncreaseFontSize);
-    CommandManager.register(Strings.CMD_DECREASE_FONT_SIZE, Commands.VIEW_DECREASE_FONT_SIZE, _handleDecreaseFontSize);
-    CommandManager.register(Strings.CMD_RESTORE_FONT_SIZE,  Commands.VIEW_RESTORE_FONT_SIZE,  _handleRestoreFontSize);
-    CommandManager.register(Strings.CMD_ZOOM_IN,            Commands.VIEW_ZOOM_IN,            function () { _handleZoom(1); });
-    CommandManager.register(Strings.CMD_ZOOM_OUT,           Commands.VIEW_ZOOM_OUT,           function () { _handleZoom(-1); });
-    CommandManager.register(Strings.CMD_RESET_ZOOM,         Commands.VIEW_RESET_ZOOM,         function () { _handleZoom(0); });
-    CommandManager.register(Strings.CMD_SCROLL_LINE_UP,     Commands.VIEW_SCROLL_LINE_UP,     _handleScrollLineUp);
-    CommandManager.register(Strings.CMD_SCROLL_LINE_DOWN,   Commands.VIEW_SCROLL_LINE_DOWN,   _handleScrollLineDown);
-=======
     CommandManager.register(Strings.CMD_INCREASE_FONT_SIZE, Commands.VIEW_INCREASE_FONT_SIZE,  _handleIncreaseFontSize);
     CommandManager.register(Strings.CMD_DECREASE_FONT_SIZE, Commands.VIEW_DECREASE_FONT_SIZE,  _handleDecreaseFontSize);
     CommandManager.register(Strings.CMD_RESTORE_FONT_SIZE,  Commands.VIEW_RESTORE_FONT_SIZE,   _handleRestoreFontSize);
+    CommandManager.register(Strings.CMD_ZOOM_IN,            Commands.VIEW_ZOOM_IN,             function () { _handleZoom(1); });
+    CommandManager.register(Strings.CMD_ZOOM_OUT,           Commands.VIEW_ZOOM_OUT,            function () { _handleZoom(-1); });
+    CommandManager.register(Strings.CMD_RESET_ZOOM,         Commands.VIEW_RESET_ZOOM,          function () { _handleZoom(0); });
     CommandManager.register(Strings.CMD_SCROLL_LINE_UP,     Commands.VIEW_SCROLL_LINE_UP,      _handleScrollLineUp);
     CommandManager.register(Strings.CMD_SCROLL_LINE_DOWN,   Commands.VIEW_SCROLL_LINE_DOWN,    _handleScrollLineDown);
     CommandManager.register(Strings.CMD_THEMES,             Commands.CMD_THEMES_OPEN_SETTINGS, _handleThemeSettings);
->>>>>>> f9cd4f76
 
     PreferencesManager.convertPreferences(module, {"fontSizeAdjustment": "user"}, true, _convertToNewViewState);
 
