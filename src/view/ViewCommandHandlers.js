/*
 * Copyright (c) 2012 Adobe Systems Incorporated. All rights reserved.
 *  
 * Permission is hereby granted, free of charge, to any person obtaining a
 * copy of this software and associated documentation files (the "Software"), 
 * to deal in the Software without restriction, including without limitation 
 * the rights to use, copy, modify, merge, publish, distribute, sublicense, 
 * and/or sell copies of the Software, and to permit persons to whom the 
 * Software is furnished to do so, subject to the following conditions:
 *  
 * The above copyright notice and this permission notice shall be included in
 * all copies or substantial portions of the Software.
 *  
 * THE SOFTWARE IS PROVIDED "AS IS", WITHOUT WARRANTY OF ANY KIND, EXPRESS OR
 * IMPLIED, INCLUDING BUT NOT LIMITED TO THE WARRANTIES OF MERCHANTABILITY, 
 * FITNESS FOR A PARTICULAR PURPOSE AND NONINFRINGEMENT. IN NO EVENT SHALL THE
 * AUTHORS OR COPYRIGHT HOLDERS BE LIABLE FOR ANY CLAIM, DAMAGES OR OTHER 
 * LIABILITY, WHETHER IN AN ACTION OF CONTRACT, TORT OR OTHERWISE, ARISING 
 * FROM, OUT OF OR IN CONNECTION WITH THE SOFTWARE OR THE USE OR OTHER 
 * DEALINGS IN THE SOFTWARE.
 * 
 */

/*jslint vars: true, plusplus: true, devel: true, nomen: true, indent: 4, maxerr: 50 */
/*global define, window, $, brackets */

/**
 * The ViewCommandHandlers object dispatches the following event(s):
 *    - fontSizeChange -- Triggered when the font size is changed via the
 *      Increase Font Size, Decrease Font Size, or Restore Font Size commands.
 *      The 2nd arg to the listener is the amount of the change. The 3rd arg
 *      is a string containing the new font size after applying the change.
 */
define(function (require, exports, module) {
    "use strict";
    
    var Commands            = require("command/Commands"),
        CommandManager      = require("command/CommandManager"),
        KeyBindingManager   = require("command/KeyBindingManager"),
        Strings             = require("strings"),
        ProjectManager      = require("project/ProjectManager"),
        EditorManager       = require("editor/EditorManager"),
        PreferencesManager  = require("preferences/PreferencesManager"),
        DocumentManager     = require("document/DocumentManager"),
        AppInit             = require("utils/AppInit");
    
    
    /**
     * @const
     * @type {string}
     */
    var DYNAMIC_FONT_STYLE_ID = "codemirror-dynamic-fonts";

    /**
     * @const
     * @private
     * The smallest font size in pixels
     * @type {number}
     */
    var MIN_FONT_SIZE = 1;
    
    /**
     * @const
     * @private
     * The largest font size in pixels
     * @type {number}
     */
    var MAX_FONT_SIZE = 72;
    
    /**
     * @const
     * @private
     * The default font size used only to convert the old fontSizeAdjustment view state to the new fontSizeStyle
     * @type {number}
     */
    var DEFAULT_FONT_SIZE = 12;
    
    
    /**
     * @private
     * Removes the styles used to update the font size
     */
    function _removeDynamicFontSize() {
        $("#" + DYNAMIC_FONT_STYLE_ID).remove();
    }
    
    /**
     * @private
     * Add the styles used to update the font size
     * @param {string} fontSizeStyle  A string with the font size and the size unit
     */
    function _addDynamicFontSize(fontSizeStyle) {
        var style = $("<style type='text/css'></style>").attr("id", DYNAMIC_FONT_STYLE_ID);
        style.html(".CodeMirror { font-size: " + fontSizeStyle   + " !important; }");
        $("head").append(style);
    }
    
    /**
     * @private
     * Sets the font size and restores the scroll position as best as possible.
     * @param {string=} fontSizeStyle  A string with the font size and the size unit
     */
    function _setSizeAndRestoreScroll(fontSizeStyle) {
        var editor      = EditorManager.getCurrentFullEditor(),
            oldWidth    = editor._codeMirror.defaultCharWidth(),
            oldFontSize = $(".CodeMirror").css("font-size"),
            newFontSize = "",
            delta       = 0,
            adjustment  = 0,
            scrollPos   = editor.getScrollPos(),
            line        = editor._codeMirror.lineAtHeight(scrollPos.y, "local");
        
        _removeDynamicFontSize();
        if (fontSizeStyle) {
            _addDynamicFontSize(fontSizeStyle);
        }
        editor.refreshAll();
        
        delta = /em$/.test(oldFontSize) ? 10 : 1;
        newFontSize = $(".CodeMirror").css("font-size");
        adjustment = parseInt((parseFloat(newFontSize) - parseFloat(oldFontSize)) * delta, 10);
        
        if (adjustment) {
            $(exports).triggerHandler("fontSizeChange", [adjustment, newFontSize]);
        }
        
        // Calculate the new scroll based on the old font sizes and scroll position
        var newWidth   = editor._codeMirror.defaultCharWidth(),
            deltaX     = scrollPos.x / oldWidth,
            scrollPosX = scrollPos.x + Math.round(deltaX * (newWidth  - oldWidth)),
            scrollPosY = editor._codeMirror.heightAtLine(line, "local");
        
        editor.setScrollPos(scrollPosX, scrollPosY);
    }
    
    /**
     * @private
     * Increases or decreases the editor's font size.
     * @param {number} adjustment  Negative number to make the font smaller; positive number to make it bigger
     * @return {boolean} true if adjustment occurred, false if it did not occur 
     */
    function _adjustFontSize(adjustment) {
        var fsStyle   = $(".CodeMirror").css("font-size"),
            validFont = /^[\d\.]+(px|em)$/;
        
        // Make sure that the font size is expressed in terms we can handle (px or em). If not, simply bail.
        if (fsStyle.search(validFont) === -1) {
            return false;
        }
        
        // Guaranteed to work by the validation above.
        var fsUnits = fsStyle.substring(fsStyle.length - 2, fsStyle.length),
            delta   = fsUnits === "px" ? 1 : 0.1,
            fsOld   = parseFloat(fsStyle.substring(0, fsStyle.length - 2)),
            fsNew   = fsOld + (delta * adjustment),
            fsStr   = fsNew + fsUnits;

        // Don't let the font size get too small or too large. The minimum font size is 1px or 0.1em
        // and the maximum font size is 72px or 7.2em depending on the unit used
        if (fsNew < MIN_FONT_SIZE * delta || fsNew > MAX_FONT_SIZE * delta) {
            return false;
        }
        
        _setSizeAndRestoreScroll(fsStr);
        PreferencesManager.setViewState("fontSizeStyle", fsStr);
        
        return true;
    }
    
    /** Increases the font size by 1 */
    function _handleIncreaseFontSize() {
        _adjustFontSize(1);
    }
    
    /** Decreases the font size by 1 */
    function _handleDecreaseFontSize() {
        _adjustFontSize(-1);
    }
    
    /** Restores the font size to the original size */
    function _handleRestoreFontSize() {
        _setSizeAndRestoreScroll();
        PreferencesManager.setViewState("fontSizeStyle");
    }
    
    
    /**
     * @private
     * Updates the user interface appropriately based on whether or not a document is
     * currently open in the editor.
     */
    function _updateUI() {
        if (DocumentManager.getCurrentDocument() !== null) {
            if (!CommandManager.get(Commands.VIEW_INCREASE_FONT_SIZE).getEnabled()) {
                // If one is disabled then they all are disabled, so enable them all
                CommandManager.get(Commands.VIEW_INCREASE_FONT_SIZE).setEnabled(true);
                CommandManager.get(Commands.VIEW_DECREASE_FONT_SIZE).setEnabled(true);
                CommandManager.get(Commands.VIEW_RESTORE_FONT_SIZE).setEnabled(true);
            }
        } else {
            // No current document so disable all of the Font Size commands
            CommandManager.get(Commands.VIEW_INCREASE_FONT_SIZE).setEnabled(false);
            CommandManager.get(Commands.VIEW_DECREASE_FONT_SIZE).setEnabled(false);
            CommandManager.get(Commands.VIEW_RESTORE_FONT_SIZE).setEnabled(false);
        }
    }
    
    /**
     * Restores the font size using the saved style and migrates the old fontSizeAdjustment
     * view state to the new fontSizeStyle, when required
     */
    function restoreFontSize() {
        var fsStyle      = PreferencesManager.getViewState("fontSizeStyle"),
            fsAdjustment = PreferencesManager.getViewState("fontSizeAdjustment");

        if (fsAdjustment) {
            // Always remove the old view state even if we also have the new view state.
            PreferencesManager.setViewState("fontSizeAdjustment");

            if (!fsStyle) {
                // Migrate the old view state to the new one.
                fsStyle = (DEFAULT_FONT_SIZE + fsAdjustment) + "px";
                PreferencesManager.setViewState("fontSizeStyle", fsStyle);
            }
        }

        if (fsStyle) {
            _removeDynamicFontSize();
            _addDynamicFontSize(fsStyle);
        }
    }
    
    
    
    /**
     * @private
     * Calculates the first and last visible lines of the focused editor
     * @param {number} textHeight
     * @param {number} scrollTop
     * @param {number} editorHeight
     * @return {{first: number, last: number}}
     */
    function _getLinesInView(textHeight, scrollTop, editorHeight) {
        var scrolledTop    = scrollTop / textHeight,
            scrolledBottom = (scrollTop + editorHeight) / textHeight;
        
        // Adjust the last line to round inward to show a whole lines.
        var firstLine      = Math.ceil(scrolledTop),
            lastLine       = Math.floor(scrolledBottom) - 1;
        
        return { first: firstLine, last: lastLine };
    }
    
    /**
     * @private
     * Scroll the viewport one line up or down.
     * @param {number} direction -1 to scroll one line up; 1 to scroll one line down.
     */
    function _scrollLine(direction) {
        var editor        = EditorManager.getCurrentFullEditor(),
            textHeight    = editor.getTextHeight(),
            cursorPos     = editor.getCursorPos(),
            hasSelecction = editor.hasSelection(),
            inlineEditors = editor.getInlineWidgets(),
            scrollInfo    = editor._codeMirror.getScrollInfo(),
            paddingTop    = editor._getLineSpaceElement().offsetTop,
            editorHeight  = scrollInfo.clientHeight,
            scrollTop     = scrollInfo.top - paddingTop,
            removedScroll = paddingTop;
        
        // Go through all the editors and reduce the scroll top and editor height to properly calculate the lines in view 
        var line, coords;
        inlineEditors.forEach(function (inlineEditor) {
            line   = editor._getInlineWidgetLineNumber(inlineEditor);
            coords = editor._codeMirror.charCoords({line: line, ch: 0}, "local");
            
            if (coords.top < scrollInfo.top) {
                scrollTop     -= inlineEditor.info.height;
                removedScroll += inlineEditor.info.height;
            
            } else if (coords.top + inlineEditor.info.height < scrollInfo.top + editorHeight) {
                editorHeight -= inlineEditor.info.height;
            }
        });
        
        // Calculate the lines in view
        var linesInView = _getLinesInView(textHeight, scrollTop, editorHeight);
        
        // If there is no selection move the cursor so that is always visible.
        if (!hasSelecction) {
            // Move the cursor to the first visible line.
            if (cursorPos.line < linesInView.first) {
                editor.setCursorPos({line: linesInView.first + direction, ch: cursorPos.ch});
            
            // Move the cursor to the last visible line.
            } else if (cursorPos.line > linesInView.last) {
                editor.setCursorPos({line: linesInView.last + direction, ch: cursorPos.ch});
            
            // Move the cursor up or down using moveV to keep the goal column intact, since setCursorPos deletes it.
            } else if ((direction > 0 && cursorPos.line === linesInView.first) ||
                    (direction < 0 && cursorPos.line === linesInView.last)) {
                editor._codeMirror.moveV(direction, "line");
            }
        }
        
        // Scroll and make it snap to lines
        var lines = linesInView.first + direction;
        editor.setScrollPos(scrollInfo.left, (textHeight * lines) + removedScroll);
    }
    
    /** Scrolls one line up */
    function _handleScrollLineUp() {
        _scrollLine(-1);
    }
    
    /** Scrolls one line down */
    function _handleScrollLineDown() {
        _scrollLine(1);
    }
    
    /**
     * @private
<<<<<<< HEAD
     * @param {number} inc Positive/Negative delta to add to current zoom. If zero, resets zoom level.
     */
    function _handleZoom(inc) {
        if (inc === 0) {
            brackets.app.setZoomLevel(0);
        } else {
            brackets.app.getZoomLevel(function (err, currentLevel) {
                if (!err) {
                    brackets.app.setZoomLevel(currentLevel + inc);
                }
            });
        }
=======
     * Convert the old "fontSizeAdjustment" preference to the new view state.
     *
     * @param {string} key  The key of the preference to be examined for migration
     *      of old preferences. Not used since we only have one in this module.
     * @param {string} value  The value of "fontSizeAdjustment" preference
     * @return {Object} JSON object for the new view state equivalent to
     *      the old "fontSizeAdjustment" preference.
     */
    function _convertToNewViewState(key, value) {
        return { "fontSizeStyle": (DEFAULT_FONT_SIZE + value) + "px" };
>>>>>>> a1ff1f6a
    }
    
    // Register command handlers
    CommandManager.register(Strings.CMD_INCREASE_FONT_SIZE, Commands.VIEW_INCREASE_FONT_SIZE, _handleIncreaseFontSize);
    CommandManager.register(Strings.CMD_DECREASE_FONT_SIZE, Commands.VIEW_DECREASE_FONT_SIZE, _handleDecreaseFontSize);
    CommandManager.register(Strings.CMD_RESTORE_FONT_SIZE,  Commands.VIEW_RESTORE_FONT_SIZE,  _handleRestoreFontSize);
    CommandManager.register(Strings.CMD_ZOOM_IN,            Commands.VIEW_ZOOM_IN,            function () { _handleZoom(1); });
    CommandManager.register(Strings.CMD_ZOOM_OUT,           Commands.VIEW_ZOOM_OUT,           function () { _handleZoom(-1); });
    CommandManager.register(Strings.CMD_RESET_ZOOM,         Commands.VIEW_RESET_ZOOM,         function () { _handleZoom(0); });
    CommandManager.register(Strings.CMD_SCROLL_LINE_UP,     Commands.VIEW_SCROLL_LINE_UP,     _handleScrollLineUp);
    CommandManager.register(Strings.CMD_SCROLL_LINE_DOWN,   Commands.VIEW_SCROLL_LINE_DOWN,   _handleScrollLineDown);

    PreferencesManager.convertPreferences(module, {"fontSizeAdjustment": "user"}, true, _convertToNewViewState);

    // Update UI when opening or closing a document
    $(DocumentManager).on("currentDocumentChange", _updateUI);

    // Update UI when Brackets finishes loading
    AppInit.appReady(_updateUI);
    
    exports.restoreFontSize = restoreFontSize;
});<|MERGE_RESOLUTION|>--- conflicted
+++ resolved
@@ -320,7 +320,6 @@
     
     /**
      * @private
-<<<<<<< HEAD
      * @param {number} inc Positive/Negative delta to add to current zoom. If zero, resets zoom level.
      */
     function _handleZoom(inc) {
@@ -333,7 +332,9 @@
                 }
             });
         }
-=======
+
+    /**
+     * @private
      * Convert the old "fontSizeAdjustment" preference to the new view state.
      *
      * @param {string} key  The key of the preference to be examined for migration
@@ -344,7 +345,6 @@
      */
     function _convertToNewViewState(key, value) {
         return { "fontSizeStyle": (DEFAULT_FONT_SIZE + value) + "px" };
->>>>>>> a1ff1f6a
     }
     
     // Register command handlers
