--- conflicted
+++ resolved
@@ -882,7 +882,6 @@
     exports.closeAll = closeAll;
     exports.notifyFileDeleted = notifyFileDeleted;
 
-<<<<<<< HEAD
     // Register global commands
     CommandManager.register(Commands.NAVIGATE_NEXT_DOC, _navigateNext);
     CommandManager.register(Commands.NAVIGATE_PREV_DOC, _navigatePrev);
@@ -890,13 +889,9 @@
     // Listen for ending of Ctrl+Tab sequence (used by above commands)
     $(document.body).keyup(_detectCtrlTabEnd);
 
-    // Register preferences callback
-    PreferencesManager.addPreferencesClient(PREFERENCES_CLIENT_ID, _savePreferences, this);
-=======
     // Setup preferences
     _prefs = PreferencesManager.getPreferenceStorage(PREFERENCES_CLIENT_ID);
     $(exports).bind("currentDocumentChange workingSetAdd workingSetRemove", _savePreferences);
->>>>>>> eeda6ac5
 
     // Initialize after ProjectManager is loaded
     $(ProjectManager).on("initializeComplete", function (event, projectRoot) {
