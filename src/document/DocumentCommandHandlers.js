/*
 * Copyright (c) 2012 Adobe Systems Incorporated. All rights reserved.
 *
 * Permission is hereby granted, free of charge, to any person obtaining a
 * copy of this software and associated documentation files (the "Software"),
 * to deal in the Software without restriction, including without limitation
 * the rights to use, copy, modify, merge, publish, distribute, sublicense,
 * and/or sell copies of the Software, and to permit persons to whom the
 * Software is furnished to do so, subject to the following conditions:
 *
 * The above copyright notice and this permission notice shall be included in
 * all copies or substantial portions of the Software.
 *
 * THE SOFTWARE IS PROVIDED "AS IS", WITHOUT WARRANTY OF ANY KIND, EXPRESS OR
 * IMPLIED, INCLUDING BUT NOT LIMITED TO THE WARRANTIES OF MERCHANTABILITY,
 * FITNESS FOR A PARTICULAR PURPOSE AND NONINFRINGEMENT. IN NO EVENT SHALL THE
 * AUTHORS OR COPYRIGHT HOLDERS BE LIABLE FOR ANY CLAIM, DAMAGES OR OTHER
 * LIABILITY, WHETHER IN AN ACTION OF CONTRACT, TORT OR OTHERWISE, ARISING
 * FROM, OUT OF OR IN CONNECTION WITH THE SOFTWARE OR THE USE OR OTHER
 * DEALINGS IN THE SOFTWARE.
 *
 */


/*jslint vars: true, plusplus: true, devel: true, nomen: true, indent: 4, maxerr: 50, regexp: true */
/*global define, $, brackets, window */

define(function (require, exports, module) {
    "use strict";
    
    // Load dependent modules
    var AppInit             = require("utils/AppInit"),
        CommandManager      = require("command/CommandManager"),
        Commands            = require("command/Commands"),
        ProjectManager      = require("project/ProjectManager"),
        DocumentManager     = require("document/DocumentManager"),
        EditorManager       = require("editor/EditorManager"),
<<<<<<< HEAD
        FileSystem          = require("filesystem/FileSystem"),
        ImageViewer         = require("editor/ImageViewer"),
=======
>>>>>>> 53619410
        FileUtils           = require("file/FileUtils"),
        FileViewController  = require("project/FileViewController"),
        InMemoryFile        = require("document/InMemoryFile"),
        StringUtils         = require("utils/StringUtils"),
        Async               = require("utils/Async"),
        Dialogs             = require("widgets/Dialogs"),
        DefaultDialogs      = require("widgets/DefaultDialogs"),
        Strings             = require("strings"),
        PopUpManager        = require("widgets/PopUpManager"),
        PreferencesManager  = require("preferences/PreferencesManager"),
        DragAndDrop         = require("utils/DragAndDrop"),
        PerfUtils           = require("utils/PerfUtils"),
        KeyEvent            = require("utils/KeyEvent"),
        LanguageManager     = require("language/LanguageManager");
    
    /**
     * Handlers for commands related to document handling (opening, saving, etc.)
     */
    
    /** @type {jQueryObject} Container for label shown above editor; must be an inline element */
    var _$title = null;
    /** @type {jQueryObject} Container for dirty dot; must be an inline element */
    var _$dirtydot = null;
    /** @type {jQueryObject} Container for _$title; need not be an inline element */
    var _$titleWrapper = null;
    /** @type {string} Label shown above editor for current document: filename and potentially some of its path */
    var _currentTitlePath = null;
    /** @type {string} String template for window title. Use emdash on mac only. */
    var WINDOW_TITLE_STRING = (brackets.platform !== "mac") ? "{0} - {1}" : "{0} \u2014 {1}";
    
    /** @type {jQueryObject} Container for _$titleWrapper; if changing title changes this element's height, must kick editor to resize */
    var _$titleContainerToolbar = null;
    /** @type {Number} Last known height of _$titleContainerToolbar */
    var _lastToolbarHeight = null;
    
    /** @type {Number} index to use for next, new Untitled document */
    var _nextUntitledIndexToUse = 1;
    
    /** Unique token used to indicate user-driven cancellation of Save As (as opposed to file IO error) */
    var USER_CANCELED = { userCanceled: true };

    function updateTitle() {
        var currentDoc = DocumentManager.getCurrentDocument(),
            windowTitle = brackets.config.app_title;

        if (!brackets.nativeMenus) {
            if (currentDoc) {
                _$title.text(_currentTitlePath);
                _$title.attr("title", currentDoc.file.fullPath);
                // dirty dot is always in DOM so layout doesn't change, and visibility is toggled
                _$dirtydot.css("visibility", (currentDoc.isDirty) ? "visible" : "hidden");
            } else {
                _$title.text("");
                _$title.attr("title", "");
                _$dirtydot.css("visibility", "hidden");
            }
        
            // Set _$titleWrapper to a fixed width just large enough to accomodate _$title. This seems equivalent to what
            // the browser would do automatically, but the CSS trick we use for layout requires _$titleWrapper to have a
            // fixed width set on it (see the "#titlebar" CSS rule for details).
            _$titleWrapper.css("width", "");
            var newWidth = _$title.width();
            _$titleWrapper.css("width", newWidth);
            
            // Changing the width of the title may cause the toolbar layout to change height, which needs to resize the
            // editor beneath it (toolbar changing height due to window resize is already caught by EditorManager).
            var newToolbarHeight = _$titleContainerToolbar.height();
            if (_lastToolbarHeight !== newToolbarHeight) {
                _lastToolbarHeight = newToolbarHeight;
                EditorManager.resizeEditor();
            }
        }

        // build shell/browser window title, e.g. "• file.html — Brackets"
        if (currentDoc) {
            windowTitle = StringUtils.format(WINDOW_TITLE_STRING, _currentTitlePath, windowTitle);
            windowTitle = (currentDoc.isDirty) ? "• " + windowTitle : windowTitle;
        }

        // update shell/browser window title
        window.document.title = windowTitle;
    }
    
    /**
     * Returns a short title for a given document.
     *
     * @param {Document} doc
     * @return {string} - a short title for doc.
     */
    function _shortTitleForDocument(doc) {
        var fullPath = doc.file.fullPath;
        
        // If the document is untitled then return the filename, ("Untitled-n.ext");
        // otherwise show the project-relative path if the file is inside the
        // current project or the full absolute path if it's not in the project.
        if (doc.isUntitled()) {
            return fullPath.substring(fullPath.lastIndexOf("/") + 1);
        } else {
            return ProjectManager.makeProjectRelativeIfPossible(fullPath);
        }
    }
    
    function updateDocumentTitle() {
        var newDocument = DocumentManager.getCurrentDocument();

        // TODO: This timer is causing a "Recursive tests with the same name are not supporte"
        // exception. This code should be removed (if not needed), or updated with a unique
        // timer name (if needed).
        // var perfTimerName = PerfUtils.markStart("DocumentCommandHandlers._onCurrentDocumentChange():\t" + (!newDocument || newDocument.file.fullPath));
        
        if (newDocument) {
            _currentTitlePath = _shortTitleForDocument(newDocument);
        } else {
            _currentTitlePath = null;
        }
        
        // Update title text & "dirty dot" display
        updateTitle();

        // PerfUtils.addMeasurement(perfTimerName);
    }
    
    function handleDirtyChange(event, changedDoc) {
        var currentDoc = DocumentManager.getCurrentDocument();
        
        if (currentDoc && changedDoc.file.fullPath === currentDoc.file.fullPath) {
            updateTitle();
        }
    }

    /**
     * @private
     * Creates a document and displays an editor for the specified file path.
     * @param {!string} fullPath
     * @param {boolean=} silent If true, don't show error message
     * @return {$.Promise} a jQuery promise that will either
     * - be resolved with a document for the specified file path or
     * - be resolved without document, i.e. when an image is displayed or
     * - be rejected if the file can not be read.
     */
    function doOpen(fullPath, silent) {
        var result = new $.Deferred();

        if (!fullPath) {
            console.error("doOpen() called without fullPath");
            result.reject();
        } else {
            var perfTimerName = PerfUtils.markStart("Open File:\t" + fullPath);
            result.always(function () {
                PerfUtils.addMeasurement(perfTimerName);
            });

<<<<<<< HEAD
            var mode = LanguageManager.getLanguageForPath(fullPath);
            if (mode.getId() === "image") {
                var $imageHolder = ImageViewer.getImageHolder(fullPath);
                EditorManager.showCustomViewer($imageHolder, fullPath);
=======
            var viewProvider = EditorManager.getCustomViewerForPath(fullPath);
            if (viewProvider) {
                EditorManager.showCustomViewer(viewProvider, fullPath);
>>>>>>> 53619410
                result.resolve();
            } else {
                // Load the file if it was never open before, and then switch to it in the UI
                DocumentManager.getDocumentForPath(fullPath)
                    .done(function (doc) {
                        DocumentManager.setCurrentDocument(doc);
                        result.resolve(doc);
                    })
                    .fail(function (fileError) {
                        function _cleanup() {
                            // For performance, we do lazy checking of file existence, so it may be in working set
                            DocumentManager.removeFromWorkingSet(FileSystem.getFileForPath(fullPath));
                            EditorManager.focusEditor();
                            result.reject();
                        }
                        
                        if (silent) {
                            _cleanup();
                        } else {
                            FileUtils.showFileOpenError(fileError, fullPath).done(_cleanup);
                        }
                    });
            }
        }

        return result.promise();
    }
    
    /**
     * @private
     * Used to track the default directory for the file open dialog
     */
    var _defaultOpenDialogFullPath = null;
    
    /**
     * @private
     * Creates a document and displays an editor for the specified file path.
     * If no path is specified, a file prompt is provided for input.
     * @param {?string} fullPath - The path of the file to open; if it's null we'll prompt for it
     * @param {boolean=} silent - If true, don't show error message
     * @return {$.Promise} a jQuery promise that will be resolved with a new
     * document for the specified file path or be resolved without document, i.e. when an image is displayed, 
     * or rejected if the file can not be read.
     */
    function _doOpenWithOptionalPath(fullPath, silent) {
        var result;
        if (!fullPath) {
            // Create placeholder deferred
            result = new $.Deferred();
            
            //first time through, default to the current project path
            if (!_defaultOpenDialogFullPath) {
                _defaultOpenDialogFullPath = ProjectManager.getProjectRoot().fullPath;
            }
            // Prompt the user with a dialog
            FileSystem.showOpenDialog(true, false, Strings.OPEN_FILE, _defaultOpenDialogFullPath, null, function (err, paths) {
                if (!err) {
                    if (paths.length > 0) {
                        // Add all files to the working set without verifying that
                        // they still exist on disk (for faster opening)
<<<<<<< HEAD
                        var filesToOpen = [];
                        paths.forEach(function (file) {
                            filesToOpen.push(FileSystem.getFileForPath(file));
=======
                        var filesToOpen = [],
                            filteredPaths = DragAndDrop.filterFilesToOpen(paths);
                        
                        filteredPaths.forEach(function (file) {
                            filesToOpen.push(new NativeFileSystem.FileEntry(file));
>>>>>>> 53619410
                        });
                        DocumentManager.addListToWorkingSet(filesToOpen);
                        
                        doOpen(filteredPaths[filteredPaths.length - 1], silent)
                            .done(function (doc) {
                                //  doc may be null, i.e. if an image has been opened.
                                // Then we do not add the opened file to the working set.
                                if (doc) {
                                    DocumentManager.addToWorkingSet(doc.file);
                                }
                                _defaultOpenDialogFullPath = FileUtils.getDirectoryPath(EditorManager.getCurrentlyViewedPath);
                            })
                            // Send the resulting document that was opened
                            .then(result.resolve, result.reject);
                    } else {
                        // Reject if the user canceled the dialog
                        result.reject();
                    }
                }
            });
        } else {
            result = doOpen(fullPath, silent);
        }
        
        return result.promise();
    }

    /**
     * @private
     * Splits a decorated file path into its parts.
     * @param {?string} path - a string of the form "fullpath[:lineNumber[:columnNumber]]"
     * @return {{path: string, line: ?number, column: ?number}}
     */
    function _parseDecoratedPath(path) {
        var result = {path: path, line: null, column: null};
        if (path) {
            // If the path has a trailing :lineNumber and :columnNumber, strip
            // these off and assign to result.line and result.column.
            var matchResult = /(.+?):([0-9]+)(:([0-9]+))?$/.exec(path);
            if (matchResult) {
                result.path = matchResult[1];
                if (matchResult[2]) {
                    result.line = parseInt(matchResult[2], 10);
                }
                if (matchResult[4]) {
                    result.column = parseInt(matchResult[4], 10);
                }
            }
        }
        return result;
    }

    /**
     * Opens the given file and makes it the current document. Does NOT add it to the working set.
     * @param {!{fullPath:string}} Params for FILE_OPEN command;
     * the fullPath string is of the form "path[:lineNumber[:columnNumber]]"
     * lineNumber and columnNumber are 1-origin: the very first line is line 1, and the very first column is column 1.
     */
    function handleFileOpen(commandData) {
        var fileInfo = _parseDecoratedPath(commandData ? commandData.fullPath : null),
            silent = commandData ? commandData.silent : false;
        return _doOpenWithOptionalPath(fileInfo.path, silent)
            .always(function () {
                // If a line and column number were given, position the editor accordingly.
                if (fileInfo.line !== null) {
                    if (fileInfo.column === null || (fileInfo.column <= 0)) {
                        fileInfo.column = 1;
                    }
                    // setCursorPos expects line/column numbers as 0-origin, so we subtract 1
                    EditorManager.getCurrentFullEditor().setCursorPos(fileInfo.line - 1, fileInfo.column - 1, true);
                }
                
                // Give the editor focus
                EditorManager.focusEditor();
            });
        // Testing notes: here are some recommended manual tests for handleFileOpen, on macintosh.
        // Do all tests with brackets already running, and also with brackets not already running.
        //
        // drag a file onto brackets icon in desktop (this uses undecorated paths)
        // drag a file onto brackets icon in taskbar (this uses undecorated paths)
        // open a file from brackets sidebar (this uses undecorated paths)
        // from command line: ...../Brackets.app/Contents path         - where 'path' is undecorated
        // from command line: ...../Brackets.app path                  - where 'path' has the form "path:line"
        // from command line: ...../Brackets.app path                  - where 'path' has the form "path:line:column"
        // from command line: open -a ...../Brackets.app path          - where 'path' is undecorated
        // do "View Source" from Adobe Scout version 1.2 or newer (this will use decorated paths of the form "path:line:column")
    }

    /**
     * Opens the given file, makes it the current document, AND adds it to the working set 
     * only if the file does not have a custom viewer.
     * @param {!{fullPath:string, index:number=, forceRedraw:boolean}} commandData  File to open; optional position in
     *   working set list (defaults to last); optional flag to force working set redraw
     */
    function handleFileAddToWorkingSet(commandData) {
        return handleFileOpen(commandData).done(function (doc) {
            // addToWorkingSet is synchronous
            // When opening a file with a custom viewer, we get a null doc.
            // So check it before we add it to the working set.
            if (doc) {
                DocumentManager.addToWorkingSet(doc.file, commandData.index, commandData.forceRedraw);
            }
        });
    }

    /**
     * @private
     * Ensures the suggested file name doesn't already exit.
     * @param {string} dir  The directory to use
     * @param {string} baseFileName  The base to start with, "-n" will get appened to make unique
     * @param {string} fileExt  The file extension
     * @param {boolean} isFolder True if the suggestion is for a folder name
     * @return {$.Promise} a jQuery promise that will be resolved with a unique name starting with
     *   the given base name
     */
    function _getUntitledFileSuggestion(dir, baseFileName, fileExt, isFolder) {
        var result = new $.Deferred();
        var suggestedName = baseFileName + "-" + _nextUntitledIndexToUse++ + fileExt;

        result.progress(function attemptNewName(suggestedName) {
            if (_nextUntitledIndexToUse > 99) {
                //we've tried this enough
                result.reject();
                return;
            }
            
            var path = dir + "/" + suggestedName;
            var entry = isFolder ? FileSystem.getDirectoryForPath(path) : FileSystem.getFileForPath(path);
            
            entry.exists(function (exists) {
                if (exists) {
                    //file exists, notify to the next progress
                    result.notify(baseFileName + "-" + _nextUntitledIndexToUse + fileExt, _nextUntitledIndexToUse + 1);
                } else {
                    result.resolve(suggestedName);
                }
            });
        });

        //kick it off
        result.notify(suggestedName);

        return result.promise();
    }

    /**
     * Prevents re-entrancy into handleFileNewInProject()
     *
     * handleFileNewInProject() first prompts the user to name a file and then asynchronously writes the file when the
     * filename field loses focus. This boolean prevent additional calls to handleFileNewInProject() when an existing
     * file creation call is outstanding
     */
    var fileNewInProgress = false;
    
    /**
     * Bottleneck function for creating new files and folders in the project tree.
     */
    function _handleNewItemInProject(isFolder) {
        if (fileNewInProgress) {
            ProjectManager.forceFinishRename();
            return;
        }
        fileNewInProgress = true;

        // Determine the directory to put the new file
        // If a file is currently selected in the tree, put it next to it.
        // If a directory is currently selected in the tree, put it in it.
        // If an Untitled document is selected or nothing is selected in the tree, put it at the root of the project.
        // (Note: 'selected' may be an item that's selected in the working set and not the tree; but in that case
        // ProjectManager.createNewItem() ignores the baseDir we give it and falls back to the project root on its own)
        var baseDir,
            selected = ProjectManager.getSelectedItem();
        if ((!selected) || (selected instanceof InMemoryFile)) {
            selected = ProjectManager.getProjectRoot();
        }
        
        baseDir = selected.fullPath;
        if (selected.isFile) {
            baseDir = baseDir.substr(0, baseDir.lastIndexOf("/"));
        }
        
        // Create the new node. The createNewItem function does all the heavy work
        // of validating file name, creating the new file and selecting.
        var deferred = _getUntitledFileSuggestion(baseDir, Strings.UNTITLED, "", isFolder);
        var createWithSuggestedName = function (suggestedName) {
            ProjectManager.createNewItem(baseDir, suggestedName, false, isFolder)
                .then(deferred.resolve, deferred.reject, deferred.notify)
                .always(function () { fileNewInProgress = false; });
        };

        deferred.done(createWithSuggestedName);
        deferred.fail(function createWithDefault() { createWithSuggestedName("Untitled"); });
        return deferred;
    }

    /**
     * Create a new untitled document in the working set, and make it the current document.
     * Promise is resolved (synchronously) with the newly-created Document.
     */
    function handleFileNew() {
        var doc = DocumentManager.createUntitledDocument(_nextUntitledIndexToUse++, "");
        DocumentManager.setCurrentDocument(doc);
        EditorManager.focusEditor();
        
        return new $.Deferred().resolve(doc).promise();
    }
    
    /**
     * Create a new file in the project tree.
     */
    function handleFileNewInProject() {
        _handleNewItemInProject(false);
    }
    
    /**
     * Create a new folder in the project tree.
     */
    function handleNewFolderInProject() {
        _handleNewItemInProject(true);
    }

    /**
     * @private
     * Shows an Error modal dialog
     * @param {string} name
     * @param {string} path
     * @return {Dialog}
     */
    function _showSaveFileError(name, path) {
        return Dialogs.showModalDialog(
            DefaultDialogs.DIALOG_ID_ERROR,
            Strings.ERROR_SAVING_FILE_TITLE,
            StringUtils.format(
                Strings.ERROR_SAVING_FILE,
                StringUtils.breakableUrl(path),
                FileUtils.getFileErrorString(name)
            )
        );
    }
    
    /**
     * Saves a document to its existing path. Does NOT support untitled documents.
     * @param {!Document} docToSave
     * @return {$.Promise} a promise that is resolved with the FileEntry of docToSave (to mirror
     *   the API of _doSaveAs()). Rejected in case of IO error (after error dialog dismissed).
     */
    function doSave(docToSave) {
        var result = new $.Deferred(),
            fileEntry = docToSave.file;
        
        function handleError(error) {
            _showSaveFileError(error, fileEntry.fullPath)
                .done(function () {
                    result.reject(error);
                });
        }
            
        if (docToSave && docToSave.isDirty) {
            var file = docToSave.file;
            var writeError = false;
            
            file.write(docToSave.getText(true), function (err) {
                if (!err) {
                    docToSave.notifySaved();
                    result.resolve();
                } else {
                    handleError(err, file);
                }
            });
        } else {
            result.resolve(fileEntry);
        }
        result.always(function () {
            EditorManager.focusEditor();
        });
        return result.promise();
    }
    
    /**
     * Reverts the Document to the current contents of its file on disk. Discards any unsaved changes
     * in the Document.
     * @param {Document} doc
     * @return {$.Promise} a Promise that's resolved when done, or rejected with a FileSystemError if the
     *      file cannot be read (after showing an error dialog to the user).
     */
    function doRevert(doc) {
        var result = new $.Deferred();
        
        FileUtils.readAsText(doc.file)
            .done(function (text, readTimestamp) {
                doc.refreshText(text, readTimestamp);
                result.resolve();
            })
            .fail(function (error) {
                FileUtils.showFileOpenError(error, doc.file.fullPath)
                    .done(function () {
                        result.reject(error);
                    });
            });
        
        return result.promise();
    }
    
    /**
     * Opens the native OS save as dialog and saves document.
     * The original document is reverted in case it was dirty.
     * Text selection and cursor position from the original document
     * are preserved in the new document.
     * When saving to the original document the document is saved as if save was called.
     * @param {Document} doc
     * @param {?{cursorPos:!Object, selection:!Object, scrollPos:!Object}} settings - properties of
     *      the original document's editor that need to be carried over to the new document
     *      i.e. scrollPos, cursorPos and text selection
     * @return {$.Promise} a promise that is resolved with the saved file's FileEntry. Rejected in
     *   case of IO error (after error dialog dismissed), or if the Save dialog was canceled.
     */
    function _doSaveAs(doc, settings) {
        var origPath,
            saveAsDefaultPath,
            defaultName,
            result = new $.Deferred();
        
        function _doSaveAfterSaveDialog(path) {
            var newFile = FileSystem.getFileForPath(path);
            
            // Reconstruct old doc's editor's view state, & finally resolve overall promise
            function _configureEditorAndResolve() {
                var editor = EditorManager.getActiveEditor();
                if (editor) {
                    if (settings) {
                        editor.setCursorPos(settings.cursorPos);
                        editor.setSelection(settings.selection.start, settings.selection.end);
                        editor.setScrollPos(settings.scrollPos.x, settings.scrollPos.y);
                    }
                }
                result.resolve(newFile);
            }
            
            // Replace old document with new one in open editor & working set
            function openNewFile() {
                var fileOpenPromise;

                if (FileViewController.getFileSelectionFocus() === FileViewController.PROJECT_MANAGER) {
                    // If selection is in the tree, leave working set unchanged - even if orig file is in the list
                    fileOpenPromise = FileViewController
                        .openAndSelectDocument(path, FileViewController.PROJECT_MANAGER);
                } else {
                    // If selection is in working set, replace orig item in place with the new file
                    var index = DocumentManager.findInWorkingSet(doc.file.fullPath);
                    // Remove old file from working set; no redraw yet since there's a pause before the new file is opened
                    DocumentManager.removeFromWorkingSet(doc.file, true);
                    // Add new file to working set, and ensure we now redraw (even if index hasn't changed)
                    fileOpenPromise = handleFileAddToWorkingSet({fullPath: path, index: index, forceRedraw: true});
                }

                // always configure editor after file is opened
                fileOpenPromise.always(function () {
                    _configureEditorAndResolve();
                });
            }
            
            if (!path) {
                // save as dialog was canceled; workaround for #4418
                return result.reject(USER_CANCELED).promise();
            }
            
            if (path === origPath) {
                return doSave(doc);
            }
            
            // First, write document's current text to new file
            FileUtils.writeText(newFile, doc.getText()).done(function () {
                // Add new file to project tree
                ProjectManager.refreshFileTree().done(function () {
                    // If there were unsaved changes before Save As, they don't stay with the old
                    // file anymore - so must revert the old doc to match disk content.
                    // Only do this if the doc was dirty: doRevert on a file that is not dirty and
                    // not in the working set has the side effect of adding it to the working set.
                    if (doc.isDirty && !(doc.isUntitled())) {
                        // if the file is dirty it must be in the working set
                        // doRevert is side effect free in this case
                        doRevert(doc).always(openNewFile);
                    } else {
                        openNewFile();
                    }
                }).fail(function (error) {
                    result.reject(error);
                });
            }).fail(function (error) {
                _showSaveFileError(error, path)
                    .done(function () {
                        result.reject(error);
                    });
            });
        }
        
        if (doc) {
            origPath = doc.file.fullPath;
            // If the document is an untitled document, we should default to project root.
            if (doc.isUntitled()) {
                // (Issue #4489) if we're saving an untitled document, go ahead and switch to this document
                //   in the editor, so that if we're, for example, saving several files (ie. Save All),
                //   then the user can visually tell which document we're currently prompting them to save.
                DocumentManager.setCurrentDocument(doc);

                // If the document is untitled, default to project root.
                saveAsDefaultPath = ProjectManager.getProjectRoot().fullPath;
            } else {
                saveAsDefaultPath = FileUtils.getDirectoryPath(origPath);
            }
            defaultName = FileUtils.getBaseName(origPath);
            FileSystem.showSaveDialog(Strings.SAVE_FILE_AS, saveAsDefaultPath, defaultName, function (err, selection) {
                if (!err) {
                    _doSaveAfterSaveDialog(selection);
                } else {
                    result.reject(err);
                }
            });
        } else {
            result.reject();
        }
        return result.promise();
    }
    
    /**
     * Saves the given file. If no file specified, assumes the current document.
     * @param {?{doc: ?Document}} commandData  Document to close, or null
     * @return {$.Promise} resolved with the saved file's FileEntry (which MAY DIFFER from the doc
     *   passed in, if the doc was untitled). Rejected in case of IO error (after error dialog
     *   dismissed), or if doc was untitled and the Save dialog was canceled (will be rejected with
     *   USER_CANCELED object).
     */
    function handleFileSave(commandData) {
        var activeEditor = EditorManager.getActiveEditor(),
            activeDoc = activeEditor && activeEditor.document,
            doc = (commandData && commandData.doc) || activeDoc,
            settings;
        
        if (doc) {
            if (doc.isUntitled()) {
                if (doc === activeDoc) {
                    settings = {
                        selection: activeEditor.getSelection(),
                        cursorPos: activeEditor.getCursorPos(),
                        scrollPos: activeEditor.getScrollPos()
                    };
                }
                
                return _doSaveAs(doc, settings);
            } else {
                return doSave(doc);
            }
        }
        
        return $.Deferred().reject().promise();
    }
    
    function _saveFileList(fileList) {
        // Do in serial because doSave shows error UI for each file, and we don't want to stack
        // multiple dialogs on top of each other
        var userCanceled = false,
            savedFiles = [];
            
        return Async.doSequentially(
            fileList,
            function (file) {
                // Abort remaining saves if user canceled any Save dialog
                if (userCanceled) {
                    return (new $.Deferred()).reject().promise();
                }
                
                var doc = DocumentManager.getOpenDocumentForPath(file.fullPath);
                if (doc) {
                    var savePromise = handleFileSave({doc: doc});
                    savePromise
                        .done(function (newFile) {
                            savedFiles.push(newFile);
                        })
                        .fail(function (error) {
                            if (error === USER_CANCELED) {
                                userCanceled = true;
                            }
                        });
                    return savePromise;
                } else {
                    // working set entry that was never actually opened - ignore
                    return (new $.Deferred()).resolve().promise();
                }
            },
            false
        ).then(function () {
            return savedFiles;
        });
    }
    
    /**
     * Saves all unsaved documents. Returns a Promise that will be resolved once ALL the save
     * operations have been completed. If ANY save operation fails, an error dialog is immediately
     * shown and the other files wait to save until it is dismissed; after all files have been
     * processed, the Promise is rejected if any ONE save operation failed.
     *
     * @return {$.Promise}
     */
    function saveAll() {
        return _saveFileList(DocumentManager.getWorkingSet());
    }
    
    /**
     * Prompts user with save as dialog and saves document.
     * @return {$.Promise} a promise that is resolved once the save has been completed
     */
    function handleFileSaveAs(commandData) {
        // Default to current document if doc is null
        var doc = null,
            settings;
        
        if (commandData) {
            doc = commandData.doc;
        } else {
            var activeEditor = EditorManager.getActiveEditor();
            if (activeEditor) {
                doc = activeEditor.document;
                settings = {};
                settings.selection = activeEditor.getSelection();
                settings.cursorPos = activeEditor.getCursorPos();
                settings.scrollPos = activeEditor.getScrollPos();
            }
        }
            
        // doc may still be null, e.g. if no editors are open, but _doSaveAs() does a null check on
        // doc.
        return _doSaveAs(doc, settings);
    }

    /**
     * Saves all unsaved documents.
     * @return {$.Promise} a promise that is resolved once ALL the saves have been completed; or rejected
     *      after all operations completed if any ONE of them failed.
     */
    function handleFileSaveAll() {
        return saveAll();
    }
    
    /**
     * Closes the specified file: removes it from the working set, and closes the main editor if one
     * is open. Prompts user about saving changes first, if document is dirty.
     *
     * @param {?{file: FileEntry, promptOnly:boolean}} commandData  Optional bag of arguments:
     *      file - File to close; assumes the current document if not specified.
     *      promptOnly - If true, only displays the relevant confirmation UI and does NOT actually
     *          close the document. This is useful when chaining file-close together with other user
     *          prompts that may be cancelable.
     *      _forceClose - If true, closes the document without prompting even if there are unsaved 
     *          changes. Only for use in unit tests.
     * @return {$.Promise} a promise that is resolved when the file is closed, or if no file is open.
     *      FUTURE: should we reject the promise if no file is open?
     */
    function handleFileClose(commandData) {
        var file, promptOnly, _forceClose;
        if (commandData) {
            file        = commandData.file;
            promptOnly  = commandData.promptOnly;
            _forceClose = commandData._forceClose;
        }
        
        // utility function for handleFileClose: closes document & removes from working set
        function doClose(fileEntry) {
            if (!promptOnly) {
                // This selects a different document if the working set has any other options
                DocumentManager.closeFullEditor(fileEntry);
            
                EditorManager.focusEditor();
            }
        }
        
        
        var result = new $.Deferred(), promise = result.promise();
        
        // Default to current document if doc is null
        if (!file) {
            if (DocumentManager.getCurrentDocument()) {
                file = DocumentManager.getCurrentDocument().file;
            }
        }
        
        // No-op if called when nothing is open; TODO: (issue #273) should command be grayed out instead?
        if (!file) {
            result.resolve();
            return promise;
        }
        
        var doc = DocumentManager.getOpenDocumentForPath(file.fullPath);
        
        if (doc && doc.isDirty && !_forceClose) {
            // Document is dirty: prompt to save changes before closing
            var filename = FileUtils.getBaseName(doc.file.fullPath);
            
            Dialogs.showModalDialog(
                DefaultDialogs.DIALOG_ID_SAVE_CLOSE,
                Strings.SAVE_CLOSE_TITLE,
                StringUtils.format(
                    Strings.SAVE_CLOSE_MESSAGE,
                    StringUtils.breakableUrl(filename)
                ),
                [
                    {
                        className : Dialogs.DIALOG_BTN_CLASS_LEFT,
                        id        : Dialogs.DIALOG_BTN_DONTSAVE,
                        text      : Strings.DONT_SAVE
                    },
                    {
                        className : Dialogs.DIALOG_BTN_CLASS_NORMAL,
                        id        : Dialogs.DIALOG_BTN_CANCEL,
                        text      : Strings.CANCEL
                    },
                    {
                        className : Dialogs.DIALOG_BTN_CLASS_PRIMARY,
                        id        : Dialogs.DIALOG_BTN_OK,
                        text      : Strings.SAVE
                    }
                ]
            )
                .done(function (id) {
                    if (id === Dialogs.DIALOG_BTN_CANCEL) {
                        result.reject();
                    } else if (id === Dialogs.DIALOG_BTN_OK) {
                        // "Save" case: wait until we confirm save has succeeded before closing
                        handleFileSave({doc: doc})
                            .done(function (newFileEntry) {
                                doClose(newFileEntry);
                                result.resolve();
                            })
                            .fail(function () {
                                result.reject();
                            });
                    } else {
                        // "Don't Save" case: even though we're closing the main editor, other views of
                        // the Document may remain in the UI. So we need to revert the Document to a clean
                        // copy of whatever's on disk.
                        doClose(file);
                        
                        // Only reload from disk if we've executed the Close for real,
                        // *and* if at least one other view still exists
                        if (!promptOnly && DocumentManager.getOpenDocumentForPath(file.fullPath)) {
                            doRevert(doc)
                                .then(result.resolve, result.reject);
                        } else {
                            result.resolve();
                        }
                    }
                });
            result.always(function () {
                EditorManager.focusEditor();
            });
        } else {
            // File is not open, or IS open but Document not dirty: close immediately
            doClose(file);
            EditorManager.focusEditor();
            result.resolve();
        }
        return promise;
    }
        
    function _doCloseDocumentList(list, promptOnly, clearCurrentDoc) {
        var result      = new $.Deferred(),
            unsavedDocs = [];
        
        list.forEach(function (file) {
            var doc = DocumentManager.getOpenDocumentForPath(file.fullPath);
            if (doc && doc.isDirty) {
                unsavedDocs.push(doc);
            }
        });
        
        if (unsavedDocs.length === 0) {
            // No unsaved changes, so we can proceed without a prompt
            result.resolve();
            
        } else if (unsavedDocs.length === 1) {
            // Only one unsaved file: show the usual single-file-close confirmation UI
            var fileCloseArgs = { file: unsavedDocs[0].file, promptOnly: promptOnly };

            handleFileClose(fileCloseArgs).done(function () {
                // still need to close any other, non-unsaved documents
                result.resolve();
            }).fail(function () {
                result.reject();
            });
            
        } else {
            // Multiple unsaved files: show a single bulk prompt listing all files
            var message = Strings.SAVE_CLOSE_MULTI_MESSAGE;
            
            message += "<ul class='dialog-list'>";
            unsavedDocs.forEach(function (doc) {
                var fullPath = doc.file.fullPath;
                
                message += "<li><span class='dialog-filename'>";
                message += StringUtils.breakableUrl(_shortTitleForDocument(doc));
                message += "</span></li>";
            });
            message += "</ul>";
            
            Dialogs.showModalDialog(
                DefaultDialogs.DIALOG_ID_SAVE_CLOSE,
                Strings.SAVE_CLOSE_TITLE,
                message,
                [
                    {
                        className : Dialogs.DIALOG_BTN_CLASS_LEFT,
                        id        : Dialogs.DIALOG_BTN_DONTSAVE,
                        text      : Strings.DONT_SAVE
                    },
                    {
                        className : Dialogs.DIALOG_BTN_CLASS_NORMAL,
                        id        : Dialogs.DIALOG_BTN_CANCEL,
                        text      : Strings.CANCEL
                    },
                    {
                        className : Dialogs.DIALOG_BTN_CLASS_PRIMARY,
                        id        : Dialogs.DIALOG_BTN_OK,
                        text      : Strings.SAVE
                    }
                ]
            )
                .done(function (id) {
                    if (id === Dialogs.DIALOG_BTN_CANCEL) {
                        result.reject();
                    } else if (id === Dialogs.DIALOG_BTN_OK) {
                        // Save all unsaved files, then if that succeeds, close all
                        _saveFileList(list).done(function (savedFiles) {
                            result.resolve(savedFiles);
                        }).fail(function () {
                            result.reject();
                        });
                    } else {
                        // "Don't Save" case--we can just go ahead and close all  files.
                        result.resolve();
                    }
                });
        }
        
        // If all the unsaved-changes confirmations pan out above, then go ahead & close all editors
        // NOTE: this still happens before any done() handlers added by our caller, because jQ
        // guarantees that handlers run in the order they are added.
        result.done(function (savedFiles) {
            savedFiles = savedFiles || list;
            if (!promptOnly) {
                DocumentManager.removeListFromWorkingSet(savedFiles, (clearCurrentDoc || true));
            }
        });
        
        return result.promise();
    }
    
    /**
     * Closes all open documents; equivalent to calling handleFileClose() for each document, except
     * that unsaved changes are confirmed once, in bulk.
     * @param {?{promptOnly: boolean}}  If true, only displays the relevant confirmation UI and does NOT
     *          actually close any documents. This is useful when chaining close-all together with
     *          other user prompts that may be cancelable.
     * @return {$.Promise} a promise that is resolved when all files are closed
     */
    function handleFileCloseAll(commandData) {
        return _doCloseDocumentList(DocumentManager.getWorkingSet(), (commandData && commandData.promptOnly));
    }
    
    function handleFileCloseList(commandData) {
        return _doCloseDocumentList((commandData && commandData.documentList), false);
    }
    
    /**
     * @private - tracks our closing state if we get called again
     */
    var _windowGoingAway = false;
    
    /**
     * @private
     * Common implementation for close/quit/reload which all mostly
     * the same except for the final step
    */
    function _handleWindowGoingAway(commandData, postCloseHandler, failHandler) {
        if (_windowGoingAway) {
            //if we get called back while we're closing, then just return
            return (new $.Deferred()).reject().promise();
        }

        return CommandManager.execute(Commands.FILE_CLOSE_ALL, { promptOnly: true })
            .done(function () {
                _windowGoingAway = true;
                
                // Give everyone a chance to save their state - but don't let any problems block
                // us from quitting
                try {
                    $(ProjectManager).triggerHandler("beforeAppClose");
                } catch (ex) {
                    console.error(ex);
                }
                
                PreferencesManager.savePreferences();
                
                postCloseHandler();
            })
            .fail(function () {
                _windowGoingAway = false;
                if (failHandler) {
                    failHandler();
                }
            });
    }
    
    /**
     * @private
     * Implementation for abortQuit callback to reset quit sequence settings
     */
    function _handleAbortQuit() {
        _windowGoingAway = false;
    }
    
    /**
     * @private
     * Implementation for native APP_BEFORE_MENUPOPUP callback to trigger beforeMenuPopup event
     */
    function _handleBeforeMenuPopup() {
        $(PopUpManager).triggerHandler("beforeMenuPopup");
    }
    
    /** Confirms any unsaved changes, then closes the window */
    function handleFileCloseWindow(commandData) {
        return _handleWindowGoingAway(
            commandData,
            function () {
                window.close();
            },
            function () {
                // if fail, tell the app to abort any pending quit operation.
                // TODO: remove this if statement when we move to the new CEF3 shell
                if (brackets.app.abortQuit) {
                    brackets.app.abortQuit();
                }
            }
        );
    }
    
    /** Show a textfield to rename whatever is currently selected in the sidebar (or current doc if nothing else selected) */
    function handleFileRename() {
        // Prefer selected sidebar item (which could be a folder)
        var entry = ProjectManager.getSelectedItem();
        if (!entry) {
            // Else use current file (not selected in ProjectManager if not visible in tree or working set)
            var doc = DocumentManager.getCurrentDocument();
            entry = doc && doc.file;
        }
        if (entry) {
            ProjectManager.renameItemInline(entry);
        }
    }

    /** Closes the window, then quits the app */
    function handleFileQuit(commandData) {
        return _handleWindowGoingAway(
            commandData,
            function () {
                brackets.app.quit();
            },
            function () {
                // if fail, don't exit: user canceled (or asked us to save changes first, but we failed to do so)
                // TODO: remove this if statement when we move to the new CEF3 shell
                if (brackets.app.abortQuit) {
                    brackets.app.abortQuit();
                }
            }
        );
    }

    
    /** Are we already listening for a keyup to call detectDocumentNavEnd()? */
    var _addedNavKeyHandler = false;
    
    /**
     * When the Ctrl key is released, if we were in the middle of a next/prev document navigation
     * sequence, now is the time to end it and update the MRU order. If we allowed the order to update
     * on every next/prev increment, the 1st & 2nd entries would just switch places forever and we'd
     * never get further down the list.
     * @param {jQueryEvent} event Key-up event
     */
    function detectDocumentNavEnd(event) {
        if (event.keyCode === KeyEvent.DOM_VK_CONTROL) {  // Ctrl key
            DocumentManager.finalizeDocumentNavigation();
            
            _addedNavKeyHandler = false;
            $(window.document.body).off("keyup", detectDocumentNavEnd);
        }
    }
    
    /** Navigate to the next/previous (MRU) document. Don't update MRU order yet */
    function goNextPrevDoc(inc) {
        var file = DocumentManager.getNextPrevFile(inc);
        if (file) {
            DocumentManager.beginDocumentNavigation();
            CommandManager.execute(Commands.FILE_OPEN, { fullPath: file.fullPath });
            
            // Listen for ending of Ctrl+Tab sequence
            if (!_addedNavKeyHandler) {
                _addedNavKeyHandler = true;
                $(window.document.body).keyup(detectDocumentNavEnd);
            }
        }
    }
    
    function handleGoNextDoc() {
        goNextPrevDoc(+1);
    }
    function handleGoPrevDoc() {
        goNextPrevDoc(-1);
    }
    
    function handleShowInTree() {
        ProjectManager.showInTree(DocumentManager.getCurrentDocument().file);
    }
    
    function handleFileDelete() {
        var entry = ProjectManager.getSelectedItem();
        if (entry.isDirectory) {
            Dialogs.showModalDialog(
                DefaultDialogs.DIALOG_ID_EXT_DELETED,
                Strings.CONFIRM_FOLDER_DELETE_TITLE,
                StringUtils.format(
                    Strings.CONFIRM_FOLDER_DELETE,
                    StringUtils.breakableUrl(entry.name)
                ),
                [
                    {
                        className : Dialogs.DIALOG_BTN_CLASS_NORMAL,
                        id        : Dialogs.DIALOG_BTN_CANCEL,
                        text      : Strings.CANCEL
                    },
                    {
                        className : Dialogs.DIALOG_BTN_CLASS_PRIMARY,
                        id        : Dialogs.DIALOG_BTN_OK,
                        text      : Strings.DELETE
                    }
                ]
            )
                .done(function (id) {
                    if (id === Dialogs.DIALOG_BTN_OK) {
                        ProjectManager.deleteItem(entry);
                    }
                });
        } else {
            ProjectManager.deleteItem(entry);
        }
    }

    /** Show the selected sidebar (tree or working set) item in Finder/Explorer */
    function handleShowInOS() {
        var entry = ProjectManager.getSelectedItem();
        if (entry) {
            brackets.app.showOSFolder(entry.fullPath, function (err) {
                if (err) {
                    console.error("Error showing '" + entry.fullPath + "' in OS folder:", err);
                }
            });
        }
    }
    
    // Init DOM elements
    AppInit.htmlReady(function () {
        _$titleContainerToolbar = $("#titlebar");
        _$titleWrapper = $(".title-wrapper", _$titleContainerToolbar);
        _$title = $(".title", _$titleWrapper);
        _$dirtydot = $(".dirty-dot", _$titleWrapper);
        
    });

    // Exported for unit testing only
    exports._parseDecoratedPath = _parseDecoratedPath;

    // Register global commands
    CommandManager.register(Strings.CMD_FILE_OPEN,          Commands.FILE_OPEN, handleFileOpen);
    CommandManager.register(Strings.CMD_ADD_TO_WORKING_SET, Commands.FILE_ADD_TO_WORKING_SET, handleFileAddToWorkingSet);
    // TODO: (issue #274) For now, hook up File > New to the "new in project" handler. Eventually
    // File > New should open a new blank tab, and handleFileNewInProject should
    // be called from a "+" button in the project
    CommandManager.register(Strings.CMD_FILE_NEW_UNTITLED,  Commands.FILE_NEW_UNTITLED, handleFileNew);
    CommandManager.register(Strings.CMD_FILE_NEW,           Commands.FILE_NEW, handleFileNewInProject);
    CommandManager.register(Strings.CMD_FILE_NEW_FOLDER,    Commands.FILE_NEW_FOLDER, handleNewFolderInProject);
    CommandManager.register(Strings.CMD_FILE_SAVE,          Commands.FILE_SAVE, handleFileSave);
    CommandManager.register(Strings.CMD_FILE_SAVE_ALL,      Commands.FILE_SAVE_ALL, handleFileSaveAll);
    CommandManager.register(Strings.CMD_FILE_SAVE_AS,       Commands.FILE_SAVE_AS, handleFileSaveAs);
    CommandManager.register(Strings.CMD_FILE_RENAME,        Commands.FILE_RENAME, handleFileRename);
    CommandManager.register(Strings.CMD_FILE_DELETE,        Commands.FILE_DELETE, handleFileDelete);
    
    CommandManager.register(Strings.CMD_FILE_CLOSE,         Commands.FILE_CLOSE, handleFileClose);
    CommandManager.register(Strings.CMD_FILE_CLOSE_ALL,     Commands.FILE_CLOSE_ALL, handleFileCloseAll);
    CommandManager.register(Strings.CMD_FILE_CLOSE_LIST,    Commands.FILE_CLOSE_LIST, handleFileCloseList);

    if (brackets.platform === "win") {
        CommandManager.register(Strings.CMD_EXIT,           Commands.FILE_QUIT, handleFileQuit);
    } else {
        CommandManager.register(Strings.CMD_QUIT,           Commands.FILE_QUIT, handleFileQuit);
    }

    CommandManager.register(Strings.CMD_NEXT_DOC,           Commands.NAVIGATE_NEXT_DOC, handleGoNextDoc);
    CommandManager.register(Strings.CMD_PREV_DOC,           Commands.NAVIGATE_PREV_DOC, handleGoPrevDoc);
    CommandManager.register(Strings.CMD_SHOW_IN_TREE,       Commands.NAVIGATE_SHOW_IN_FILE_TREE, handleShowInTree);
    CommandManager.register(Strings.CMD_SHOW_IN_OS,         Commands.NAVIGATE_SHOW_IN_OS, handleShowInOS);
    
    // Those commands have no UI representation, and are only used internally 
    CommandManager.registerInternal(Commands.APP_ABORT_QUIT,        _handleAbortQuit);
    CommandManager.registerInternal(Commands.APP_BEFORE_MENUPOPUP,  _handleBeforeMenuPopup);
    CommandManager.registerInternal(Commands.FILE_CLOSE_WINDOW,     handleFileCloseWindow);
    
    // Listen for changes that require updating the editor titlebar
    $(DocumentManager).on("dirtyFlagChange", handleDirtyChange);
    $(DocumentManager).on("currentDocumentChange fileNameChange", updateDocumentTitle);

    // Reset the untitled document counter before changing projects
    $(ProjectManager).on("beforeProjectClose", function () { _nextUntitledIndexToUse = 1; });
});<|MERGE_RESOLUTION|>--- conflicted
+++ resolved
@@ -35,11 +35,7 @@
         ProjectManager      = require("project/ProjectManager"),
         DocumentManager     = require("document/DocumentManager"),
         EditorManager       = require("editor/EditorManager"),
-<<<<<<< HEAD
         FileSystem          = require("filesystem/FileSystem"),
-        ImageViewer         = require("editor/ImageViewer"),
-=======
->>>>>>> 53619410
         FileUtils           = require("file/FileUtils"),
         FileViewController  = require("project/FileViewController"),
         InMemoryFile        = require("document/InMemoryFile"),
@@ -192,16 +188,9 @@
                 PerfUtils.addMeasurement(perfTimerName);
             });
 
-<<<<<<< HEAD
-            var mode = LanguageManager.getLanguageForPath(fullPath);
-            if (mode.getId() === "image") {
-                var $imageHolder = ImageViewer.getImageHolder(fullPath);
-                EditorManager.showCustomViewer($imageHolder, fullPath);
-=======
             var viewProvider = EditorManager.getCustomViewerForPath(fullPath);
             if (viewProvider) {
                 EditorManager.showCustomViewer(viewProvider, fullPath);
->>>>>>> 53619410
                 result.resolve();
             } else {
                 // Load the file if it was never open before, and then switch to it in the UI
@@ -262,17 +251,11 @@
                     if (paths.length > 0) {
                         // Add all files to the working set without verifying that
                         // they still exist on disk (for faster opening)
-<<<<<<< HEAD
-                        var filesToOpen = [];
-                        paths.forEach(function (file) {
-                            filesToOpen.push(FileSystem.getFileForPath(file));
-=======
                         var filesToOpen = [],
                             filteredPaths = DragAndDrop.filterFilesToOpen(paths);
                         
                         filteredPaths.forEach(function (file) {
-                            filesToOpen.push(new NativeFileSystem.FileEntry(file));
->>>>>>> 53619410
+                            filesToOpen.push(FileSystem.getFileForPath(file));
                         });
                         DocumentManager.addListToWorkingSet(filesToOpen);
                         
