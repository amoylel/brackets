/*
 * Copyright (c) 2012 Adobe Systems Incorporated. All rights reserved.
 *
 * Permission is hereby granted, free of charge, to any person obtaining a
 * copy of this software and associated documentation files (the "Software"),
 * to deal in the Software without restriction, including without limitation
 * the rights to use, copy, modify, merge, publish, distribute, sublicense,
 * and/or sell copies of the Software, and to permit persons to whom the
 * Software is furnished to do so, subject to the following conditions:
 *
 * The above copyright notice and this permission notice shall be included in
 * all copies or substantial portions of the Software.
 *
 * THE SOFTWARE IS PROVIDED "AS IS", WITHOUT WARRANTY OF ANY KIND, EXPRESS OR
 * IMPLIED, INCLUDING BUT NOT LIMITED TO THE WARRANTIES OF MERCHANTABILITY,
 * FITNESS FOR A PARTICULAR PURPOSE AND NONINFRINGEMENT. IN NO EVENT SHALL THE
 * AUTHORS OR COPYRIGHT HOLDERS BE LIABLE FOR ANY CLAIM, DAMAGES OR OTHER
 * LIABILITY, WHETHER IN AN ACTION OF CONTRACT, TORT OR OTHERWISE, ARISING
 * FROM, OUT OF OR IN CONNECTION WITH THE SOFTWARE OR THE USE OR OTHER
 * DEALINGS IN THE SOFTWARE.
 *
 */


/*jslint vars: true, plusplus: true, devel: true, nomen: true, indent: 4, maxerr: 50, regexp: true */
/*global define, $, brackets, window, WebSocket, Promise */

define(function (require, exports, module) {
    "use strict";

    var _ = require("thirdparty/lodash");

    // Load dependent modules
    var AppInit             = require("utils/AppInit"),
        CommandManager      = require("command/CommandManager"),
        Commands            = require("command/Commands"),
        DeprecationWarning  = require("utils/DeprecationWarning"),
        ProjectManager      = require("project/ProjectManager"),
        DocumentManager     = require("document/DocumentManager"),
        MainViewManager     = require("view/MainViewManager"),
        EditorManager       = require("editor/EditorManager"),
        FileSystem          = require("filesystem/FileSystem"),
        FileSystemError     = require("filesystem/FileSystemError"),
        FileUtils           = require("file/FileUtils"),
        FileViewController  = require("project/FileViewController"),
        InMemoryFile        = require("document/InMemoryFile"),
        StringUtils         = require("utils/StringUtils"),
        Async               = require("utils/Async"),
        Dialogs             = require("widgets/Dialogs"),
        DefaultDialogs      = require("widgets/DefaultDialogs"),
        Strings             = require("strings"),
        PopUpManager        = require("widgets/PopUpManager"),
        PreferencesManager  = require("preferences/PreferencesManager"),
        PerfUtils           = require("utils/PerfUtils"),
        KeyEvent            = require("utils/KeyEvent"),
        Inspector           = require("LiveDevelopment/Inspector/Inspector"),
        Menus               = require("command/Menus"),
        UrlParams           = require("utils/UrlParams").UrlParams,
        StatusBar           = require("widgets/StatusBar"),
        WorkspaceManager    = require("view/WorkspaceManager");

    /**
     * Handlers for commands related to document handling (opening, saving, etc.)
     */

    /**
     * Container for label shown above editor; must be an inline element
     * @type {jQueryObject}
     */
    var _$title = null;

    /**
     * Container for dirty dot; must be an inline element
     * @type {jQueryObject}
     */
    var _$dirtydot = null;

    /**
     * Container for _$title; need not be an inline element
     * @type {jQueryObject}
     */
    var _$titleWrapper = null;

    /**
     * Label shown above editor for current document: filename and potentially some of its path
     * @type {string}
     */
    var _currentTitlePath = null;

    /**
     * String template for window title. Use emdash on mac only.
     * @type {string}
     */
    var WINDOW_TITLE_STRING = (brackets.platform !== "mac") ? "{0} - {1}" : "{0} \u2014 {1}";

    /**
     * Container for _$titleWrapper; if changing title changes this element's height, must kick editor to resize
     * @type {jQueryObject}
     */
    var _$titleContainerToolbar = null;

    /**
     * Last known height of _$titleContainerToolbar
     * @type {number}
     */
    var _lastToolbarHeight = null;

    /**
     * index to use for next, new Untitled document
     * @type {number}
     */
    var _nextUntitledIndexToUse = 1;

    /**
     * prevents reentrancy of browserReload()
     * @type {boolean}
     */
    var _isReloading = false;

    /** Unique token used to indicate user-driven cancellation of Save As (as opposed to file IO error) */
    var USER_CANCELED = { userCanceled: true };

    PreferencesManager.definePreference("defaultExtension", "string", "");

    /**
     * JSLint workaround for circular dependency
     * @type {function}
     */
    var handleFileSaveAs;
    
    /**
     * Updates the title bar with new file title or dirty indicator
     * @private
     */
    function _updateTitle() {
        var currentDoc = DocumentManager.getCurrentDocument(),
            currentlyViewedPath = MainViewManager.getCurrentlyViewedPath(MainViewManager.ACTIVE_PANE),
            windowTitle = brackets.config.app_title;

        if (!brackets.nativeMenus) {
            if (currentlyViewedPath) {
                _$title.text(_currentTitlePath);
                _$title.attr("title", currentlyViewedPath);
                if (currentDoc) {
                    // dirty dot is always in DOM so layout doesn't change, and visibility is toggled
                    _$dirtydot.css("visibility", (currentDoc.isDirty) ? "visible" : "hidden");
                } else {
                    // hide dirty dot if there is no document
                    _$dirtydot.css("visibility", "hidden");
                }
            } else {
                _$title.text("");
                _$title.attr("title", "");
                _$dirtydot.css("visibility", "hidden");
            }
        
            // Set _$titleWrapper to a fixed width just large enough to accomodate _$title. This seems equivalent to what
            // the browser would do automatically, but the CSS trick we use for layout requires _$titleWrapper to have a
            // fixed width set on it (see the "#titlebar" CSS rule for details).
            _$titleWrapper.css("width", "");
            var newWidth = _$title.width();
            _$titleWrapper.css("width", newWidth);
            
            // Changing the width of the title may cause the toolbar layout to change height, which needs to resize the
            // editor beneath it (toolbar changing height due to window resize is already caught by EditorManager).
            var newToolbarHeight = _$titleContainerToolbar.height();
            if (_lastToolbarHeight !== newToolbarHeight) {
                _lastToolbarHeight = newToolbarHeight;
                WorkspaceManager.recomputeLayout();
            }
        }

        // build shell/browser window title, e.g. "• file.html — Brackets"
        if (currentlyViewedPath) {
            windowTitle = StringUtils.format(WINDOW_TITLE_STRING, _currentTitlePath, windowTitle);
        }
        
        if (currentDoc) {
            windowTitle = (currentDoc.isDirty) ? "• " + windowTitle : windowTitle;
        } else {
            // hide dirty dot if there is no document
            _$dirtydot.css("visibility", "hidden");
        }

        // update shell/browser window title
        window.document.title = windowTitle;
    }

    /**
     * Returns a short title for a given document.
     *
     * @param {Document} doc - the document to compute the short title for
     * @return {string} - a short title for doc.
     */
    function _shortTitleForDocument(doc) {
        var fullPath = doc.file.fullPath;
        
        // If the document is untitled then return the filename, ("Untitled-n.ext");
        // otherwise show the project-relative path if the file is inside the
        // current project or the full absolute path if it's not in the project.
        if (doc.isUntitled()) {
            return fullPath.substring(fullPath.lastIndexOf("/") + 1);
        } else {
            return ProjectManager.makeProjectRelativeIfPossible(fullPath);
        }
    }

    /**
     * Handles currentFileChange and filenameChanged events and updates the titlebar
     */
    function handleCurrentFileChange() {
        var newFile = MainViewManager.getCurrentlyViewedFile(MainViewManager.ACTIVE_PANE);
        
        if (newFile) {
            var newDocument = DocumentManager.getOpenDocumentForPath(newFile.fullPath);

            if (newDocument) {
                _currentTitlePath = _shortTitleForDocument(newDocument);
            } else {
                _currentTitlePath = ProjectManager.makeProjectRelativeIfPossible(newFile.fullPath);
            }
        } else {
            _currentTitlePath = null;
        }
        
        // Update title text & "dirty dot" display
        _updateTitle();
    }

    /**
     * Handles dirtyFlagChange event and updates the title bar if necessary
     */
    function handleDirtyChange(event, changedDoc) {
        var currentDoc = DocumentManager.getCurrentDocument();
        
        if (currentDoc && changedDoc.file.fullPath === currentDoc.file.fullPath) {
            _updateTitle();
        }
    }

    /**
     * @private
     * Creates a document and displays an editor for the specified file path.
     * @param {!string} fullPath
     * @param {boolean=} silent If true, don't show error message
     * @param {string=} paneId, the id oi the pane in which to open the file. Can be undefined, a valid pane id or ACTIVE_PANE. 
<<<<<<< HEAD
     * @return {Promise} a promise that will either
=======
     * @param {{*}=} options, command options
     * @return {$.Promise} a jQuery promise that will either
>>>>>>> 985c4bb0
     * - be resolved with a file for the specified file path or
     * - be rejected with FileSystemError if the file can not be read.
     * If paneId is undefined, the ACTIVE_PANE constant
     */
<<<<<<< HEAD
    function _doOpen(fullPath, silent, paneId) {
        var perfTimerName, result;
=======
    function _doOpen(fullPath, silent, paneId, options) {
        var result = new $.Deferred();
>>>>>>> 985c4bb0
        
        result = new Promise(function (resolve, reject) {
            function _cleanup(fileError, fullFilePath) {
                if (fullFilePath) {
                    // For performance, we do lazy checking of file existence, so it may be in workingset
                    MainViewManager._removeView(paneId, FileSystem.getFileForPath(fullFilePath));
                    MainViewManager.focusActivePane();
                }
                reject(fileError);
            }
        
            function _showErrorAndCleanUp(fileError, fullFilePath) {
                if (silent) {
                    _cleanup(fileError, fullFilePath);
                } else {
                    FileUtils.showFileOpenError(fileError, fullFilePath).done(function () {
                        _cleanup(fileError, fullFilePath);
                    });
                }
            }

            if (MainViewManager.getCurrentlyViewedPath(MainViewManager.ACTIVE_PANE) === fullPath) {
                // workaround for https://github.com/adobe/brackets/issues/6001
                // TODO should be removed once bug is closed.
                // if we are already displaying a file do nothing but resolve immediately.
                // this fixes timing issues in test cases.
                resolve(DocumentManager.getCurrentDocument());
                
            } else if (!fullPath) {
                throw new Error("_doOpen() called without fullPath");
            } else {
                perfTimerName = PerfUtils.markStart("Open File:\t" + fullPath);
                var file = FileSystem.getFileForPath(fullPath);
                MainViewManager._open(paneId, file)
                    .then(function () {
                        resolve(file);
                    })
                    .catch(function (fileError) {
                        _showErrorAndCleanUp(fileError, fullPath);
                        reject();
                    });
            }
        });
        
        if (perfTimerName) {
            var fnAlways = function (doc) {
                PerfUtils.addMeasurement(perfTimerName);
<<<<<<< HEAD
            };
            result.then(fnAlways, fnAlways);
=======
            });

            var file = FileSystem.getFileForPath(fullPath);
            MainViewManager._open(paneId, file, options)
                .done(function () {
                    result.resolve(file);
                })
                .fail(function (fileError) {
                    _showErrorAndCleanUp(fileError, fullPath);
                    result.reject();
                });
>>>>>>> 985c4bb0
        }
        
        return result;
    }

    /**
     * @private
     * Used to track the default directory for the file open dialog
     */
    var _defaultOpenDialogFullPath = null;

    /**
     * @private
     * Opens a file and displays its view (editor, image view, etc...) for the specified path.
     * If no path is specified, a file prompt is provided for input.
     * @param {?string} fullPath - The path of the file to open; if it's null we'll prompt for it
     * @param {boolean=} silent - If true, don't show error message
     * @param {string=}  paneId - the pane in which to open the file. Can be undefined, a valid pane id or ACTIVE_PANE
<<<<<<< HEAD
     * @return {Promise} a promise resolved with a Document object or 
=======
     * @param {{*}=} options - options to pass to MainViewManager._open
     * @return {$.Promise} a jQuery promise resolved with a Document object or 
>>>>>>> 985c4bb0
     *                      rejected with an err 
     */
    function _doOpenWithOptionalPath(fullPath, silent, paneId, options) {
        var result;
        paneId = paneId || MainViewManager.ACTIVE_PANE;
        if (!fullPath) {
<<<<<<< HEAD
            // Create placeholder promise
            result = new Promise(function (resolve, reject) {

                //first time through, default to the current project path
                if (!_defaultOpenDialogFullPath) {
                    _defaultOpenDialogFullPath = ProjectManager.getProjectRoot().fullPath;
                }
                // Prompt the user with a dialog
                FileSystem.showOpenDialog(true, false, Strings.OPEN_FILE, _defaultOpenDialogFullPath, null, function (err, paths) {
                    if (!err) {
                        if (paths.length > 0) {
                            // Add all files to the working set without verifying that
                            // they still exist on disk (for faster opening)
                            var filesToOpen = [];

                            paths.forEach(function (path) {
                                filesToOpen.push(FileSystem.getFileForPath(path));
                            });
                            MainViewManager.addListToWorkingSet(paneId, filesToOpen);

                            _doOpen(paths[paths.length - 1], silent)
                                .then(function (file) {
                                    _defaultOpenDialogFullPath =
                                        FileUtils.getDirectoryPath(
                                            MainViewManager.getCurrentlyViewedPath(paneId)
                                        );
                                    
                                    resolve(file);
                                })
                                .catch(reject);
                        } else {
                            reject();
                        }
=======
            // Create placeholder deferred
            result = new $.Deferred();
            
            //first time through, default to the current project path
            if (!_defaultOpenDialogFullPath) {
                _defaultOpenDialogFullPath = ProjectManager.getProjectRoot().fullPath;
            }
            // Prompt the user with a dialog
            FileSystem.showOpenDialog(true, false, Strings.OPEN_FILE, _defaultOpenDialogFullPath, null, function (err, paths) {
                if (!err) {
                    if (paths.length > 0) {
                        // Add all files to the workingset without verifying that
                        // they still exist on disk (for faster opening)
                        var filesToOpen = [];
                        
                        paths.forEach(function (path) {
                            filesToOpen.push(FileSystem.getFileForPath(path));
                        });
                        MainViewManager.addListToWorkingSet(paneId, filesToOpen);
                        
                        _doOpen(paths[paths.length - 1], silent, paneId, options)
                            .done(function (file) {
                                _defaultOpenDialogFullPath =
                                    FileUtils.getDirectoryPath(
                                        MainViewManager.getCurrentlyViewedPath(paneId)
                                    );
                            })
                            // Send the resulting document that was opened
                            .then(result.resolve, result.reject);
>>>>>>> 985c4bb0
                    } else {
                        // Reject if the user canceled the dialog
                        reject(err);
                    }
                });
            });
        } else {
            result = _doOpen(fullPath, silent, paneId, options);
        }
        
        return result;
    }

    /**
     * @private
     * Splits a decorated file path into its parts.
     * @param {?string} path - a string of the form "fullpath[:lineNumber[:columnNumber]]"
     * @return {{path: string, line: ?number, column: ?number}}
     */
    function _parseDecoratedPath(path) {
        var result = {path: path, line: null, column: null};
        if (path) {
            // If the path has a trailing :lineNumber and :columnNumber, strip
            // these off and assign to result.line and result.column.
            var matchResult = /(.+?):([0-9]+)(:([0-9]+))?$/.exec(path);
            if (matchResult) {
                result.path = matchResult[1];
                if (matchResult[2]) {
                    result.line = parseInt(matchResult[2], 10);
                }
                if (matchResult[4]) {
                    result.column = parseInt(matchResult[4], 10);
                }
            }
        }
        return result;
    }

    /**
     * @typedef {{fullPath:?string=, silent:boolean=, paneId:string=}} FileCommandData
     * fullPath: is in the form "path[:lineNumber[:columnNumber]]"
     * lineNumber and columnNumber are 1-origin: lines and columns are 1-based
     */

    /**
     * @typedef {{fullPath:?string=, index:number=, silent:boolean=, forceRedraw:boolean=, paneId:string=}} PaneCommandData
     * fullPath: is in the form "path[:lineNumber[:columnNumber]]"
     * lineNumber and columnNumber are 1-origin: lines and columns are 1-based
     */
    
    /**
     * Opens the given file and makes it the current file. Does NOT add it to the workingset.
     * @param {FileCommandData=} commandData - record with the following properties:
     *   fullPath: File to open; 
     *   silent: optional flag to suppress error messages; 
     *   paneId: optional PaneId (defaults to active pane)
     * @return {Promise} a jQuery promise that will be resolved with a file object
     */
    function handleFileOpen(commandData) {
        var fileInfo = _parseDecoratedPath(commandData ? commandData.fullPath : null),
            silent = (commandData && commandData.silent) || false,
            paneId = (commandData && commandData.paneId) || MainViewManager.ACTIVE_PANE;
        
<<<<<<< HEAD
        return new Promise(function (resolve, reject) {

            _doOpenWithOptionalPath(fileInfo.path, silent, paneId)
                .then(function (file) {
                    MainViewManager.setActivePaneId(paneId);

                    // If a line and column number were given, position the editor accordingly.
                    if (fileInfo.line !== null) {
                        if (fileInfo.column === null || (fileInfo.column <= 0)) {
                            fileInfo.column = 1;
                        }
                        // setCursorPos expects line/column numbers as 0-origin, so we subtract 1
                        EditorManager.getCurrentFullEditor().setCursorPos(fileInfo.line - 1, fileInfo.column - 1, true);
=======
        _doOpenWithOptionalPath(fileInfo.path, silent, paneId, commandData && commandData.options)
            .done(function (file) {
                if (!commandData || !commandData.options || !commandData.options.noPaneActivate) {
                    MainViewManager.setActivePaneId(paneId);
                }

                // If a line and column number were given, position the editor accordingly.
                if (fileInfo.line !== null) {
                    if (fileInfo.column === null || (fileInfo.column <= 0)) {
                        fileInfo.column = 1;
>>>>>>> 985c4bb0
                    }

                    resolve(file);
                })
                .catch(function (err) {
                    reject(err);
                });
        });
        
        // Testing notes: here are some recommended manual tests for handleFileOpen, on macintosh.
        // Do all tests with brackets already running, and also with brackets not already running.
        //
        // drag a file onto brackets icon in desktop (this uses undecorated paths)
        // drag a file onto brackets icon in taskbar (this uses undecorated paths)
        // open a file from brackets sidebar (this uses undecorated paths)
        // from command line: ...../Brackets.app/Contents path         - where 'path' is undecorated
        // from command line: ...../Brackets.app path                  - where 'path' has the form "path:line"
        // from command line: ...../Brackets.app path                  - where 'path' has the form "path:line:column"
        // from command line: open -a ...../Brackets.app path          - where 'path' is undecorated
        // do "View Source" from Adobe Scout version 1.2 or newer (this will use decorated paths of the form "path:line:column")
    }

    /**
     * Opens the given file, makes it the current file, does NOT add it to the workingset
     * @param {FileCommandData} commandData  
     *   fullPath: File to open; 
     *   silent: optional flag to suppress error messages; 
     *   paneId: optional PaneId (defaults to active pane)
     * @return {Promise} a jQuery promise that will be resolved with @type {Document} 
     */
    function handleDocumentOpen(commandData) {
        return new Promise(function (resolve, reject) {
            handleFileOpen(commandData)
                .then(function (file) {
                    // if we succeeded with an open file
                    //  then we need to resolve that to a document.
                    //  getOpenDocumentForPath will return null if there isn't a 
                    //  supporting document for that file (e.g. an image)
                    var doc = DocumentManager.getOpenDocumentForPath(file.fullPath);
                    resolve(doc);
                })
                .catch(function (err) {
                    reject(err);
                });
        });
    }
    
    /**
     * Opens the given file, makes it the current file, AND adds it to the workingset
     * @param {!PaneCommandData} commandData - record with the following properties:
     *   fullPath: File to open; 
     *   index: optional index to position in workingset (defaults to last); 
     *   silent: optional flag to suppress error messages; 
     *   forceRedraw: flag to force the working set view redraw; 
     *   paneId: optional PaneId (defaults to active pane)
     * @return {Promise} a jQuery promise that will be resolved with a @type {File} 
     */
    function handleFileAddToWorkingSetAndOpen(commandData) {
        return handleFileOpen(commandData).then(function (file) {
            var paneId = (commandData && commandData.paneId) || MainViewManager.ACTIVE_PANE;
            MainViewManager.addToWorkingSet(paneId, file, commandData.index, commandData.forceRedraw);
        });
    }

    /**
     * @deprecated
     * Opens the given file, makes it the current document, AND adds it to the workingset
     * @param {!PaneCommandData} commandData - record with the following properties:
     *   fullPath: File to open; 
     *   index: optional index to position in workingset (defaults to last); 
     *   silent: optional flag to suppress error messages; 
     *   forceRedraw: flag to force the working set view redraw; 
     *   paneId: optional PaneId (defaults to active pane)
     * @return {Promise} a jQuery promise that will be resolved with @type {File} 
     */
    function handleFileAddToWorkingSet(commandData) {
        // This is a legacy deprecated command that 
        //  will use the new command and resolve with a document
        //  as the legacy command would only support.
        DeprecationWarning.deprecationWarning("Commands.FILE_ADD_TO_WORKING_SET has been deprecated.  Use Commands.CMD_ADD_TO_WORKINGSET_AND_OPEN instead.");

        var result = new Promise(function (resolve, reject) {
            handleFileAddToWorkingSetAndOpen(commandData)
                .then(function (file) {
                    // if we succeeded with an open file
                    //  then we need to resolve that to a document.
                    //  getOpenDocumentForPath will return null if there isn't a 
                    //  supporting document for that file (e.g. an image)
                    var doc = DocumentManager.getOpenDocumentForPath(file.fullPath);
                    resolve(doc);
                })
                .catch(function (err) {
                    reject(err);
                });
        });
    }

    /**
     * @private
     * Ensures the suggested file name doesn't already exit.
     * @param {Directory} dir  The directory to use
     * @param {string} baseFileName  The base to start with, "-n" will get appened to make unique
     * @param {boolean} isFolder True if the suggestion is for a folder name
     * @return {Promise} a jQuery promise that will be resolved with a unique name starting with
     *   the given base name
     */
    function _getUntitledFileSuggestion(dir, baseFileName, isFolder) {
        var suggestedName   = baseFileName + "-" + _nextUntitledIndexToUse++;
        
        return new Promise(function (resolve, reject) {

            if (_nextUntitledIndexToUse > 9999) {
                //we've tried this enough
                reject();
            } else {
                var path = dir.fullPath + suggestedName,
                    entry = isFolder ? FileSystem.getDirectoryForPath(path)
                                     : FileSystem.getFileForPath(path);

                entry.exists(function (err, exists) {
                    if (err || exists) {
                        _getUntitledFileSuggestion(dir, baseFileName, isFolder)
                            .then(resolve, reject);
                    } else {
                        resolve(suggestedName);
                    }
                });
            }
        });
    }

    /**
     * Prevents re-entrancy into handleFileNewInProject()
     *
     * handleFileNewInProject() first prompts the user to name a file and then asynchronously writes the file when the
     * filename field loses focus. This boolean prevent additional calls to handleFileNewInProject() when an existing
     * file creation call is outstanding
     */
    var fileNewInProgress = false;

    /**
     * Bottleneck function for creating new files and folders in the project tree.
     * @private
     * @param {boolean} isFolder - true if creating a new folder, false if creating a new file
     */
    function _handleNewItemInProject(isFolder) {
        if (fileNewInProgress) {
            ProjectManager.forceFinishRename();
            return;
        }
        fileNewInProgress = true;

        // Determine the directory to put the new file
        // If a file is currently selected in the tree, put it next to it.
        // If a directory is currently selected in the tree, put it in it.
        // If an Untitled document is selected or nothing is selected in the tree, put it at the root of the project.
        // (Note: 'selected' may be an item that's selected in the workingset and not the tree; but in that case
        // ProjectManager.createNewItem() ignores the baseDir we give it and falls back to the project root on its own)
        var baseDirEntry,
            selected = ProjectManager.getSelectedItem();
        if ((!selected) || (selected instanceof InMemoryFile)) {
            selected = ProjectManager.getProjectRoot();
        }
        
        if (selected.isFile) {
            baseDirEntry = FileSystem.getDirectoryForPath(selected.parentPath);
        }
        
        baseDirEntry = baseDirEntry || selected;
        
        // Create the new node. The createNewItem function does all the heavy work
        // of validating file name, creating the new file and selecting.
        function createWithSuggestedName(suggestedName) {
            
            var fnAlways = function () {
                fileNewInProgress = false;
            };
            
            return ProjectManager.createNewItem(baseDirEntry, suggestedName, false, isFolder)
                .then(fnAlways, fnAlways);
        }
        
        return _getUntitledFileSuggestion(baseDirEntry, Strings.UNTITLED, isFolder)
            .then(createWithSuggestedName, createWithSuggestedName.bind(undefined, Strings.UNTITLED));
    }

    /**
     * Create a new untitled document in the workingset, and make it the current document.
     * Promise is resolved (synchronously) with the newly-created Document.
     */
    function handleFileNew() {
        //var defaultExtension = PreferencesManager.get("defaultExtension");
        //if (defaultExtension) {
        //    defaultExtension = "." + defaultExtension;
        //}
        var defaultExtension = "";  // disable preference setting for now
        
        var doc = DocumentManager.createUntitledDocument(_nextUntitledIndexToUse++, defaultExtension);
        MainViewManager._edit(MainViewManager.ACTIVE_PANE, doc);
        
        return Promise.resolve(doc);
    }

    /**
     * Create a new file in the project tree.
     */
    function handleFileNewInProject() {
        _handleNewItemInProject(false);
    }

    /**
     * Create a new folder in the project tree.
     */
    function handleNewFolderInProject() {
        _handleNewItemInProject(true);
    }

    /**
     * @private
     * Shows an Error modal dialog
     * @param {string} name
     * @param {string} path
     * @return {Dialog}
     */
    function _showSaveFileError(name, path) {
        return Dialogs.showModalDialog(
            DefaultDialogs.DIALOG_ID_ERROR,
            Strings.ERROR_SAVING_FILE_TITLE,
            StringUtils.format(
                Strings.ERROR_SAVING_FILE,
                StringUtils.breakableUrl(path),
                FileUtils.getFileErrorString(name)
            )
        );
    }

    /**
     * Saves a document to its existing path. Does NOT support untitled documents.
     * @param {!Document} docToSave
     * @param {boolean=} force Ignore CONTENTS_MODIFIED errors from the FileSystem
     * @return {Promise} a promise that is resolved with the File of docToSave (to mirror
     *   the API of _doSaveAs()). Rejected in case of IO error (after error dialog dismissed).
     */
    function doSave(docToSave, force) {
        var file = docToSave.file;

        var result = new Promise(function (resolve, reject) {

            function handleError(error) {
                _showSaveFileError(error, file.fullPath)
                    .then(function () {
                        reject(error);
                    });
            }

            function handleContentsModified() {
                Dialogs.showModalDialog(
                    DefaultDialogs.DIALOG_ID_ERROR,
                    Strings.EXT_MODIFIED_TITLE,
                    StringUtils.format(
                        Strings.EXT_MODIFIED_WARNING,
                        StringUtils.breakableUrl(docToSave.file.fullPath)
                    ),
                    [
                        {
                            className : Dialogs.DIALOG_BTN_CLASS_LEFT,
                            id        : Dialogs.DIALOG_BTN_SAVE_AS,
                            text      : Strings.SAVE_AS
                        },
                        {
                            className : Dialogs.DIALOG_BTN_CLASS_NORMAL,
                            id        : Dialogs.DIALOG_BTN_CANCEL,
                            text      : Strings.CANCEL
                        },
                        {
                            className : Dialogs.DIALOG_BTN_CLASS_PRIMARY,
                            id        : Dialogs.DIALOG_BTN_OK,
                            text      : Strings.SAVE_AND_OVERWRITE
                        }
                    ]
                )
                    .then(function (id) {
                        if (id === Dialogs.DIALOG_BTN_CANCEL) {
                            reject();
                        } else if (id === Dialogs.DIALOG_BTN_OK) {
                            // Re-do the save, ignoring any CONTENTS_MODIFIED errors
                            doSave(docToSave, true).then(resolve, reject);
                        } else if (id === Dialogs.DIALOG_BTN_SAVE_AS) {
                            // Let the user choose a different path at which to write the file
                            handleFileSaveAs({doc: docToSave}).then(resolve, reject);
                        }
                    });
            }

            function trySave() {
                // We don't want normalized line endings, so it's important to pass true to getText()
                FileUtils.writeText(file, docToSave.getText(true), force)
                    .then(function () {
                        docToSave.notifySaved();
                        resolve(file);
                    })
                    .catch(function (err) {
                        if (err === FileSystemError.CONTENTS_MODIFIED) {
                            handleContentsModified();
                        } else {
                            handleError(err);
                        }
                    });
            }

            if (docToSave.isDirty) {
                if (docToSave.keepChangesTime) {
                    // The user has decided to keep conflicting changes in the editor. Check to make sure
                    // the file hasn't changed since they last decided to do that.
                    docToSave.file.stat(function (err, stat) {
                        // If the file has been deleted on disk, the stat will return an error, but that's fine since
                        // that means there's no file to overwrite anyway, so the save will succeed without us having
                        // to set force = true.
                        if (!err && docToSave.keepChangesTime === stat.mtime.getTime()) {
                            // OK, it's safe to overwrite the file even though we never reloaded the latest version,
                            // since the user already said s/he wanted to ignore the disk version.
                            force = true;
                        }
                        trySave();
                    });
                } else {
                    trySave();
                }
            } else {
                resolve(file);
            }
        });
        
        var fnAlways = function () {
            MainViewManager.focusActivePane();
        };
        
        result.then(fnAlways, fnAlways);
        
        return result;
    }

    /**
     * Reverts the Document to the current contents of its file on disk. Discards any unsaved changes
     * in the Document.
     * @private
     * @param {Document} doc
     * @param {boolean=} suppressError If true, then a failure to read the file will be ignored and the
     *      resulting promise will be resolved rather than rejected.
     * @return {Promise} a Promise that's resolved when done, or (if suppressError is false) 
     *      rejected with a FileSystemError if the file cannot be read (after showing an error 
     *      dialog to the user).
     */
    function doRevert(doc, suppressError) {
        
        return new Promise(function (resolve, reject) {

            FileUtils.readAsText(doc.file)
                .then(function (args) {
                    var text          = args[0],
                        readTimestamp = args[1];
                    doc.refreshText(text, readTimestamp);
                    resolve();
                })
                .catch(function (error) {
                    if (suppressError) {
                        resolve();
                    } else {
                        FileUtils.showFileOpenError(error, doc.file.fullPath)
                            .then(function () {
                                reject(error);
                            });
                    }
                });
        });
    }

    /**
     * Opens the native OS save as dialog and saves document.
     * The original document is reverted in case it was dirty.
     * Text selection and cursor position from the original document
     * are preserved in the new document.
     * When saving to the original document the document is saved as if save was called.
     * @param {Document} doc
     * @param {?{cursorPos:!Object, selection:!Object, scrollPos:!Object}} settings - properties of
     *      the original document's editor that need to be carried over to the new document
     *      i.e. scrollPos, cursorPos and text selection
     * @return {Promise} a promise that is resolved with the saved document's File. Rejected in
     *   case of IO error (after error dialog dismissed), or if the Save dialog was canceled.
     */
    function _doSaveAs(doc, settings) {
        var origPath,
            saveAsDefaultPath,
            defaultName;
        
        var result = new Promise(function (resolve, reject) {

            function _doSaveAfterSaveDialog(path) {
                var newFile;

                // Reconstruct old doc's editor's view state, & finally resolve overall promise
                function _configureEditorAndResolve() {
                    var editor = EditorManager.getActiveEditor();
                    if (editor) {
                        if (settings) {
                            editor.setSelections(settings.selections);
                            editor.setScrollPos(settings.scrollPos.x, settings.scrollPos.y);
                        }
                    }
                    resolve(newFile);
                }
                resolve(newFile);

                // Replace old document with new one in open editor & workingset
                function openNewFile() {
                    var fileOpenPromise;

                    if (FileViewController.getFileSelectionFocus() === FileViewController.PROJECT_MANAGER) {
                        // If selection is in the tree, leave workingset unchanged - even if orig file is in the list
                        fileOpenPromise = FileViewController
                            .openAndSelectDocument(path, FileViewController.PROJECT_MANAGER);
                    } else {
                        // If selection is in workingset, replace orig item in place with the new file
                        var info = MainViewManager.findInAllWorkingSets(doc.file.fullPath).shift();

                        // Remove old file from workingset; no redraw yet since there's a pause before the new file is opened
                        MainViewManager._removeView(info.paneId, doc.file, true);

                        // Add new file to workingset, and ensure we now redraw (even if index hasn't changed)
                        fileOpenPromise = handleFileAddToWorkingSetAndOpen({fullPath: path, paneId: info.paneId, index: info.index, forceRedraw: true});
                    }

                    // Same name as before - just do a regular Save
                    if (path === origPath) {
                        doSave(doc).then(resolve, reject);
                        return;
                    }

                    // always configure editor after file is opened
                    fileOpenPromise.then(_configureEditorAndResolve, _configureEditorAndResolve);
                }
                
                doc.isSaving = true;    // mark that we're saving the document

                // First, write document's current text to new file
                newFile = FileSystem.getFileForPath(path);

                // Save as warns you when you're about to overwrite a file, so we
                // explictly allow "blind" writes to the filesystem in this case,
                // ignoring warnings about the contents being modified outside of
                // the editor.
                FileUtils.writeText(newFile, doc.getText(), true)
                    .then(function () {
                        // If there were unsaved changes before Save As, they don't stay with the old
                        // file anymore - so must revert the old doc to match disk content.
                        // Only do this if the doc was dirty: doRevert on a file that is not dirty and
                        // not in the working set has the side effect of adding it to the working set.
                        if (doc.isDirty && !(doc.isUntitled())) {
                            // if the file is dirty it must be in the working set
                            // doRevert is side effect free in this case
                            doRevert(doc).then(openNewFile, openNewFile);
                        } else {
                            openNewFile();
                        }

                        // mark that we're done saving the document
                        doc.isSaving = false;
                    })
                    .catch(function (error) {
                        _showSaveFileError(error, path)
                            .then(function () {
                                reject(error);
                            });

                        // mark that we're done saving the document
                        doc.isSaving = false;
                    });
            
            }

            if (doc) {
                origPath = doc.file.fullPath;
                // If the document is an untitled document, we should default to project root.
                if (doc.isUntitled()) {
                    // (Issue #4489) if we're saving an untitled document, go ahead and switch to this document
                    //   in the editor, so that if we're, for example, saving several files (ie. Save All),
                    //   then the user can visually tell which document we're currently prompting them to save.
                    var info = MainViewManager.findInAllWorkingSets(origPath).shift();

                    if (info) {
                        MainViewManager._open(info.paneId, doc.file);
                    }

                    // If the document is untitled, default to project root.
                    saveAsDefaultPath = ProjectManager.getProjectRoot().fullPath;
                } else {
                    saveAsDefaultPath = FileUtils.getDirectoryPath(origPath);
                }
                defaultName = FileUtils.getBaseName(origPath);
                FileSystem.showSaveDialog(Strings.SAVE_FILE_AS, saveAsDefaultPath, defaultName, function (err, selectedPath) {
                    if (!err) {
                        if (selectedPath) {
                            _doSaveAfterSaveDialog(selectedPath);
                        } else {
                            reject(USER_CANCELED);
                        }
                    } else {
                        reject(err);
                    }
                });
            } else {
                reject();
            }
        });
        
        return result;
    }

    /**
     * Saves the given file. If no file specified, assumes the current document.
     * @param {?{doc: ?Document}} commandData  Document to close, or null
     * @return {Promise} resolved with the saved document's File (which MAY DIFFER from the doc
     *   passed in, if the doc was untitled). Rejected in case of IO error (after error dialog
     *   dismissed), or if doc was untitled and the Save dialog was canceled (will be rejected with
     *   USER_CANCELED object).
     */
    function handleFileSave(commandData) {
        var activeEditor = EditorManager.getActiveEditor(),
            activeDoc = activeEditor && activeEditor.document,
            doc = (commandData && commandData.doc) || activeDoc,
            settings;
        
        if (doc && !doc.isSaving) {
            if (doc.isUntitled()) {
                if (doc === activeDoc) {
                    settings = {
                        selections: activeEditor.getSelections(),
                        scrollPos: activeEditor.getScrollPos()
                    };
                }
                
                return _doSaveAs(doc, settings);
            } else {
                return doSave(doc);
            }
        }
        
        return Promise.reject();
    }

    /**
     * Saves all unsaved documents corresponding to 'fileList'. Returns a Promise that will be resolved
     * once ALL the save operations have been completed. If ANY save operation fails, an error dialog is
     * immediately shown but after dismissing we continue saving the other files; after all files have
     * been processed, the Promise is rejected if any ONE save operation failed (the error given is the
     * first one encountered). If the user cancels any Save As dialog (for untitled files), the
     * Promise is immediately rejected.
     *
     * @param {!Array.<File>} fileList
     * @return {!Promise} Resolved with {!Array.<File>}, which may differ from 'fileList'
     *      if any of the files were Unsaved documents. Or rejected with {?FileSystemError}.
     */
    function _saveFileList(fileList) {
        // Do in serial because doSave shows error UI for each file, and we don't want to stack
        // multiple dialogs on top of each other
        var userCanceled = false,
            filesAfterSave = [];
            
        return Async.doSequentially(
            fileList,
            function (file) {
                // Abort remaining saves if user canceled any Save As dialog
                if (userCanceled) {
                    return Promise.reject();
                }
                
                var doc = DocumentManager.getOpenDocumentForPath(file.fullPath);
                if (doc) {
                    var savePromise = handleFileSave({doc: doc});
                    savePromise
                        .then(function (newFile) {
                            filesAfterSave.push(newFile);
                        })
                        .catch(function (error) {
                            if (error === USER_CANCELED) {
                                userCanceled = true;
                            }
                        });
                    return savePromise;
                } else {
                    // workingset entry that was never actually opened - ignore
                    filesAfterSave.push(file);
                    return Promise.resolve();
                }
            },
            false  // if any save fails, continue trying to save other files anyway; then reject at end
        ).then(function () {
            return filesAfterSave;
        });
    }

    /**
     * Saves all unsaved documents. See _saveFileList() for details on the semantics.
     * @return {Promise}
     */
    function saveAll() {
        return _saveFileList(MainViewManager.getWorkingSet(MainViewManager.ALL_PANES));
    }

    /**
     * Prompts user with save as dialog and saves document.
     * @return {Promise} a promise that is resolved once the save has been completed
     */
    handleFileSaveAs = function (commandData) {
        // Default to current document if doc is null
        var doc = null,
            settings;
        
        if (commandData) {
            doc = commandData.doc;
        } else {
            var activeEditor = EditorManager.getActiveEditor();
            if (activeEditor) {
                doc = activeEditor.document;
                settings = {};
                settings.selections = activeEditor.getSelections();
                settings.scrollPos = activeEditor.getScrollPos();
            }
        }
            
        // doc may still be null, e.g. if no editors are open, but _doSaveAs() does a null check on
        // doc.
        return _doSaveAs(doc, settings);
    };

    /**
     * Saves all unsaved documents.
     * @return {Promise} a promise that is resolved once ALL the saves have been completed; or rejected
     *      after all operations completed if any ONE of them failed.
     */
    function handleFileSaveAll() {
        return saveAll();
    }

    /**
     * Closes the specified file: removes it from the workingset, and closes the main editor if one
     * is open. Prompts user about saving changes first, if document is dirty.
     *
     * @param {?{file: File, promptOnly:boolean}} commandData  Optional bag of arguments:
     *      file - File to close; assumes the current document if not specified.
     *      promptOnly - If true, only displays the relevant confirmation UI and does NOT actually
     *          close the document. This is useful when chaining file-close together with other user
     *          prompts that may be cancelable.
     *      _forceClose - If true, closes the document without prompting even if there are unsaved
     *          changes. Only for use in unit tests.
     * @return {Promise} a promise that is resolved when the file is closed, or if no file is open.
     *      FUTURE: should we reject the promise if no file is open?
     */
    function handleFileClose(commandData) {
        var file,
            promptOnly,
            _forceClose,
            paneId = MainViewManager.ACTIVE_PANE;
        
        if (commandData) {
            file        = commandData.file;
            promptOnly  = commandData.promptOnly;
            _forceClose = commandData._forceClose;
            paneId      = commandData.paneId || paneId;
        }
        
        // utility function for handleFileClose: closes document & removes from workingset
        function doClose(file) {
            if (!promptOnly) {
                MainViewManager._close(paneId, file);
            }
        }

        // Default to current document if doc is null
        if (!file) {
            file = MainViewManager.getCurrentlyViewedFile(MainViewManager.ACTIVE_PANE);
        }

        // No-op if called when nothing is open; TODO: (issue #273) should command be grayed out instead?
        if (!file) {
            return Promise.resolve();
        }

        var doc = DocumentManager.getOpenDocumentForPath(file.fullPath);

        if (doc && doc.isDirty && !_forceClose) {
            
            var result = new Promise(function (resolve, reject) {
                
                // Document is dirty: prompt to save changes before closing
                var filename = FileUtils.getBaseName(doc.file.fullPath);

                Dialogs.showModalDialog(
                    DefaultDialogs.DIALOG_ID_SAVE_CLOSE,
                    Strings.SAVE_CLOSE_TITLE,
                    StringUtils.format(
                        Strings.SAVE_CLOSE_MESSAGE,
                        StringUtils.breakableUrl(filename)
                    ),
                    [
                        {
                            className : Dialogs.DIALOG_BTN_CLASS_LEFT,
                            id        : Dialogs.DIALOG_BTN_DONTSAVE,
                            text      : Strings.DONT_SAVE
                        },
                        {
                            className : Dialogs.DIALOG_BTN_CLASS_NORMAL,
                            id        : Dialogs.DIALOG_BTN_CANCEL,
                            text      : Strings.CANCEL
                        },
                        {
                            className : Dialogs.DIALOG_BTN_CLASS_PRIMARY,
                            id        : Dialogs.DIALOG_BTN_OK,
                            text      : Strings.SAVE
                        }
                    ]
                )
                    .then(function (id) {
                        if (id === Dialogs.DIALOG_BTN_CANCEL) {
                            reject();
                        } else if (id === Dialogs.DIALOG_BTN_OK) {
                            // "Save" case: wait until we confirm save has succeeded before closing
                            handleFileSave({doc: doc})
                                .then(function (newFile) {
                                    doClose(newFile);
                                    resolve();
                                })
                                .catch(function () {
                                    reject();
                                });
                        } else {
                            // "Don't Save" case: even though we're closing the main editor, other views of
                            // the Document may remain in the UI. So we need to revert the Document to a clean
                            // copy of whatever's on disk.
                            doClose(file);

                            // Only reload from disk if we've executed the Close for real.
                            if (promptOnly) {
                                resolve();
                            } else {
                                // Even if there are no listeners attached to the document at this point, we want
                                // to do the revert anyway, because clients who are listening to the global documentChange
                                // event from the Document module (rather than attaching to the document directly),
                                // such as the Find in Files panel, should get a change event. However, in that case,
                                // we want to ignore errors during the revert, since we don't want a failed revert
                                // to throw a dialog if the document isn't actually open in the UI.
                                var suppressError = !DocumentManager.getOpenDocumentForPath(file.fullPath);
                                doRevert(doc, suppressError)
                                    .then(resolve, reject);
                            }
                        }
                    });
            });

            result.then(MainViewManager.focusActivePane, MainViewManager.focusActivePane);
            return result;

        } else {
            // File is not open, or IS open but Document not dirty: close immediately
            doClose(file);
            MainViewManager.focusActivePane();
            return Promise.resolve();
        }
    }

    /**
     * @param {!Array.<File>} list - the list of files to close
     * @param {boolean} promptOnly - true to just prompt for saving documents with actually closing them.
     * @param {boolean} _forceClose Whether to force all the documents to close even if they have unsaved changes. For unit testing only.
     * @return {Promise} promise that is resolved or rejected when the function finishes.
     */
    function _closeList(list, promptOnly, _forceClose) {
        
        var result = new Promise(function (resolve, reject) {
            var unsavedDocs = [];

            list.forEach(function (file) {
                var doc = DocumentManager.getOpenDocumentForPath(file.fullPath);
                if (doc && doc.isDirty) {
                    unsavedDocs.push(doc);
                }
            });

            if (unsavedDocs.length === 0 || _forceClose) {
                // No unsaved changes or we want to ignore them, so we can proceed without a prompt
                resolve();

            } else if (unsavedDocs.length === 1) {
                // Only one unsaved file: show the usual single-file-close confirmation UI
                var fileCloseArgs = { file: unsavedDocs[0].file, promptOnly: promptOnly };

                handleFileClose(fileCloseArgs).then(function () {
                    // still need to close any other, non-unsaved documents
                    resolve();
                }).catch(function () {
                    reject();
                });

            } else {
                // Multiple unsaved files: show a single bulk prompt listing all files
                var message = Strings.SAVE_CLOSE_MULTI_MESSAGE + FileUtils.makeDialogFileList(_.map(unsavedDocs, _shortTitleForDocument));

                Dialogs.showModalDialog(
                    DefaultDialogs.DIALOG_ID_SAVE_CLOSE,
                    Strings.SAVE_CLOSE_TITLE,
                    message,
                    [
                        {
                            className : Dialogs.DIALOG_BTN_CLASS_LEFT,
                            id : Dialogs.DIALOG_BTN_DONTSAVE,
                            text : Strings.DONT_SAVE
                        },
                        {
                            className : Dialogs.DIALOG_BTN_CLASS_NORMAL,
                            id : Dialogs.DIALOG_BTN_CANCEL,
                            text : Strings.CANCEL
                        },
                        {
                            className : Dialogs.DIALOG_BTN_CLASS_PRIMARY,
                            id : Dialogs.DIALOG_BTN_OK,
                            text : Strings.SAVE
                        }
                    ]
                )
                    .then(function (id) {
                        if (id === Dialogs.DIALOG_BTN_CANCEL) {
                            reject();
                        } else if (id === Dialogs.DIALOG_BTN_OK) {
                            // Save all unsaved files, then if that succeeds, close all
                            _saveFileList(list).then(function (listAfterSave) {
                                // List of files after save may be different, if any were Untitled
                                resolve(listAfterSave);
                            }).catch(function () {
                                reject();
                            });
                        } else {
                            // "Don't Save" case--we can just go ahead and close all files.
                            resolve();
                        }
                    });
            }
        });

        // If all the unsaved-changes confirmations pan out above, then go ahead & close all editors
        // NOTE: this still happens before any fulfullment handlers added by our caller, because
        // Promises guarantees that handlers run in the order they are added.
        result.then(function (listAfterSave) {
            listAfterSave = listAfterSave || list;
            if (!promptOnly) {
                MainViewManager._closeList(MainViewManager.ALL_PANES, listAfterSave);
            }
        });
        
        return result;
    }

    /**
     * Closes all open files; equivalent to calling handleFileClose() for each document, except
     * that unsaved changes are confirmed once, in bulk.
     * @param {?{promptOnly: boolean, _forceClose: boolean}}
     *          If promptOnly is true, only displays the relevant confirmation UI and does NOT
     *          actually close any documents. This is useful when chaining close-all together with
     *          other user prompts that may be cancelable.
     *          If _forceClose is true, forces the files to close with no confirmation even if dirty. 
     *          Should only be used for unit test cleanup.
     * @return {Promise} a promise that is resolved when all files are closed
     */
    function handleFileCloseAll(commandData) {
        return _closeList(MainViewManager.getAllOpenFiles(),
                                    (commandData && commandData.promptOnly), (commandData && commandData._forceClose));
    }


    /**
     * Closes a list of open files; equivalent to calling handleFileClose() for each document, except
     * that unsaved changes are confirmed once, in bulk.
     * @param {?{promptOnly: boolean, _forceClose: boolean}}
     *          If promptOnly is true, only displays the relevant confirmation UI and does NOT
     *          actually close any documents. This is useful when chaining close-all together with
     *          other user prompts that may be cancelable.
     *          If _forceClose is true, forces the files to close with no confirmation even if dirty. 
     *          Should only be used for unit test cleanup.
     * @return {Promise} a promise that is resolved when all files are closed
     */
    function handleFileCloseList(commandData) {
        return _closeList(commandData.fileList);
    }

    /**
     * @private - tracks our closing state if we get called again
     */
    var _windowGoingAway = false;

    /**
     * @private
     * Common implementation for close/quit/reload which all mostly
     * the same except for the final step
     * @param {Object} commandData - (not referenced)
     * @param {!function()} postCloseHandler - called after close
     * @param {!function()} failHandler - called when the save fails to cancel closing the window
     */
    function _handleWindowGoingAway(commandData, postCloseHandler, failHandler) {
        if (_windowGoingAway) {
            // If we get called back while we're closing, then just return
            return false;
        }

        return CommandManager.execute(Commands.FILE_CLOSE_ALL, { promptOnly: true })
            .then(function () {
                _windowGoingAway = true;

                // Give everyone a chance to save their state - but don't let any problems block
                // us from quitting
                try {
                    $(ProjectManager).triggerHandler("beforeAppClose");
                } catch (ex) {
                    console.error(ex);
                }

                PreferencesManager.savePreferences();

                PreferencesManager.finalize().then(postCloseHandler, postCloseHandler);
            })
            .catch(function () {
                _windowGoingAway = false;
                if (failHandler) {
                    failHandler();
                }
            });
    }

    /**
     * @private
     * Implementation for abortQuit callback to reset quit sequence settings
     */
    function handleAbortQuit() {
        _windowGoingAway = false;
    }

    /**
     * @private
     * Implementation for native APP_BEFORE_MENUPOPUP callback to trigger beforeMenuPopup event
     */
    function handleBeforeMenuPopup() {
        $(PopUpManager).triggerHandler("beforeMenuPopup");
    }

    /** 
     * Confirms any unsaved changes, then closes the window 
     * @param {Object} command data
     */
    function handleFileCloseWindow(commandData) {
        return _handleWindowGoingAway(
            commandData,
            function () {
                window.close();
            },
            function () {
                // if fail, tell the app to abort any pending quit operation.
                brackets.app.abortQuit();
            }
        );
    }

    /** Show a textfield to rename whatever is currently selected in the sidebar (or current doc if nothing else selected) */
    function handleFileRename() {
        // Prefer selected sidebar item (which could be a folder)
        var entry = ProjectManager.getContext();
        if (!entry) {
            // Else use current file (not selected in ProjectManager if not visible in tree or workingset)
            entry = MainViewManager.getCurrentlyViewedFile();
        }
        if (entry) {
            ProjectManager.renameItemInline(entry);
        }
    }

    /** Closes the window, then quits the app */
    function handleFileQuit(commandData) {
        return _handleWindowGoingAway(
            commandData,
            function () {
                brackets.app.quit();
            },
            function () {
                // if fail, don't exit: user canceled (or asked us to save changes first, but we failed to do so)
                brackets.app.abortQuit();
            }
        );
    }


    /** Are we already listening for a keyup to call detectDocumentNavEnd()? */
    var _addedNavKeyHandler = false;

    /**
     * When the Ctrl key is released, if we were in the middle of a next/prev document navigation
     * sequence, now is the time to end it and update the MRU order. If we allowed the order to update
     * on every next/prev increment, the 1st & 2nd entries would just switch places forever and we'd
     * never get further down the list.
     * @param {jQueryEvent} event Key-up event
     */
    function detectDocumentNavEnd(event) {
        if (event.keyCode === KeyEvent.DOM_VK_CONTROL) {  // Ctrl key
            MainViewManager.endTraversal();
            _addedNavKeyHandler = false;
            $(window.document.body).off("keyup", detectDocumentNavEnd);
        }
    }

    /** Navigate to the next/previous (MRU) document. Don't update MRU order yet */
    function goNextPrevDoc(inc) {
        var result = MainViewManager.traverseToNextViewByMRU(inc);
        if (result) {
            var file = result.file,
                paneId = result.paneId;
            
            MainViewManager.beginTraversal();
            CommandManager.execute(Commands.FILE_OPEN, {fullPath: file.fullPath,
                                                        paneId: paneId });
            
            // Listen for ending of Ctrl+Tab sequence
            if (!_addedNavKeyHandler) {
                _addedNavKeyHandler = true;
                $(window.document.body).keyup(detectDocumentNavEnd);
            }
        }
    }

    /** Next Doc command handler **/
    function handleGoNextDoc() {
        goNextPrevDoc(+1);

    }
    /** Previous Doc command handler **/
    function handleGoPrevDoc() {
        goNextPrevDoc(-1);
    }

    /** Show in File Tree command handler **/
    function handleShowInTree() {
        ProjectManager.showInTree(MainViewManager.getCurrentlyViewedFile(MainViewManager.ACTIVE_PANE));
    }

    /** Delete file command handler  **/
    function handleFileDelete() {
        var entry = ProjectManager.getSelectedItem();
        if (entry.isDirectory) {
            Dialogs.showModalDialog(
                DefaultDialogs.DIALOG_ID_EXT_DELETED,
                Strings.CONFIRM_FOLDER_DELETE_TITLE,
                StringUtils.format(
                    Strings.CONFIRM_FOLDER_DELETE,
                    StringUtils.breakableUrl(entry.name)
                ),
                [
                    {
                        className : Dialogs.DIALOG_BTN_CLASS_NORMAL,
                        id        : Dialogs.DIALOG_BTN_CANCEL,
                        text      : Strings.CANCEL
                    },
                    {
                        className : Dialogs.DIALOG_BTN_CLASS_PRIMARY,
                        id        : Dialogs.DIALOG_BTN_OK,
                        text      : Strings.DELETE
                    }
                ]
            )
                .then(function (id) {
                    if (id === Dialogs.DIALOG_BTN_OK) {
                        ProjectManager.deleteItem(entry);
                    }
                });
        } else {
            ProjectManager.deleteItem(entry);
        }
    }

    /** Show the selected sidebar (tree or workingset) item in Finder/Explorer */
    function handleShowInOS() {
        var entry = ProjectManager.getSelectedItem();
        if (entry) {
            brackets.app.showOSFolder(entry.fullPath, function (err) {
                if (err) {
                    console.error("Error showing '" + entry.fullPath + "' in OS folder:", err);
                }
            });
        }
    }

    /**
     * Disables Brackets' cache via the remote debugging protocol.
     * @return {Promise} A jQuery promise that will be resolved when the cache is disabled and be rejected in any other case
     */
    function _disableCache() {
        return new Promise(function (resolve, reject) {

            if (brackets.inBrowser) {
                resolve();
            } else {
                var port = brackets.app.getRemoteDebuggingPort ? brackets.app.getRemoteDebuggingPort() : 9234;
                Inspector.getDebuggableWindows("127.0.0.1", port)
                    .catch(reject)
                    .then(function (response) {
                        var page = response[0];
                        if (!page || !page.webSocketDebuggerUrl) {
                            reject();
                            return;
                        }
                        var _socket = new WebSocket(page.webSocketDebuggerUrl);
                        // Disable the cache
                        _socket.onopen = function _onConnect() {
                            _socket.send(JSON.stringify({ id: 1, method: "Network.setCacheDisabled", params: { "cacheDisabled": true } }));
                        };
                        // The first message will be the confirmation => disconnected to allow remote debugging of Brackets
                        _socket.onmessage = function _onMessage(e) {
                            _socket.close();
                            resolve();
                        };
                        // In case of an error
                        _socket.onerror = reject;
                    });
            }
        });
    }

    /**
    * Does a full reload of the browser window
    * @param {string} href The url to reload into the window
    */
    function browserReload(href) {
        if (_isReloading) {
            return;
        }
        
        _isReloading = true;
        
        return CommandManager.execute(Commands.FILE_CLOSE_ALL, { promptOnly: true }).then(function () {
            // Give everyone a chance to save their state - but don't let any problems block
            // us from quitting
            try {
                $(ProjectManager).triggerHandler("beforeAppClose");
            } catch (ex) {
                console.error(ex);
            }

            // Disable the cache to make reloads work
            var fnAlways = function () {
                // Remove all menus to assure every part of Brackets is reloaded
                _.forEach(Menus.getAllMenus(), function (value, key) {
                    Menus.removeMenu(key);
                });

                // If there's a fragment in both URLs, setting location.href won't actually reload
                var fragment = href.indexOf("#");
                if (fragment !== -1) {
                    href = href.substr(0, fragment);
                }

                window.location.href = href;
            };
            _disableCache().then(fnAlways, fnAlways);
        }).catch(function () {
            _isReloading = false;
        });
    }
    
    /**
     * Restarts brackets Handler
     * @param {boolean=} loadWithoutExtensions - true to restart without extensions, 
     *                                           otherwise extensions are loadeed as it is durning a typical boot
     */
    function handleReload(loadWithoutExtensions) {
        var href    = window.location.href,
            params  = new UrlParams();
        
        // Make sure the Reload Without User Extensions parameter is removed
        params.parse();
        
        if (loadWithoutExtensions) {
            if (!params.get("reloadWithoutUserExts")) {
                params.put("reloadWithoutUserExts", true);
            }
        } else {
            if (params.get("reloadWithoutUserExts")) {
                params.remove("reloadWithoutUserExts");
            }
        }
        
        if (href.indexOf("?") !== -1) {
            href = href.substring(0, href.indexOf("?"));
        }
        
        if (!params.isEmpty()) {
            href += "?" + params.toString();
        }
        
        // Give Mac native menus extra time to update shortcut highlighting.
        // Prevents the menu highlighting from getting messed up after reload.
        window.setTimeout(function () {
            browserReload(href);
        }, 100);
    }


    /** Reload Without Extensions commnad handler **/
    var handleReloadWithoutExts = _.partial(handleReload, true);

    /** Do some initialization when the DOM is ready **/
    AppInit.htmlReady(function () {
        // If in Reload Without User Extensions mode, update UI and log console message
        var params      = new UrlParams(),
            $icon       = $("#toolbar-extension-manager"),
            $indicator  = $("<div>" + Strings.STATUSBAR_USER_EXTENSIONS_DISABLED + "</div>");
        
        params.parse();
        
        if (params.get("reloadWithoutUserExts") === "true") {
            CommandManager.get(Commands.FILE_EXTENSION_MANAGER).setEnabled(false);
            $icon.css({display: "none"});
            StatusBar.addIndicator("status-user-exts", $indicator, true);
            console.log("Brackets reloaded with extensions disabled");
        }
        
        // Init DOM elements
        _$titleContainerToolbar = $("#titlebar");
        _$titleWrapper = $(".title-wrapper", _$titleContainerToolbar);
        _$title = $(".title", _$titleWrapper);
        _$dirtydot = $(".dirty-dot", _$titleWrapper);
    });

    // Exported for unit testing only
    exports._parseDecoratedPath = _parseDecoratedPath;

    // Set some command strings
    var quitString  = Strings.CMD_QUIT,
        showInOS    = Strings.CMD_SHOW_IN_OS;
    if (brackets.platform === "win") {
        quitString  = Strings.CMD_EXIT;
        showInOS    = Strings.CMD_SHOW_IN_EXPLORER;
    } else if (brackets.platform === "mac") {
        showInOS    = Strings.CMD_SHOW_IN_FINDER;
    }

    // Deprecated commands
    CommandManager.register(Strings.CMD_ADD_TO_WORKING_SET,          Commands.FILE_ADD_TO_WORKING_SET,        handleFileAddToWorkingSet);
    CommandManager.register(Strings.CMD_FILE_OPEN,                   Commands.FILE_OPEN,                      handleDocumentOpen);
    
    // New commands
    CommandManager.register(Strings.CMD_ADD_TO_WORKING_SET,          Commands.CMD_ADD_TO_WORKINGSET_AND_OPEN, handleFileAddToWorkingSetAndOpen);
    CommandManager.register(Strings.CMD_FILE_OPEN,                   Commands.CMD_OPEN,                       handleFileOpen);
    
    // File Commands
    CommandManager.register(Strings.CMD_FILE_NEW_UNTITLED,           Commands.FILE_NEW_UNTITLED,              handleFileNew);
    CommandManager.register(Strings.CMD_FILE_NEW,                    Commands.FILE_NEW,                       handleFileNewInProject);
    CommandManager.register(Strings.CMD_FILE_NEW_FOLDER,             Commands.FILE_NEW_FOLDER,                handleNewFolderInProject);
    CommandManager.register(Strings.CMD_FILE_SAVE,                   Commands.FILE_SAVE,                      handleFileSave);
    CommandManager.register(Strings.CMD_FILE_SAVE_ALL,               Commands.FILE_SAVE_ALL,                  handleFileSaveAll);
    CommandManager.register(Strings.CMD_FILE_SAVE_AS,                Commands.FILE_SAVE_AS,                   handleFileSaveAs);
    CommandManager.register(Strings.CMD_FILE_RENAME,                 Commands.FILE_RENAME,                    handleFileRename);
    CommandManager.register(Strings.CMD_FILE_DELETE,                 Commands.FILE_DELETE,                    handleFileDelete);
    
    // Close Commands
    CommandManager.register(Strings.CMD_FILE_CLOSE,                  Commands.FILE_CLOSE,                     handleFileClose);
    CommandManager.register(Strings.CMD_FILE_CLOSE_ALL,              Commands.FILE_CLOSE_ALL,                 handleFileCloseAll);
    CommandManager.register(Strings.CMD_FILE_CLOSE_LIST,             Commands.FILE_CLOSE_LIST,                handleFileCloseList);
    
    // Traversal
    CommandManager.register(Strings.CMD_NEXT_DOC,                    Commands.NAVIGATE_NEXT_DOC,              handleGoNextDoc);
    CommandManager.register(Strings.CMD_PREV_DOC,                    Commands.NAVIGATE_PREV_DOC,              handleGoPrevDoc);

    // Special Commands
    CommandManager.register(showInOS,                                Commands.NAVIGATE_SHOW_IN_OS,            handleShowInOS);
    CommandManager.register(quitString,                              Commands.FILE_QUIT,                      handleFileQuit);
    CommandManager.register(Strings.CMD_SHOW_IN_TREE,                Commands.NAVIGATE_SHOW_IN_FILE_TREE,     handleShowInTree);

    // These commands have no UI representation and are only used internally
    CommandManager.registerInternal(Commands.APP_ABORT_QUIT,            handleAbortQuit);
    CommandManager.registerInternal(Commands.APP_BEFORE_MENUPOPUP,      handleBeforeMenuPopup);
    CommandManager.registerInternal(Commands.FILE_CLOSE_WINDOW,         handleFileCloseWindow);
    CommandManager.registerInternal(Commands.APP_RELOAD,                handleReload);
    CommandManager.registerInternal(Commands.APP_RELOAD_WITHOUT_EXTS,   handleReloadWithoutExts);

    // Listen for changes that require updating the editor titlebar
    $(DocumentManager).on("dirtyFlagChange", handleDirtyChange);
    $(DocumentManager).on("fileNameChange", handleCurrentFileChange);
    $(MainViewManager).on("currentFileChange", handleCurrentFileChange);

    // Reset the untitled document counter before changing projects
    $(ProjectManager).on("beforeProjectClose", function () { _nextUntitledIndexToUse = 1; });
});<|MERGE_RESOLUTION|>--- conflicted
+++ resolved
@@ -244,23 +244,14 @@
      * @param {!string} fullPath
      * @param {boolean=} silent If true, don't show error message
      * @param {string=} paneId, the id oi the pane in which to open the file. Can be undefined, a valid pane id or ACTIVE_PANE. 
-<<<<<<< HEAD
-     * @return {Promise} a promise that will either
-=======
      * @param {{*}=} options, command options
-     * @return {$.Promise} a jQuery promise that will either
->>>>>>> 985c4bb0
+     * @return {Promise} a Promise that will either
      * - be resolved with a file for the specified file path or
      * - be rejected with FileSystemError if the file can not be read.
      * If paneId is undefined, the ACTIVE_PANE constant
      */
-<<<<<<< HEAD
-    function _doOpen(fullPath, silent, paneId) {
+    function _doOpen(fullPath, silent, paneId, options) {
         var perfTimerName, result;
-=======
-    function _doOpen(fullPath, silent, paneId, options) {
-        var result = new $.Deferred();
->>>>>>> 985c4bb0
         
         result = new Promise(function (resolve, reject) {
             function _cleanup(fileError, fullFilePath) {
@@ -276,7 +267,7 @@
                 if (silent) {
                     _cleanup(fileError, fullFilePath);
                 } else {
-                    FileUtils.showFileOpenError(fileError, fullFilePath).done(function () {
+                    FileUtils.showFileOpenError(fileError, fullFilePath).then(function () {
                         _cleanup(fileError, fullFilePath);
                     });
                 }
@@ -294,7 +285,7 @@
             } else {
                 perfTimerName = PerfUtils.markStart("Open File:\t" + fullPath);
                 var file = FileSystem.getFileForPath(fullPath);
-                MainViewManager._open(paneId, file)
+                MainViewManager._open(paneId, file, options)
                     .then(function () {
                         resolve(file);
                     })
@@ -308,22 +299,8 @@
         if (perfTimerName) {
             var fnAlways = function (doc) {
                 PerfUtils.addMeasurement(perfTimerName);
-<<<<<<< HEAD
             };
             result.then(fnAlways, fnAlways);
-=======
-            });
-
-            var file = FileSystem.getFileForPath(fullPath);
-            MainViewManager._open(paneId, file, options)
-                .done(function () {
-                    result.resolve(file);
-                })
-                .fail(function (fileError) {
-                    _showErrorAndCleanUp(fileError, fullPath);
-                    result.reject();
-                });
->>>>>>> 985c4bb0
         }
         
         return result;
@@ -342,22 +319,16 @@
      * @param {?string} fullPath - The path of the file to open; if it's null we'll prompt for it
      * @param {boolean=} silent - If true, don't show error message
      * @param {string=}  paneId - the pane in which to open the file. Can be undefined, a valid pane id or ACTIVE_PANE
-<<<<<<< HEAD
-     * @return {Promise} a promise resolved with a Document object or 
-=======
      * @param {{*}=} options - options to pass to MainViewManager._open
-     * @return {$.Promise} a jQuery promise resolved with a Document object or 
->>>>>>> 985c4bb0
+     * @return {Promise} a Promise resolved with a Document object or 
      *                      rejected with an err 
      */
     function _doOpenWithOptionalPath(fullPath, silent, paneId, options) {
         var result;
         paneId = paneId || MainViewManager.ACTIVE_PANE;
         if (!fullPath) {
-<<<<<<< HEAD
-            // Create placeholder promise
+            // Create placeholder deferred
             result = new Promise(function (resolve, reject) {
-
                 //first time through, default to the current project path
                 if (!_defaultOpenDialogFullPath) {
                     _defaultOpenDialogFullPath = ProjectManager.getProjectRoot().fullPath;
@@ -366,7 +337,7 @@
                 FileSystem.showOpenDialog(true, false, Strings.OPEN_FILE, _defaultOpenDialogFullPath, null, function (err, paths) {
                     if (!err) {
                         if (paths.length > 0) {
-                            // Add all files to the working set without verifying that
+                            // Add all files to the workingset without verifying that
                             // they still exist on disk (for faster opening)
                             var filesToOpen = [];
 
@@ -375,53 +346,19 @@
                             });
                             MainViewManager.addListToWorkingSet(paneId, filesToOpen);
 
-                            _doOpen(paths[paths.length - 1], silent)
+                            _doOpen(paths[paths.length - 1], silent, paneId, options)
                                 .then(function (file) {
                                     _defaultOpenDialogFullPath =
                                         FileUtils.getDirectoryPath(
                                             MainViewManager.getCurrentlyViewedPath(paneId)
                                         );
-                                    
-                                    resolve(file);
                                 })
-                                .catch(reject);
+                                // Send the resulting document that was opened
+                                .then(result.resolve, result.reject);
                         } else {
-                            reject();
+                            // Reject if the user canceled the dialog
+                            reject(err);
                         }
-=======
-            // Create placeholder deferred
-            result = new $.Deferred();
-            
-            //first time through, default to the current project path
-            if (!_defaultOpenDialogFullPath) {
-                _defaultOpenDialogFullPath = ProjectManager.getProjectRoot().fullPath;
-            }
-            // Prompt the user with a dialog
-            FileSystem.showOpenDialog(true, false, Strings.OPEN_FILE, _defaultOpenDialogFullPath, null, function (err, paths) {
-                if (!err) {
-                    if (paths.length > 0) {
-                        // Add all files to the workingset without verifying that
-                        // they still exist on disk (for faster opening)
-                        var filesToOpen = [];
-                        
-                        paths.forEach(function (path) {
-                            filesToOpen.push(FileSystem.getFileForPath(path));
-                        });
-                        MainViewManager.addListToWorkingSet(paneId, filesToOpen);
-                        
-                        _doOpen(paths[paths.length - 1], silent, paneId, options)
-                            .done(function (file) {
-                                _defaultOpenDialogFullPath =
-                                    FileUtils.getDirectoryPath(
-                                        MainViewManager.getCurrentlyViewedPath(paneId)
-                                    );
-                            })
-                            // Send the resulting document that was opened
-                            .then(result.resolve, result.reject);
->>>>>>> 985c4bb0
-                    } else {
-                        // Reject if the user canceled the dialog
-                        reject(err);
                     }
                 });
             });
@@ -482,12 +419,13 @@
             silent = (commandData && commandData.silent) || false,
             paneId = (commandData && commandData.paneId) || MainViewManager.ACTIVE_PANE;
         
-<<<<<<< HEAD
         return new Promise(function (resolve, reject) {
 
-            _doOpenWithOptionalPath(fileInfo.path, silent, paneId)
+            _doOpenWithOptionalPath(fileInfo.path, silent, paneId, commandData && commandData.options)
                 .then(function (file) {
-                    MainViewManager.setActivePaneId(paneId);
+                    if (!commandData || !commandData.options || !commandData.options.noPaneActivate) {
+                        MainViewManager.setActivePaneId(paneId);
+                    }
 
                     // If a line and column number were given, position the editor accordingly.
                     if (fileInfo.line !== null) {
@@ -496,18 +434,6 @@
                         }
                         // setCursorPos expects line/column numbers as 0-origin, so we subtract 1
                         EditorManager.getCurrentFullEditor().setCursorPos(fileInfo.line - 1, fileInfo.column - 1, true);
-=======
-        _doOpenWithOptionalPath(fileInfo.path, silent, paneId, commandData && commandData.options)
-            .done(function (file) {
-                if (!commandData || !commandData.options || !commandData.options.noPaneActivate) {
-                    MainViewManager.setActivePaneId(paneId);
-                }
-
-                // If a line and column number were given, position the editor accordingly.
-                if (fileInfo.line !== null) {
-                    if (fileInfo.column === null || (fileInfo.column <= 0)) {
-                        fileInfo.column = 1;
->>>>>>> 985c4bb0
                     }
 
                     resolve(file);
