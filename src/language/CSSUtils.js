--- conflicted
+++ resolved
@@ -776,7 +776,6 @@
             return true;
         }
 
-<<<<<<< HEAD
         function _getParentSelectors() {
             var j,
                 prevLevel = currentLevel - 1;
@@ -792,8 +791,6 @@
             return "";
         }
         
-        function _parseSelector(start, level) {
-=======
         function _skipToClosingBracket() {
             var unmatchedBraces = 0;
             while (true) {
@@ -811,8 +808,7 @@
             }
         }
 
-        function _parseSelector(start) {
->>>>>>> e5e1f463
+        function _parseSelector(start, level) {
             
             currentSelector = "";
             selectorStartChar = start;
@@ -1063,25 +1059,8 @@
                 // This code handle @rules that use this format:
                 //    @rule ... { ... }
                 // such as @page, @keyframes (also -webkit-keyframes, etc.), and @font-face.
-<<<<<<< HEAD
-                // Skip everything until the next '}'
-                while (true) {
-                    if (token === "{") {
-                        unmatchedBraces++;
-                    } else if (token === "}") {
-                        unmatchedBraces--;
-                        if (unmatchedBraces === 0) {
-                            return;
-                        }
-                    }
-                    if (!_nextTokenSkippingComments()) {
-                        return; // eof
-                    }
-                }
-=======
                 // Skip everything including nested braces until the next matching '}'
                 _skipToClosingBracket();
->>>>>>> e5e1f463
             }
         }
 
