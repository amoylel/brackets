/*
 * Copyright (c) 2012 Adobe Systems Incorporated. All rights reserved.
 *  
 * Permission is hereby granted, free of charge, to any person obtaining a
 * copy of this software and associated documentation files (the "Software"), 
 * to deal in the Software without restriction, including without limitation 
 * the rights to use, copy, modify, merge, publish, distribute, sublicense, 
 * and/or sell copies of the Software, and to permit persons to whom the 
 * Software is furnished to do so, subject to the following conditions:
 *  
 * The above copyright notice and this permission notice shall be included in
 * all copies or substantial portions of the Software.
 *  
 * THE SOFTWARE IS PROVIDED "AS IS", WITHOUT WARRANTY OF ANY KIND, EXPRESS OR
 * IMPLIED, INCLUDING BUT NOT LIMITED TO THE WARRANTIES OF MERCHANTABILITY, 
 * FITNESS FOR A PARTICULAR PURPOSE AND NONINFRINGEMENT. IN NO EVENT SHALL THE
 * AUTHORS OR COPYRIGHT HOLDERS BE LIABLE FOR ANY CLAIM, DAMAGES OR OTHER 
 * LIABILITY, WHETHER IN AN ACTION OF CONTRACT, TORT OR OTHERWISE, ARISING 
 * FROM, OUT OF OR IN CONNECTION WITH THE SOFTWARE OR THE USE OR OTHER 
 * DEALINGS IN THE SOFTWARE.
 * 
 */


/*jslint vars: true, plusplus: true, devel: true, nomen: true, indent: 4, maxerr: 50 */
/*global define, $, CodeMirror, PathUtils */

/**
 * LanguageManager provides access to the languages supported by Brackets
 *
 * To find out which languages we support by default, have a look at languages.json.
 *
 * To get access to an existing language, call getLanguage():
 *     var language = LanguageManager.getLanguage("<id>");
 *
 * To define your own languages, call defineLanguage():
 *     LanguageManager.defineLanguage("haskell", {
 *         name: "Haskell",
 *         mode: "haskell",
 *         fileExtensions: ["hs"],
 *         blockComment: ["{-", "-}"],
 *         lineComment: "--"
 *     });
 *
 * To use that language and its related mode, wait for the returned promise to be resolved:
 *     LanguageManager.defineLanguage("haskell", definition).done(function (language) {
 *         console.log("Language " + language.getName() + " is now available!");
 *     });
 *
 * You can also specify file names:
 *     LanguageManager.defineLanguage("makefile", {
 *         name: "Make",
 *         mode: ["null", "text/plain"],
 *         fileNames: ["Makefile"]
 *     });
 * You can combine file names and extensions, or not define them at all.
 *
 * You can also refine an existing language. Currently you can only set the comment styles:
 *     var language = LanguageManager.getLanguage("haskell");
 *     language.setLineComment("--");
 *     language.setBlockComment("{-", "-}");
 *
 * Some CodeMirror modes define variations of themselves. They are called MIME modes.
 * To find existing MIME modes, search for "CodeMirror.defineMIME" in thirdparty/CodeMirror2/mode
 * For instance, C++, C# and Java all use the clike (C-like) mode with different settings and a different MIME name.
 * You can refine the mode definition by specifying the MIME mode as well:
 *     var language = LanguageManager.defineLanguage("csharp", {
 *         name: "C#",
 *         mode: ["clike", "text/x-csharp"],
 *         ...
 *     });
 * Defining the base mode is still necessary to know which file to load.
 * However, language.getMode() will return just the MIME mode if one was
 * specified.
 *
 * If you need to configure a mode, you can just create a new MIME mode and use that:
 *     CodeMirror.defineMIME("text/x-brackets-html", {
 *         "name": "htmlmixed",
 *         "scriptTypes": [{"matches": /\/x-handlebars-template|\/x-mustache/i,
 *                        "mode": null}]
 *     });
 *
 *     var language = LanguageManager.defineLanguage("html", {
 *         name: "HTML",
 *         mode: ["htmlmixed", "text/x-brackets-html"],
 *         ...
 *     });
 *
 * If a mode is not shipped with our CodeMirror distribution, you need to first load it yourself.
 * If the mode is part of our CodeMirror distribution, it gets loaded automatically.
 */
define(function (require, exports, module) {
    "use strict";
    
    
    // Dependencies
    var Async                 = require("utils/Async"),
        _defaultLanguagesJSON = require("text!language/languages.json");
    
    
    // State
    var _fallbackLanguage           = null,
        _pendingLanguages           = {},
        _languages                  = {},
        _fileExtensionToLanguageMap = {},
        _fileNameToLanguageMap      = {},
        _modeToLanguageMap          = {},
        _ready;
    
    // Helper functions
    
    /**
     * Checks whether value is a string. Throws an exception otherwise.
     * @param {*}       value         The value to validate
     * @param {!string} description   A helpful identifier for value
     */
    function _validateString(value, description) {
        // http://stackoverflow.com/questions/1303646/check-whether-variable-is-number-or-string-in-javascript
        if (Object.prototype.toString.call(value) !== "[object String]") {
            throw new Error(description + " must be a string");
        }
    }
        
    /**
     * Checks whether value is a non-empty string. Throws an exception otherwise.
     * @param {*}       value         The value to validate
     * @param {!string} description   A helpful identifier for value
     */
    function _validateNonEmptyString(value, description) {
        _validateString(value, description);
        if (value === "") {
            throw new Error(description + " must not be empty");
        }
    }
    
    /**
     * Lowercases the file extension and ensures it doesn't start with a dot.
     * @param {!string} extension The file extension
     * @return {string} The normalized file extension
     */
    function _normalizeFileExtension(extension) {
        // Remove a leading dot if present
        if (extension.charAt(0) === ".") {
            extension = extension.substr(1);
        }
        
        // Make checks below case-INsensitive
        return extension.toLowerCase();
    }
    
    /**
     * Monkey-patch CodeMirror to prevent modes from being overwritten by extensions.
     * We may rely on the tokens provided by some of these modes.
     */
    function _patchCodeMirror() {
        var _original_CodeMirror_defineMode = CodeMirror.defineMode;
        function _wrapped_CodeMirror_defineMode(name) {
            if (CodeMirror.modes[name]) {
                throw new Error("There already is a CodeMirror mode with the name \"" + name + "\"");
            }
            _original_CodeMirror_defineMode.apply(CodeMirror, arguments);
        }
        CodeMirror.defineMode = _wrapped_CodeMirror_defineMode;
    }
    
    /**
     * Adds a global mode-to-language association.
     * @param {!string} mode The mode to associate the language with
     * @param {!Language} language The language to associate with the mode
     */
    function _setLanguageForMode(mode, language) {
        if (_modeToLanguageMap[mode]) {
            console.warn("CodeMirror mode \"" + mode + "\" is already used by language " + _modeToLanguageMap[mode]._name + ", won't register for " + language._name);
            return;
        }

        _modeToLanguageMap[mode] = language;
    }

    /**
     * Resolves a language ID to a Language object.
     * @param {!string} id Identifier for this language, use only letters a-z and _ inbetween (i.e. "cpp", "foo_bar")
     * @return {Language} The language with the provided identifier or undefined
     */
    function getLanguage(id) {
        return _languages[id];
    }
    
    /**
     * Resolves a file path to a Language object.
     * @param {!string} path Path to the file to find a language for
     * @return {Language} The language for the provided file type or the fallback language
     */
    function getLanguageForPath(path) {
        var extension = _normalizeFileExtension(PathUtils.filenameExtension(path)),
            filename  = PathUtils.filename(path).toLowerCase(),
            language  = extension ? _fileExtensionToLanguageMap[extension] : _fileNameToLanguageMap[filename];
        
        if (!language) {
            console.log("Called LanguageManager.getLanguageForPath with an unhandled " + (extension ? "file extension" : "file name") + ":", extension || filename);
        }
        
        return language || _fallbackLanguage;
    }
    
    /**
     * Resolves a CodeMirror mode to a Language object.
     * @param {!string} mode CodeMirror mode
     * @return {Language} The language for the provided mode or the fallback language
     */
    function _getLanguageForMode(mode) {
        var language = _modeToLanguageMap[mode];
        if (language) {
            return language;
        }
        
        // In case of unsupported languages
        console.log("Called LanguageManager._getLanguageForMode with a mode for which no language has been registered:", mode);
        return _fallbackLanguage;
    }

    /**
     * @private
     * Notify listeners when a language is added
     * @param {!Language} language The new language
     */
    function _triggerLanguageAdded(language) {
        // finally, store language to _language map
        _languages[language.getId()] = language;
        $(exports).triggerHandler("languageAdded", [language]);
    }

    /**
     * @private
     * Notify listeners when a language is modified
     * @param {!Language} language The modified language
     */
    function _triggerLanguageModified(language) {
        $(exports).triggerHandler("languageModified", [language]);
    }
    

    /**
     * @constructor
     * Model for a language.
     *
     * @param {!string} id Identifier for this language, use only letters a-z and _ inbetween (i.e. "cpp", "foo_bar")
     * @param {!string} name Human-readable name of the language, as it's commonly referred to (i.e. "C++")
     */
    function Language(id, name) {
        _validateString(id, "Language ID");
        // Make sure the ID is a string that can safely be used universally by the computer - as a file name, as an object key, as part of a URL, etc.
        // Hence we use "_" instead of "." since the latter often has special meaning
        if (!id.match(/^[a-z0-9]+(_[a-z0-9]+)*$/)) {
            throw new Error("Invalid language ID \"" + id + "\": Only groups of lower case letters and numbers are allowed, separated by underscores.");
        }
        if (_languages[id]) {
            throw new Error("Language \"" + id + "\" is already defined");
        }

        _validateNonEmptyString(name, "name");
        
        this._id   = id;
        this._name = name;
        
        this._fileExtensions    = [];
        this._fileNames         = [];
        this._modeToLanguageMap = {};
    }
    
    
    /** @type {string} Identifier for this language */
    Language.prototype._id = null;
    
    /** @type {string} Human-readable name of this language */
    Language.prototype._name = null;
    
    /** @type {string} CodeMirror mode for this language */
    Language.prototype._mode = null;
    
    /** @type {Array.<string>} File extensions that use this language */
    Language.prototype._fileExtensions = null;
    
    /** @type {Array.<string>} File names for extensionless files that use this language */
    Language.prototype._fileNames = null;
    
    /** @type {{ prefix: string }} Line comment syntax */
    Language.prototype._lineCommentSyntax = null;
    
    /** @type {Object.<string,Language>} Which language to use for what CodeMirror mode */
    Language.prototype._modeToLanguageMap = null;
    
    /** @type {{ prefix: string, suffix: string }} Block comment syntax */
    Language.prototype._blockCommentSyntax = null;
    
    /**
     * Returns the identifier for this language.
     * @return {string} The identifier
     */
    Language.prototype.getId = function () {
        return this._id;
    };

    /**
     * Returns the human-readable name of this language.
     * @return {string} The name
     */
    Language.prototype.getName = function () {
        return this._name;
    };
    
    /**
     * Returns the CodeMirror mode for this language.
     * @return {string} The mode
     */
    Language.prototype.getMode = function () {
        return this._mode;
    };
    
    /**
     * Loads a mode and sets it for this language.
     * 
     * @param {string|Array.<string>} mode            CodeMirror mode (i.e. "htmlmixed"), optionally with a MIME mode defined by that mode ["clike", "text/x-c++src"]
     *                                                Unless the mode is located in thirdparty/CodeMirror2/mode/<name>/<name>.js, you need to first load it yourself.
     *
     * @return {$.Promise} A promise object that will be resolved when the mode is loaded and set
     */
    Language.prototype._loadAndSetMode = function (mode) {
        var result      = new $.Deferred(),
            self        = this,
            mimeMode; // Mode can be an array specifying a mode plus a MIME mode defined by that mode ["clike", "text/x-c++src"]
        
        if (Array.isArray(mode)) {
            if (mode.length !== 2) {
                throw new Error("Mode must either be a string or an array containing two strings");
            }
            mimeMode = mode[1];
            mode = mode[0];
        }
        
        // mode must not be empty. Use "null" (the string "null") mode for plain text
        _validateNonEmptyString(mode, "mode");
        
        var finish = function () {
            if (!CodeMirror.modes[mode]) {
                result.reject("CodeMirror mode \"" + mode + "\" is not loaded");
                return;
            }
            
            if (mimeMode) {
                var modeConfig = CodeMirror.mimeModes[mimeMode];
                
                if (!modeConfig) {
                    result.reject("CodeMirror MIME mode \"" + mimeMode + "\" not found");
                    return;
                }
                
                // modeConfig can be a string or mode object
                if (modeConfig !== mode && modeConfig.name !== mode) {
                    result.reject("CodeMirror MIME mode \"" + mimeMode + "\" does not belong to mode \"" + mode + "\"");
                    return;
                }
            }
            
            // This mode is now only about what to tell CodeMirror
            // The base mode was only necessary to load the proper mode file
            self._mode = mimeMode || mode;
            self._wasModified();
            
            result.resolve(self);
        };
        
        if (CodeMirror.modes[mode]) {
            finish();
        } else {
            require(["thirdparty/CodeMirror2/mode/" + mode + "/" + mode], finish);
        }
        
        return result.promise();
    };
    
    /**
     * Returns an array of file extensions for this language.
     * @return {Array.<string>} File extensions used by this language
     */
    Language.prototype.getFileExtensions = function () {
        // Use concat to create a copy of this array, preventing external modification
        return this._fileExtensions.concat();
    };
    
    /**
     * Returns an array of file names for extensionless files that use this language.
     * @return {Array.<string>} Extensionless file names used by this language
     */
    Language.prototype.getFileNames = function () {
        // Use concat to create a copy of this array, preventing external modification
        return this._fileNames.concat();
    };

    /**
     * Adds a file extension to this language.
     * Private for now since dependent code would need to by kept in sync with such changes.
     * See https://github.com/adobe/brackets/issues/2966 for plans to make this public.
     * @param {!string} extension A file extension used by this language
     */
    Language.prototype.addFileExtension = function (extension) {
        extension = _normalizeFileExtension(extension);
        
        if (this._fileExtensions.indexOf(extension) === -1) {
            this._fileExtensions.push(extension);
            
            var language = _fileExtensionToLanguageMap[extension];
            if (language) {
                console.warn("Cannot register file extension \"" + extension + "\" for " + this._name + ", it already belongs to " + language._name);
            } else {
                _fileExtensionToLanguageMap[extension] = this;
                
                // TODO (issue #2966) Allow extensions to add new file extensions to existing languages
                // Notify on the Language and on LanguageManager?
                // $(this).triggerHandler("fileExtensionAdded", [extension]);
                // $(exports).triggerHandler("fileExtensionAdded", [extension, this]);
            }
            
            this._wasModified();
        }
    };

    /**
     * Adds a file name to the language which is used to match files that don't have extensions like "Makefile" for example.
     * Private for now since dependent code would need to by kept in sync with such changes.
     * See https://github.com/adobe/brackets/issues/2966 for plans to make this public.
     * @param {!string} extension An extensionless file name used by this language
     * @private
     */
    Language.prototype._addFileName = function (name) {
        name = name.toLowerCase();
        
        if (this._fileNames.indexOf(name) === -1) {
            this._fileNames.push(name);
            
            var language = _fileNameToLanguageMap[name];
            if (language) {
                console.warn("Cannot register file name \"" + name + "\" for " + this._name + ", it already belongs to " + language._name);
            } else {
                _fileNameToLanguageMap[name] = this;
                
                // TODO (issue #2966) Allow extensions to add new file names to existing languages
                // Notify on the Language and on LanguageManager?
                // $(this).triggerHandler("fileNameAdded", [name]);
                // $(exports).triggerHandler("fileNameAdded", [name, this]);
            }
        }
    };

    /**
     * Returns whether the line comment syntax is defined for this language.
     * @return {boolean} Whether line comments are supported
     */
    Language.prototype.hasLineCommentSyntax = function () {
        return Boolean(this._lineCommentSyntax);
    };
    
    /**
     * Returns the prefix to use for line comments.
     * @return {string} The prefix
     */
    Language.prototype.getLineCommentPrefix = function () {
        return this._lineCommentSyntax && this._lineCommentSyntax.prefix;
    };

    /**
     * Sets the prefix to use for line comments in this language.
     * @param {!string} prefix Prefix string to use for block comments (i.e. "//")
     */
    Language.prototype.setLineCommentSyntax = function (prefix) {
        _validateNonEmptyString(prefix, "prefix");
        
        this._lineCommentSyntax = { prefix: prefix };
        this._wasModified();
    };
    
    /**
     * Returns whether the block comment syntax is defined for this language.
     * @return {boolean} Whether block comments are supported
     */
    Language.prototype.hasBlockCommentSyntax = function () {
        return Boolean(this._blockCommentSyntax);
    };
    
    /**
     * Returns the prefix to use for block comments.
     * @return {string} The prefix
     */
    Language.prototype.getBlockCommentPrefix = function () {
        return this._blockCommentSyntax && this._blockCommentSyntax.prefix;
    };

    /**
     * Returns the suffix to use for block comments.
     * @return {string} The suffix
     */
    Language.prototype.getBlockCommentSuffix = function () {
        return this._blockCommentSyntax && this._blockCommentSyntax.suffix;
    };
    
    /**
     * Sets the prefix and suffix to use for blocks comments in this language.
     * @param {!string} prefix Prefix string to use for block comments (e.g. "<!--")
     * @param {!string} suffix Suffix string to use for block comments (e.g. "-->")
     */
    Language.prototype.setBlockCommentSyntax = function (prefix, suffix) {
        _validateNonEmptyString(prefix, "prefix");
        _validateNonEmptyString(suffix, "suffix");
        
        this._blockCommentSyntax = { prefix: prefix, suffix: suffix };
        this._wasModified();
    };
    
    /**
     * Returns either a language associated with the mode or the fallback language.
     * Used to disambiguate modes used by multiple languages.
     * @param {!string} mode The mode to associate the language with
     * @return {Language} This language if it uses the mode, or whatever {@link LanguageManager#_getLanguageForMode} returns
     */
    Language.prototype.getLanguageForMode = function (mode) {
        if (mode === this._mode) {
            return this;
        }

        return this._modeToLanguageMap[mode] || _getLanguageForMode(mode);
    };

    /**
     * Overrides a mode-to-language association for this particular language only.
     * Used to disambiguate modes used by multiple languages.
     * @param {!string} mode The mode to associate the language with
     * @param {!Language} language The language to associate with the mode
     * @private
     */
    Language.prototype._setLanguageForMode = function (mode, language) {
        if (mode === this._mode && language !== this) {
            throw new Error("A language must always map its mode to itself");
        }
        this._modeToLanguageMap[mode] = language;
        this._wasModified();
    };

    /**
     * Determines whether this is the fallback language or not
     * @return {boolean} True if this is the fallback language, false otherwise
     */
    Language.prototype.isFallbackLanguage = function () {
        return this === _fallbackLanguage;
    };
    
    /**
     * Trigger the "languageModified" event if this language is registered already
     * @see _triggerLanguageModified
     * @private
     */
    Language.prototype._wasModified = function () {
        if (_languages[this._id]) {
            _triggerLanguageModified(this);
        }
    };
    
    /**
     * Defines a language.
     *
     * @param {!string}               id                        Unique identifier for this language, use only letters a-z, numbers and _ inbetween (i.e. "cpp", "foo_bar")
     * @param {!Object}               definition                An object describing the language
     * @param {!string}               definition.name           Human-readable name of the language, as it's commonly referred to (i.e. "C++")
     * @param {Array.<string>}        definition.fileExtensions List of file extensions used by this language (i.e. ["php", "php3"])
     * @param {Array.<string>}        definition.blockComment   Array with two entries defining the block comment prefix and suffix (i.e. ["<!--", "-->"])
     * @param {string}                definition.lineComment    Line comment prefix (i.e. "//")
     * @param {string|Array.<string>} definition.mode           CodeMirror mode (i.e. "htmlmixed"), optionally with a MIME mode defined by that mode ["clike", "text/x-c++src"]
     *                                                          Unless the mode is located in thirdparty/CodeMirror2/mode/<name>/<name>.js, you need to first load it yourself.
     *
     * @return {$.Promise} A promise object that will be resolved with a Language object
     **/
    function defineLanguage(id, definition) {
        var result = new $.Deferred();
        
        if (_pendingLanguages[id]) {
            result.reject("Language \"" + id + "\" is waiting to be resolved.");
            return result.promise();
        }
        
        var language = new Language(id, definition.name),
            fileExtensions = definition.fileExtensions,
            fileNames = definition.fileNames,
            l,
            i;
        
        var blockComment = definition.blockComment;
        if (blockComment) {
            language.setBlockCommentSyntax(blockComment[0], blockComment[1]);
        }
        
        var lineComment = definition.lineComment;
        if (lineComment) {
            language.setLineCommentSyntax(lineComment);
        }
        
        // track languages that are currently loading
        _pendingLanguages[id] = language;
        
        language._loadAndSetMode(definition.mode).done(function () {
            // register language file extensions after mode has loaded
            if (fileExtensions) {
<<<<<<< HEAD
                for (i = 0; i < fileExtensions.length; i++) {
                    language.addFileExtension(fileExtensions[i]);
=======
                for (i = 0, l = fileExtensions.length; i < l; i++) {
                    language._addFileExtension(fileExtensions[i]);
>>>>>>> 21bbd9ee
                }
            }
            
            // register language file names after mode has loaded
            if (fileNames) {
                for (i = 0, l = fileNames.length; i < l; i++) {
                    language._addFileName(fileNames[i]);
                }
            }
                
            // globally associate mode to language
            _setLanguageForMode(language.getMode(), language);
            
            // fire an event to notify DocumentManager of the new language
            _triggerLanguageAdded(language);
            
            result.resolve(language);
        }).fail(function (error) {
            console.error(error);
            result.reject(error);
        }).always(function () {
            // delete from pending languages after success and failure
            delete _pendingLanguages[id];
        });
        
        return result.promise();
    }
    
   
    // Prevent modes from being overwritten by extensions
    _patchCodeMirror();
    
    // Define a custom MIME mode here instead of putting it directly into languages.json
    // because JSON files must not contain regular expressions. Also, all other modes so
    // far were strings, so we spare us the trouble of allowing more complex mode values.
    CodeMirror.defineMIME("text/x-brackets-html", {
        "name": "htmlmixed",
        "scriptTypes": [{"matches": /\/x-handlebars-template|\/x-mustache/i,
                       "mode": null}]
    });
 
    // Load the default languages
    _defaultLanguagesJSON = JSON.parse(_defaultLanguagesJSON);
    _ready = Async.doInParallel(Object.keys(_defaultLanguagesJSON), function (key) {
        return defineLanguage(key, _defaultLanguagesJSON[key]);
    }, false);
    
    // Get the object for HTML
    _ready.always(function () {
        var html = getLanguage("html");
        
        // The htmlmixed mode uses the xml mode internally for the HTML parts, so we map it to HTML
        html._setLanguageForMode("xml", html);
        
        // Currently we override the above mentioned "xml" in TokenUtils.getModeAt, instead returning "html".
        // When the CSSInlineEditor and the hint providers are no longer based on modes, this can be changed.
        // But for now, we need to associate this madeup "html" mode with our HTML language object.
        _setLanguageForMode("html", html);
        
        // The fallback language for unknown modes and file extensions
        _fallbackLanguage = getLanguage("unknown");
    });
    
    // Public methods
    exports.ready                   = _ready;
    exports.defineLanguage          = defineLanguage;
    exports.getLanguage             = getLanguage;
    exports.getLanguageForPath      = getLanguageForPath;
});<|MERGE_RESOLUTION|>--- conflicted
+++ resolved
@@ -414,11 +414,6 @@
                 console.warn("Cannot register file extension \"" + extension + "\" for " + this._name + ", it already belongs to " + language._name);
             } else {
                 _fileExtensionToLanguageMap[extension] = this;
-                
-                // TODO (issue #2966) Allow extensions to add new file extensions to existing languages
-                // Notify on the Language and on LanguageManager?
-                // $(this).triggerHandler("fileExtensionAdded", [extension]);
-                // $(exports).triggerHandler("fileExtensionAdded", [extension, this]);
             }
             
             this._wasModified();
@@ -432,7 +427,7 @@
      * @param {!string} extension An extensionless file name used by this language
      * @private
      */
-    Language.prototype._addFileName = function (name) {
+    Language.prototype.addFileName = function (name) {
         name = name.toLowerCase();
         
         if (this._fileNames.indexOf(name) === -1) {
@@ -443,12 +438,9 @@
                 console.warn("Cannot register file name \"" + name + "\" for " + this._name + ", it already belongs to " + language._name);
             } else {
                 _fileNameToLanguageMap[name] = this;
-                
-                // TODO (issue #2966) Allow extensions to add new file names to existing languages
-                // Notify on the Language and on LanguageManager?
-                // $(this).triggerHandler("fileNameAdded", [name]);
-                // $(exports).triggerHandler("fileNameAdded", [name, this]);
-            }
+            }
+            
+            this._wasModified();
         }
     };
 
@@ -608,20 +600,15 @@
         language._loadAndSetMode(definition.mode).done(function () {
             // register language file extensions after mode has loaded
             if (fileExtensions) {
-<<<<<<< HEAD
-                for (i = 0; i < fileExtensions.length; i++) {
+                for (i = 0, l = fileExtensions.length; i < l; i++) {
                     language.addFileExtension(fileExtensions[i]);
-=======
-                for (i = 0, l = fileExtensions.length; i < l; i++) {
-                    language._addFileExtension(fileExtensions[i]);
->>>>>>> 21bbd9ee
                 }
             }
             
             // register language file names after mode has loaded
             if (fileNames) {
                 for (i = 0, l = fileNames.length; i < l; i++) {
-                    language._addFileName(fileNames[i]);
+                    language.addFileName(fileNames[i]);
                 }
             }
                 
