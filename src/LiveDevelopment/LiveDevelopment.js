--- conflicted
+++ resolved
@@ -820,26 +820,15 @@
      * @return {Promise} A promise that is always resolved
      */
     function _doInspectorDisconnect(doCloseWindow) {
-<<<<<<< HEAD
         
         return new Promise(function (resolve, reject) {
             var closePromise,
                 connected = Inspector.connected();
-=======
-        var closePromise,
-            deferred    = new $.Deferred(),
-            connected   = Inspector.connected();
-
-        EditorManager.off("activeEditorChange", onActiveEditorChange);
-        
-        Inspector.Page.off(".livedev");
-        Inspector.off(".livedev");
->>>>>>> 67162958
-
-            $(EditorManager).off("activeEditorChange", onActiveEditorChange);
-
-            $(Inspector.Page).off(".livedev");
-            $(Inspector).off(".livedev");
+
+            EditorManager.off("activeEditorChange", onActiveEditorChange);
+
+            Inspector.Page.off(".livedev");
+            Inspector.off(".livedev");
 
             // Wait if agents are loading
             if (_loadAgentsPromise) {
