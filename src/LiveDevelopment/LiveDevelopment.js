--- conflicted
+++ resolved
@@ -604,13 +604,7 @@
             return _loadAgentsPromise;
         }
         
-<<<<<<< HEAD
-        var promises = [],
-            enableAgentsPromise,
-=======
-        var result = new $.Deferred(),
->>>>>>> 73b83f5f
-            allAgentsPromise;
+        var allAgentsPromise;
         
         _setStatus(STATUS_LOADING_AGENTS);
 
@@ -1246,16 +1240,12 @@
                         } else {
                             message = StringUtils.format(Strings.ERROR_LAUNCHING_BROWSER, err);
                         }
-<<<<<<< HEAD
 
                         // Append a message to direct users to the troubleshooting page.
                         if (message) {
                             message += " " + StringUtils.format(Strings.LIVE_DEVELOPMENT_TROUBLESHOOTING, brackets.config.troubleshoot_url);
                         }
-
-=======
                         
->>>>>>> 73b83f5f
                         Dialogs.showModalDialog(
                             DefaultDialogs.DIALOG_ID_ERROR,
                             Strings.ERROR_LAUNCHING_BROWSER_TITLE,
