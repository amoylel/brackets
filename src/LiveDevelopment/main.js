--- conflicted
+++ resolved
@@ -119,19 +119,13 @@
      * Do nothing when in a connecting state (CONNECTING, LOADING_AGENTS).
      */
     function _handleGoLiveCommand() {
-<<<<<<< HEAD
         if (brackets.unsupportedInBrowser()) {
             return;
         }
         
-        if (LiveDevelopment.status >= LiveDevelopment.STATUS_ACTIVE) {
-            LiveDevelopment.close();
-        } else if (LiveDevelopment.status <= LiveDevelopment.STATUS_INACTIVE) {
-=======
         if (LiveDevImpl.status >= LiveDevImpl.STATUS_ACTIVE) {
             LiveDevImpl.close();
         } else if (LiveDevImpl.status <= LiveDevImpl.STATUS_INACTIVE) {
->>>>>>> f9eb0791
             if (!params.get("skipLiveDevelopmentInfo") && !PreferencesManager.getViewState("livedev.afterFirstLaunch")) {
                 PreferencesManager.setViewState("livedev.afterFirstLaunch", "true");
                 Dialogs.showModalDialog(
