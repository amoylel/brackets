/*
 * Copyright (c) 2012 Adobe Systems Incorporated. All rights reserved.
 *
 * Permission is hereby granted, free of charge, to any person obtaining a
 * copy of this software and associated documentation files (the "Software"),
 * to deal in the Software without restriction, including without limitation
 * the rights to use, copy, modify, merge, publish, distribute, sublicense,
 * and/or sell copies of the Software, and to permit persons to whom the
 * Software is furnished to do so, subject to the following conditions:
 *
 * The above copyright notice and this permission notice shall be included in
 * all copies or substantial portions of the Software.
 *
 * THE SOFTWARE IS PROVIDED "AS IS", WITHOUT WARRANTY OF ANY KIND, EXPRESS OR
 * IMPLIED, INCLUDING BUT NOT LIMITED TO THE WARRANTIES OF MERCHANTABILITY,
 * FITNESS FOR A PARTICULAR PURPOSE AND NONINFRINGEMENT. IN NO EVENT SHALL THE
 * AUTHORS OR COPYRIGHT HOLDERS BE LIABLE FOR ANY CLAIM, DAMAGES OR OTHER
 * LIABILITY, WHETHER IN AN ACTION OF CONTRACT, TORT OR OTHERWISE, ARISING
 * FROM, OUT OF OR IN CONNECTION WITH THE SOFTWARE OR THE USE OR OTHER
 * DEALINGS IN THE SOFTWARE.
 *
 */


/*jslint vars: true, plusplus: true, devel: true, nomen: true, indent: 4, forin: true, maxerr: 50, regexp: true */
/*global define, $, less, window */

/**
 * main integrates LiveDevelopment into Brackets
 *
 * This module creates two menu items:
 *
 *  "Go Live": open or close a Live Development session and visualize the status
 *  "Highlight": toggle source highlighting
 */
define(function main(require, exports, module) {
    "use strict";

    var DocumentManager     = require("document/DocumentManager"),
        Commands            = require("command/Commands"),
        AppInit             = require("utils/AppInit"),
        LiveDevelopment     = require("LiveDevelopment/LiveDevelopment"),
        Inspector           = require("LiveDevelopment/Inspector/Inspector"),
        CommandManager      = require("command/CommandManager"),
        PreferencesManager  = require("preferences/PreferencesManager"),
        Dialogs             = require("widgets/Dialogs"),
        DefaultDialogs      = require("widgets/DefaultDialogs"),
        UrlParams           = require("utils/UrlParams").UrlParams,
        Strings             = require("strings"),
        ExtensionUtils      = require("utils/ExtensionUtils"),
        StringUtils         = require("utils/StringUtils");

    var params = new UrlParams();
    var config = {
        experimental: false, // enable experimental features
        debug: true, // enable debug output and helpers
        autoconnect: false, // go live automatically after startup?
        highlight: true, // enable highlighting?
        highlightConfig: { // the highlight configuration for the Inspector
            borderColor:  {r: 255, g: 229, b: 153, a: 0.66},
            contentColor: {r: 111, g: 168, b: 220, a: 0.55},
            marginColor:  {r: 246, g: 178, b: 107, a: 0.66},
            paddingColor: {r: 147, g: 196, b: 125, a: 0.66},
            showInfo: true
        }
    };
    // Status labels/styles are ordered: error, not connected, progress1, progress2, connected.
    var _statusTooltip = [
        Strings.LIVE_DEV_STATUS_TIP_NOT_CONNECTED,
        Strings.LIVE_DEV_STATUS_TIP_NOT_CONNECTED,
        Strings.LIVE_DEV_STATUS_TIP_PROGRESS1,
        Strings.LIVE_DEV_STATUS_TIP_PROGRESS2,
        Strings.LIVE_DEV_STATUS_TIP_CONNECTED,
        Strings.LIVE_DEV_STATUS_TIP_OUT_OF_SYNC,
        Strings.LIVE_DEV_STATUS_TIP_SYNC_ERROR
    ];

    var _statusStyle = ["warning", "", "info", "info", "success", "out-of-sync", "sync-error"];  // Status indicator's CSS class
    var _allStatusStyles = _statusStyle.join(" ");

    var _$btnGoLive; // reference to the GoLive button

    /** Load Live Development LESS Style */
    function _loadStyles() {
        var lessText    = require("text!LiveDevelopment/main.less"),
            parser      = new less.Parser();
        
        parser.parse(lessText, function onParse(err, tree) {
            console.assert(!err, err);
            ExtensionUtils.addEmbeddedStyleSheet(tree.toCSS());
        });
    }

    /**
     * Change the appearance of a button. Omit text to remove any extra text; omit style to return to default styling;
     * omit tooltip to leave tooltip unchanged.
     */
    function _setLabel($btn, text, style, tooltip) {
        // Clear text/styles from previous status
        $("span", $btn).remove();
        $btn.removeClass(_allStatusStyles);

        // Set text/styles for new status
        if (text && text.length > 0) {
            $("<span class=\"label\">")
                .addClass(style)
                .text(text)
                .appendTo($btn);
        } else {
            $btn.addClass(style);
        }

        if (tooltip) {
            $btn.attr("title", tooltip);
        }
    }

    /**
     * Toggles LiveDevelopment and synchronizes the state of UI elements that reports LiveDevelopment status
     *
     * Stop Live Dev when in an active state (ACTIVE, OUT_OF_SYNC, SYNC_ERROR).
     * Start Live Dev when in an inactive state (ERROR, INACTIVE).
     * Do nothing when in a connecting state (CONNECTING, LOADING_AGENTS).
     */
    function _handleGoLiveCommand() {
<<<<<<< HEAD
        if (brackets.unsupportedInBrowser()) {
            return;
        }
        
        if (LiveDevelopment.status >= LiveDevelopment.STATUS_CONNECTING) {
=======
        if (LiveDevelopment.status >= LiveDevelopment.STATUS_ACTIVE) {
>>>>>>> 4bfed93b
            LiveDevelopment.close();
        } else if (LiveDevelopment.status <= LiveDevelopment.STATUS_INACTIVE) {
            if (!params.get("skipLiveDevelopmentInfo") && !PreferencesManager.getViewState("livedev.afterFirstLaunch")) {
                PreferencesManager.setViewState("livedev.afterFirstLaunch", "true");
                Dialogs.showModalDialog(
                    DefaultDialogs.DIALOG_ID_INFO,
                    Strings.LIVE_DEVELOPMENT_INFO_TITLE,
                    Strings.LIVE_DEVELOPMENT_INFO_MESSAGE
                ).done(function (id) {
                    LiveDevelopment.open();
                });
            } else {
                LiveDevelopment.open();
            }
        }
    }

    /** Called on status change */
    function _showStatusChangeReason(reason) {
        // Destroy the previous twipsy (options are not updated otherwise)
        _$btnGoLive.twipsy("hide").removeData("twipsy");
        
        // If there was no reason or the action was an explicit request by the user, don't show a twipsy
        if (!reason || reason === "explicit_close") {
            return;
        }

        // Translate the reason
        var translatedReason = Strings["LIVE_DEV_" + reason.toUpperCase()];
        if (!translatedReason) {
            translatedReason = StringUtils.format(Strings.LIVE_DEV_CLOSED_UNKNOWN_REASON, reason);
        }
        
        // Configure the twipsy
        var options = {
            placement: "left",
            trigger: "manual",
            autoHideDelay: 5000,
            title: function () {
                return translatedReason;
            }
        };

        // Show the twipsy with the explanation
        _$btnGoLive.twipsy(options).twipsy("show");
    }
    
    /** Create the menu item "Go Live" */
    function _setupGoLiveButton() {
        _$btnGoLive = $("#toolbar-go-live");
        _$btnGoLive.click(function onGoLive() {
            _handleGoLiveCommand();
        });
        $(LiveDevelopment).on("statusChange", function statusChange(event, status, reason) {
            // status starts at -1 (error), so add one when looking up name and style
            // See the comments at the top of LiveDevelopment.js for details on the
            // various status codes.
            _setLabel(_$btnGoLive, null, _statusStyle[status + 1], _statusTooltip[status + 1]);
            _showStatusChangeReason(reason);
            if (config.autoconnect) {
                window.sessionStorage.setItem("live.enabled", status === 3);
            }
        });

        // Initialize tooltip for 'not connected' state
        _setLabel(_$btnGoLive, null, _statusStyle[1], _statusTooltip[1]);
    }
    
    /** Maintains state of the Live Preview menu item */
    function _setupGoLiveMenu() {
        $(LiveDevelopment).on("statusChange", function statusChange(event, status) {
            // Update the checkmark next to 'Live Preview' menu item
            // Add checkmark when status is STATUS_ACTIVE; otherwise remove it
            CommandManager.get(Commands.FILE_LIVE_FILE_PREVIEW).setChecked(status === LiveDevelopment.STATUS_ACTIVE);
            CommandManager.get(Commands.FILE_LIVE_HIGHLIGHT).setEnabled(status === LiveDevelopment.STATUS_ACTIVE);
        });
    }

    function _updateHighlightCheckmark() {
        CommandManager.get(Commands.FILE_LIVE_HIGHLIGHT).setChecked(config.highlight);
    }
    
    function _handlePreviewHighlightCommand() {
        config.highlight = !config.highlight;
        _updateHighlightCheckmark();
        if (config.highlight) {
            LiveDevelopment.showHighlight();
        } else {
            LiveDevelopment.hideHighlight();
        }
        PreferencesManager.setViewState("livedev.highlight", config.highlight);
    }
    
    /** Setup window references to useful LiveDevelopment modules */
    function _setupDebugHelpers() {
        window.ld = LiveDevelopment;
        window.i = Inspector;
        window.report = function report(params) { window.params = params; console.info(params); };
    }

    /** force reload the live preview */
    function _handleReloadLivePreviewCommand() {
        if (LiveDevelopment.status >= LiveDevelopment.STATUS_ACTIVE) {
            LiveDevelopment.reload();
        }
    }

    /** Initialize LiveDevelopment */
    AppInit.appReady(function () {
        params.parse();

        Inspector.init(config);
        LiveDevelopment.init(config);
        _loadStyles();
        _setupGoLiveButton();
        _setupGoLiveMenu();

        _updateHighlightCheckmark();
        
        if (config.debug) {
            _setupDebugHelpers();
        }

        // trigger autoconnect
        if (config.autoconnect &&
                window.sessionStorage.getItem("live.enabled") === "true" &&
                DocumentManager.getCurrentDocument()) {
            _handleGoLiveCommand();
        }
        
        // Redraw highlights when window gets focus. This ensures that the highlights
        // will be in sync with any DOM changes that may have occurred.
        $(window).focus(function () {
            if (Inspector.connected() && config.highlight) {
                LiveDevelopment.redrawHighlight();
            }
        });
    });
    
    // init prefs
    PreferencesManager.stateManager.definePreference("livedev.highlight", "boolean", true)
        .on("change", function () {
            config.highlight = PreferencesManager.getViewState("livedev.highlight");
            _updateHighlightCheckmark();
        });
    
    PreferencesManager.convertPreferences(module, {
        "highlight": "user livedev.highlight",
        "afterFirstLaunch": "user livedev.afterFirstLaunch"
    }, true);
    
    config.highlight = PreferencesManager.getViewState("livedev.highlight");
   
    // init commands
    CommandManager.register(Strings.CMD_LIVE_FILE_PREVIEW,  Commands.FILE_LIVE_FILE_PREVIEW, _handleGoLiveCommand);
    CommandManager.register(Strings.CMD_LIVE_HIGHLIGHT, Commands.FILE_LIVE_HIGHLIGHT, _handlePreviewHighlightCommand);
    CommandManager.register(Strings.CMD_RELOAD_LIVE_PREVIEW, Commands.CMD_RELOAD_LIVE_PREVIEW, _handleReloadLivePreviewCommand);
    CommandManager.get(Commands.FILE_LIVE_HIGHLIGHT).setEnabled(false);

    // Export public functions
});<|MERGE_RESOLUTION|>--- conflicted
+++ resolved
@@ -123,15 +123,11 @@
      * Do nothing when in a connecting state (CONNECTING, LOADING_AGENTS).
      */
     function _handleGoLiveCommand() {
-<<<<<<< HEAD
         if (brackets.unsupportedInBrowser()) {
             return;
         }
         
-        if (LiveDevelopment.status >= LiveDevelopment.STATUS_CONNECTING) {
-=======
         if (LiveDevelopment.status >= LiveDevelopment.STATUS_ACTIVE) {
->>>>>>> 4bfed93b
             LiveDevelopment.close();
         } else if (LiveDevelopment.status <= LiveDevelopment.STATUS_INACTIVE) {
             if (!params.get("skipLiveDevelopmentInfo") && !PreferencesManager.getViewState("livedev.afterFirstLaunch")) {
