/*
 * Copyright (c) 2012 Adobe Systems Incorporated. All rights reserved.
 *  
 * Permission is hereby granted, free of charge, to any person obtaining a
 * copy of this software and associated documentation files (the "Software"), 
 * to deal in the Software without restriction, including without limitation 
 * the rights to use, copy, modify, merge, publish, distribute, sublicense, 
 * and/or sell copies of the Software, and to permit persons to whom the 
 * Software is furnished to do so, subject to the following conditions:
 *  
 * The above copyright notice and this permission notice shall be included in
 * all copies or substantial portions of the Software.
 *  
 * THE SOFTWARE IS PROVIDED "AS IS", WITHOUT WARRANTY OF ANY KIND, EXPRESS OR
 * IMPLIED, INCLUDING BUT NOT LIMITED TO THE WARRANTIES OF MERCHANTABILITY, 
 * FITNESS FOR A PARTICULAR PURPOSE AND NONINFRINGEMENT. IN NO EVENT SHALL THE
 * AUTHORS OR COPYRIGHT HOLDERS BE LIABLE FOR ANY CLAIM, DAMAGES OR OTHER 
 * LIABILITY, WHETHER IN AN ACTION OF CONTRACT, TORT OR OTHERWISE, ARISING 
 * FROM, OUT OF OR IN CONNECTION WITH THE SOFTWARE OR THE USE OR OTHER 
 * DEALINGS IN THE SOFTWARE.
 * 
 */


/*jslint vars: true, plusplus: true, devel: true, nomen: true, indent: 4, forin: true, maxerr: 50, regexp: true */
/*global define, $, XMLHttpRequest, Promise */

/**
 * DOMAgent constructs and maintains a tree of {DOMNode}s that represents the
 * rendered DOM tree in the remote browser. Nodes can be accessed by id or
 * location (source offset). To update the DOM tree in response to a change of
 * the source document (replace [from,to] with text) call
 * `applyChange(from, to, text)`.
 *
 * The DOMAgent triggers `getDocument` once it has loaded
 * the document.
 */
define(function DOMAgent(require, exports, module) {
    "use strict";

    var Inspector       = require("LiveDevelopment/Inspector/Inspector"),
        EventDispatcher = require("utils/EventDispatcher"),
        EditAgent       = require("LiveDevelopment/Agents/EditAgent"),
        DOMNode         = require("LiveDevelopment/Agents/DOMNode"),
        DOMHelpers      = require("LiveDevelopment/Agents/DOMHelpers");

    var _idToNode;          // {nodeId -> node}
    var _pendingRequests;   // {integer} number of pending requests before initial loading is complete

    /** Get the last node before the given location
     * @param {integer} location
     */
    function nodeBeforeLocation(location) {
        var node;
        exports.root.each(function each(n) {
            if (!n.location || location < n.location) {
                return true;
            }
            if (!node || node.location < n.location) {
                node = n;
            }
        });
        return node;
    }

    /** Get the element node that encloses the given location
     * @param {location}
     */
    function allNodesAtLocation(location) {
        var nodes = [];
        exports.root.each(function each(n) {
            if (n.type === DOMNode.TYPE_ELEMENT && n.isAtLocation(location)) {
                nodes.push(n);
            }
        });
        return nodes;
    }

    /** Get the node at the given location
     * @param {location}
     */
    function nodeAtLocation(location) {
        return exports.root.find(function each(n) {
            return n.isAtLocation(location, false);
        });
    }

    /** Find the node for the given id
     * @param {DOMNode} node
     */
    function nodeWithId(nodeId) {
        return _idToNode[nodeId];
    }

    /** Update the node index
     * @param {DOMNode} node
     */
    function removeNode(node) {
        if (node.nodeId) {
            delete _idToNode[node.nodeId];
        }
    }

    /** Update the node index
     * @param {DOMNode} node
     */
    function addNode(node) {
        if (node.nodeId) {
            _idToNode[node.nodeId] = node;
        }
    }

    /** Request the child nodes for a node
     * @param {DOMNode} node
     */
    function requestChildNodes(node) {
        if (_pendingRequests >= 0) {
            _pendingRequests++;
        }
        Inspector.DOM.requestChildNodes(node.nodeId);
    }

    /** Eliminate the query string from a URL
     * @param {string} URL
     */
    function _cleanURL(url) {
        var index = url.search(/[#\?]/);
        if (index >= 0) {
            url = url.substr(0, index);
        }
        return url;
    }

    /** Map the DOM document to the source text
     * @param {string} source
     */
    function _mapDocumentToSource(source) {
        var node = exports.root;
        DOMHelpers.eachNode(source, function each(payload) {
            if (!node) {
                return true;
            }
            if (payload.closing) {
                var parent = node.findParentForNextNodeMatchingPayload(payload);
                if (!parent) {
                    return console.warn("Matching Parent not at " + payload.sourceOffset + " (" + payload.nodeName + ")");
                }
                parent.closeLocation = payload.sourceOffset;
                parent.closeLength = payload.sourceLength;
            } else {
                var next = node.findNextNodeMatchingPayload(payload);
                if (!next) {
                    return console.warn("Skipping Source Node at " + payload.sourceOffset);
                }
                node = next;
                node.location = payload.sourceOffset;
                node.length = payload.sourceLength;
                if (payload.closed) {
                    node.closed = payload.closed;
                }
            }
        });
    }

    // WebInspector Event: Page.loadEventFired
    function _onLoadEventFired(event, res) {
        // res = {timestamp}
        Inspector.DOM.getDocument(function onGetDocument(res) {
            exports.trigger("getDocument", res);
            // res = {root}
            _idToNode = {};
            _pendingRequests = 0;
            exports.root = new DOMNode(exports, res.root);
        });
    }

    // WebInspector Event: Page.frameNavigated
    function _onFrameNavigated(event, res) {
        // res = {frame}
        if (!res.frame.parentId) {
            exports.url = _cleanURL(res.frame.url);
        }
    }

     // WebInspector Event: DOM.documentUpdated
    function _onDocumentUpdated(event, res) {
        // res = {}
    }

    // WebInspector Event: DOM.childNodeCountUpdated
    function _onChildNodeCountUpdated(event, res) {
        // res = {nodeId, childNodeCount}
        if (res.nodeId > 0) {
            Inspector.DOM.requestChildNodes(res.nodeId);
        }
    }

    // WebInspector Event: DOM.childNodeInserted
    function _onChildNodeInserted(event, res) {
        // res = {parentNodeId, previousNodeId, node}
        if (res.node.nodeId > 0) {
            var parent = nodeWithId(res.parentNodeId);
            var previousNode = nodeWithId(res.previousNodeId);
            var node = new DOMNode(exports, res.node);
            parent.insertChildAfter(node, previousNode);
        }
    }

    // WebInspector Event: DOM.childNodeRemoved
    function _onChildNodeRemoved(event, res) {
        // res = {parentNodeId, nodeId}
        if (res.nodeId > 0) {
            var node = nodeWithId(res.nodeId);
            node.remove();
        }
    }

    /** Apply a change
     * @param {integer} start offset of the change
     * @param {integer} end offset of the change
     * @param {string} change text
     */
    function applyChange(from, to, text) {
        var delta = from - to + text.length;
        var node = nodeAtLocation(from);

        // insert a text node
        if (!node) {
            if (!(/^\s*$/).test(text)) {
                console.warn("Inserting nodes not supported.");
                node = nodeBeforeLocation(from);
            }
        } else if (node.type === 3) {
            // update a text node
            var value = node.value.substr(0, from - node.location);
            value += text;
            value += node.value.substr(to - node.location);
            node.value = value;
            if (!EditAgent.isEditing) {
                // only update the DOM if the change was not caused by the edit agent
                Inspector.DOM.setNodeValue(node.nodeId, node.value);
            }
        } else {
            console.warn("Changing non-text nodes not supported.");
        }

        // adjust the location of all nodes after the change
        if (node) {
            node.length += delta;
            exports.root.each(function each(n) {
                if (n.location > node.location) {
                    n.location += delta;
                }
                if (n.closeLocation !== undefined && n.closeLocation > node.location) {
                    n.closeLocation += delta;
                }
            });
        }
    }

    /** Initialize the agent */
    function load() {
<<<<<<< HEAD
        $(Inspector.Page)
=======
        _load = new $.Deferred();
        Inspector.Page
>>>>>>> 67162958
            .on("frameNavigated.DOMAgent", _onFrameNavigated)
            .on("loadEventFired.DOMAgent", _onLoadEventFired);
        Inspector.DOM
            .on("documentUpdated.DOMAgent", _onDocumentUpdated)
            .on("childNodeCountUpdated.DOMAgent", _onChildNodeCountUpdated)
            .on("childNodeInserted.DOMAgent", _onChildNodeInserted)
            .on("childNodeRemoved.DOMAgent", _onChildNodeRemoved);
        
        return new Promise(function (resolve, reject) {
            // WebInspector Event: DOM.setChildNodes
            function _onSetChildNodes(event, res) {
                // res = {parentId, nodes}
                var node = nodeWithId(res.parentId);
                node.setChildrenPayload(res.nodes);
                if (_pendingRequests > 0 && --_pendingRequests === 0) {
                    // Load the source document and match it with the DOM tree
                    var request = new XMLHttpRequest();
                    request.open("GET", exports.url);
                    request.onload = function onLoad() {
                        if ((request.status >= 200 && request.status < 300) ||
                                request.status === 304 || request.status === 0) {
                            _mapDocumentToSource(request.response);
                            resolve();
                        } else {
                            var msg = "Received status " + request.status + " from XMLHttpRequest while attempting to load source file at " + exports.url;
                            reject(msg, { message: msg });
                        }
                    };
                    request.onerror = function onError() {
                        var msg = "Could not load source file at " + exports.url;
                        reject(msg, { message: msg });
                    };
                    request.send(null);
                }
            }

            $(Inspector.DOM).on("setChildNodes.DOMAgent", _onSetChildNodes);
        });
    }

    /** Clean up */
    function unload() {
        Inspector.Page.off(".DOMAgent");
        Inspector.DOM.off(".DOMAgent");
    }
    
    
    EventDispatcher.makeEventDispatcher(exports);

    // Export private functions
    exports.nodeBeforeLocation = nodeBeforeLocation;
    exports.allNodesAtLocation = allNodesAtLocation;
    exports.nodeAtLocation = nodeAtLocation;
    exports.nodeWithId = nodeWithId;
    exports.removeNode = removeNode;
    exports.addNode = addNode;
    exports.requestChildNodes = requestChildNodes;
    exports.applyChange = applyChange;
    exports.load = load;
    exports.unload = unload;
});<|MERGE_RESOLUTION|>--- conflicted
+++ resolved
@@ -260,12 +260,7 @@
 
     /** Initialize the agent */
     function load() {
-<<<<<<< HEAD
-        $(Inspector.Page)
-=======
-        _load = new $.Deferred();
         Inspector.Page
->>>>>>> 67162958
             .on("frameNavigated.DOMAgent", _onFrameNavigated)
             .on("loadEventFired.DOMAgent", _onLoadEventFired);
         Inspector.DOM
