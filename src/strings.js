/*
 * Copyright (c) 2012 Adobe Systems Incorporated. All rights reserved.
 *  
 * Permission is hereby granted, free of charge, to any person obtaining a
 * copy of this software and associated documentation files (the "Software"), 
 * to deal in the Software without restriction, including without limitation 
 * the rights to use, copy, modify, merge, publish, distribute, sublicense, 
 * and/or sell copies of the Software, and to permit persons to whom the 
 * Software is furnished to do so, subject to the following conditions:
 *  
 * The above copyright notice and this permission notice shall be included in
 * all copies or substantial portions of the Software.
 *  
 * THE SOFTWARE IS PROVIDED "AS IS", WITHOUT WARRANTY OF ANY KIND, EXPRESS OR
 * IMPLIED, INCLUDING BUT NOT LIMITED TO THE WARRANTIES OF MERCHANTABILITY, 
 * FITNESS FOR A PARTICULAR PURPOSE AND NONINFRINGEMENT. IN NO EVENT SHALL THE
 * AUTHORS OR COPYRIGHT HOLDERS BE LIABLE FOR ANY CLAIM, DAMAGES OR OTHER 
 * LIABILITY, WHETHER IN AN ACTION OF CONTRACT, TORT OR OTHERWISE, ARISING 
 * FROM, OUT OF OR IN CONNECTION WITH THE SOFTWARE OR THE USE OR OTHER 
 * DEALINGS IN THE SOFTWARE.
 * 
 */

/*jslint vars: true, plusplus: true, devel: true, nomen: true, indent: 4, maxerr: 50 */
/*global $, define, brackets, window */

/**
 * This file provides the interface to user visible strings in Brackets. Code that needs
 * to display strings should should load this module by calling var Strings = require("strings").
 * The i18n plugin will dynamically load the strings for the right locale and populate
 * the exports variable. See src\nls\strings.js for the master file of English strings.
 */
define(function (require, exports, module) {
    "use strict";
    
    var strings         = require("i18n!nls/strings"),
<<<<<<< HEAD
        urls            = require("i18n!nls/urls"),
=======
        stringsApp      = require("i18n!nls/strings-app"),
>>>>>>> 589dcb07
        Global          = require("utils/Global"),
        CollectionUtils = require("utils/CollectionUtils"),
        StringUtils     = require("utils/StringUtils");

    // Add URLs as additional globals
    var additionalGlobals = $.extend({}, urls),
        parsedVersion = /([0-9]+)\.([0-9]+)\.([0-9]+)/.exec(brackets.metadata.version);
    
    additionalGlobals.APP_NAME      = brackets.metadata.name || strings.APP_NAME;
    additionalGlobals.APP_TITLE     = brackets.config.app_title || strings.APP_NAME;
    additionalGlobals.TWITTER_NAME  = brackets.config.twitter_name;
    additionalGlobals.VERSION       = brackets.metadata.version;
    additionalGlobals.VERSION_MAJOR = parsedVersion[1];
    additionalGlobals.VERSION_MINOR = parsedVersion[2];
    additionalGlobals.VERSION_PATCH = parsedVersion[3];

    var isDevBuild = !StringUtils.endsWith(decodeURI(window.location.pathname), "/www/index.html");
    additionalGlobals.BUILD_TYPE    = (isDevBuild ? strings.DEVELOPMENT_BUILD : strings.EXPERIMENTAL_BUILD);
    
    // Insert application strings
    CollectionUtils.forEach(strings, function (value, key) {
        CollectionUtils.forEach(additionalGlobals, function (item, name) {
            strings[key] = strings[key].replace(new RegExp("{" + name + "}", "g"), additionalGlobals[name]);
        });
    });
    
    // Append or overlay additional, product-specific strings
    CollectionUtils.forEach(stringsApp, function (value, key) {
        CollectionUtils.forEach(additionalGlobals, function (item, name) {
            stringsApp[key] = stringsApp[key].replace(new RegExp("{" + name + "}", "g"), additionalGlobals[name]);
        });
        strings[key] = stringsApp[key];
    });

    module.exports = strings;

});<|MERGE_RESOLUTION|>--- conflicted
+++ resolved
@@ -34,11 +34,8 @@
     "use strict";
     
     var strings         = require("i18n!nls/strings"),
-<<<<<<< HEAD
         urls            = require("i18n!nls/urls"),
-=======
         stringsApp      = require("i18n!nls/strings-app"),
->>>>>>> 589dcb07
         Global          = require("utils/Global"),
         CollectionUtils = require("utils/CollectionUtils"),
         StringUtils     = require("utils/StringUtils");
