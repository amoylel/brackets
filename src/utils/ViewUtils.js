--- conflicted
+++ resolved
@@ -184,8 +184,7 @@
      */
     function sidebarList($scrollerElement, selectedClassName, leafClassName) {
         var $listElement = $scrollerElement.find("ul"),
-            $selectionMarker,
-            $sidebar = $("#sidebar");
+            $selectionMarker;
         
         // build selectionMarker and position absolute within the scroller
         $selectionMarker = $(window.document.createElement("div")).addClass("sidebar-selection");
@@ -200,32 +199,6 @@
         
         selectedClassName = "." + (selectedClassName || "selected");
         
-<<<<<<< HEAD
-        var updateSelectionTriangle = function () {
-            var selectionMarkerHeight = $selectionMarker.height(),
-                selectionMarkerOffset = $selectionMarker.offset(),  // offset relative to *document*
-                scrollerOffset = $scrollerElement.offset(),
-                triangleHeight = $selectionTriangle.outerHeight(),
-                scrollerTop = scrollerOffset.top,
-                scrollerBottom = scrollerTop + $scrollerElement.outerHeight(),
-                triangleTop = selectionMarkerOffset.top;
-            
-            $selectionTriangle.css("top", triangleTop);
-            $selectionTriangle.css("left", $sidebar.width() - $selectionTriangle.outerWidth());
-            toggleClass($selectionTriangle, "triangle-visible", showTriangle);
-                
-            var triangleClipOffsetYBy = Math.floor((selectionMarkerHeight - triangleHeight) / 2),
-                triangleBottom = triangleTop + triangleHeight + triangleClipOffsetYBy;
-            
-            if (triangleTop < scrollerTop || triangleBottom > scrollerBottom) {
-                $selectionTriangle.css("clip", "rect(" + Math.max(scrollerTop - triangleTop - triangleClipOffsetYBy, 0) + "px, auto, " +
-                                           (triangleHeight - Math.max(triangleBottom - scrollerBottom, 0)) + "px, auto)");
-            } else {
-                $selectionTriangle.css("clip", "");
-            }
-        };
-=======
->>>>>>> b5267847
         
         var hideSelectionMarker = function (event) {
             $selectionMarker.addClass("forced-hidden");
