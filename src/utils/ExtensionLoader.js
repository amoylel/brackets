/*
 * Copyright (c) 2012 Adobe Systems Incorporated. All rights reserved.
 *  
 * Permission is hereby granted, free of charge, to any person obtaining a
 * copy of this software and associated documentation files (the "Software"), 
 * to deal in the Software without restriction, including without limitation 
 * the rights to use, copy, modify, merge, publish, distribute, sublicense, 
 * and/or sell copies of the Software, and to permit persons to whom the 
 * Software is furnished to do so, subject to the following conditions:
 *  
 * The above copyright notice and this permission notice shall be included in
 * all copies or substantial portions of the Software.
 *  
 * THE SOFTWARE IS PROVIDED "AS IS", WITHOUT WARRANTY OF ANY KIND, EXPRESS OR
 * IMPLIED, INCLUDING BUT NOT LIMITED TO THE WARRANTIES OF MERCHANTABILITY, 
 * FITNESS FOR A PARTICULAR PURPOSE AND NONINFRINGEMENT. IN NO EVENT SHALL THE
 * AUTHORS OR COPYRIGHT HOLDERS BE LIABLE FOR ANY CLAIM, DAMAGES OR OTHER 
 * LIABILITY, WHETHER IN AN ACTION OF CONTRACT, TORT OR OTHERWISE, ARISING 
 * FROM, OUT OF OR IN CONNECTION WITH THE SOFTWARE OR THE USE OR OTHER 
 * DEALINGS IN THE SOFTWARE.
 * 
 */


/*jslint vars: true, plusplus: true, devel: true, nomen: true, indent: 4, maxerr: 50 */
<<<<<<< HEAD
/*global define, $, brackets, window, Promise */
=======
/*global define, $, brackets */
>>>>>>> 73b83f5f

/**
 * ExtensionLoader searches the filesystem for extensions, then creates a new context for each one and loads it.
 * This module dispatches the following events:
 *      "load" - when an extension is successfully loaded. The second argument is the file path to the
 *          extension root.
 *      "loadFailed" - when an extension load is unsuccessful. The second argument is the file path to the
 *          extension root.
 */

define(function (require, exports, module) {
    "use strict";

    require("utils/Global");

    var _              = require("thirdparty/lodash"),
        FileSystem     = require("filesystem/FileSystem"),
        FileUtils      = require("file/FileUtils"),
        Async          = require("utils/Async"),
        ExtensionUtils = require("utils/ExtensionUtils"),
        UrlParams      = require("utils/UrlParams").UrlParams;

    // default async initExtension timeout
    var INIT_EXTENSION_TIMEOUT = 10000;
    
    var _init       = false,
        _extensions = {},
        _initExtensionTimeout = INIT_EXTENSION_TIMEOUT,
        srcPath     = FileUtils.getNativeBracketsDirectoryPath();
    
    /**
     * Stores require.js contexts of extensions
     * @type {Object.<string, Object>}
     */
    var contexts    = {};

    // The native directory path ends with either "test" or "src". We need "src" to
    // load the text and i18n modules.
    srcPath = srcPath.replace(/\/test$/, "/src"); // convert from "test" to "src"

    var globalConfig = {
            "text" : srcPath + "/thirdparty/text/text",
            "i18n" : srcPath + "/thirdparty/i18n/i18n"
        };
    
    /**
     * Returns the full path of the default user extensions directory. This is in the users
     * application support directory, which is typically
     * /Users/<user>/Application Support/Brackets/extensions/user on the mac, and
     * C:\Users\<user>\AppData\Roaming\Brackets\extensions\user on windows.
     */
    function getUserExtensionPath() {
        if (brackets.app.getApplicationSupportDirectory) {
            return brackets.app.getApplicationSupportDirectory() + "/extensions/user";
        }

        return null;
    }
    
    /**
     * Returns the require.js require context used to load an extension
     *
     * @param {!string} name, used to identify the extension
     * @return {!Object} A require.js require object used to load the extension, or undefined if 
     * there is no require object with that name
     */
    function getRequireContextForExtension(name) {
        return contexts[name];
    }

    /**
     * @private
     * Get timeout value for rejecting an extension's async initExtension promise.
     * @return {number} Timeout in milliseconds
     */
    function _getInitExtensionTimeout() {
        return _initExtensionTimeout;
    }

    /**
     * @private
     * Set timeout for rejecting an extension's async initExtension promise.
     * @param {number} value Timeout in milliseconds
     */
    function _setInitExtensionTimeout(value) {
        _initExtensionTimeout = value;
    }

    /**
     * @private
     * Loads optional requirejs-config.json file for an extension
     * @param {Object} baseConfig
     * @return {Promise}
     */
    function _mergeConfig(baseConfig) {
        
        return new Promise(function (resolve, reject) {
            var extensionConfigFile = FileSystem.getFileForPath(baseConfig.baseUrl + "/requirejs-config.json");

            // Optional JSON config for require.js
            FileUtils.readAsText(extensionConfigFile).then(function (args) {
                var text = args[0];
                try {
                    var extensionConfig = JSON.parse(text);

                    // baseConfig.paths properties will override any extension config paths
                    _.extend(extensionConfig.paths, baseConfig.paths);

                    // Overwrite baseUrl, context, locale (paths is already merged above)
                    _.extend(extensionConfig, _.omit(baseConfig, "paths"));

                    resolve(extensionConfig);
                } catch (err) {
                    // Failed to parse requirejs-config.json
                    reject("failed to parse requirejs-config.json");
                }
            }).catch(function () {
                // If requirejs-config.json isn't specified, resolve with the baseConfig only
                resolve(baseConfig);
            });
        });
    }
    
    /**
     * Loads the extension module that lives at baseUrl into its own Require.js context
     *
     * @param {!string} name, used to identify the extension
     * @param {!{baseUrl: string}} config object with baseUrl property containing absolute path of extension
     * @param {!string} entryPoint, name of the main js file to load
     * @return {!Promise} A promise object that is resolved when the extension is loaded, or rejected
     *              if the extension fails to load or throws an exception immediately when loaded.
     *              (Note: if extension contains a JS syntax error, promise is resolved not rejected).
     */
    function loadExtensionModule(name, config, entryPoint) {
        var extensionConfig = {
            context: name,
            baseUrl: config.baseUrl,
            /* FIXME (issue #1087): can we pass this from the global require context instead of hardcoding twice? */
            paths: globalConfig,
            locale: brackets.getLocale()
        };
        
        // Read optional requirejs-config.json
        var promise = _mergeConfig(extensionConfig).then(function (mergedConfig) {
            return new Promise(function (resolve, reject) {
                // Create new RequireJS context and load extension entry point
                var extensionRequire = brackets.libRequire.config(mergedConfig);

                contexts[name] = extensionRequire;
                extensionRequire([entryPoint], resolve, reject);
            });
            
        }).then(function (module) {
            // Extension loaded normally
            var initPromise;

            _extensions[name] = module;

            // Optional sync/async initExtension
            if (module && module.initExtension && (typeof module.initExtension === "function")) {
                // optional async extension init 
                try {
                    initPromise = Async.withTimeout(module.initExtension(), _getInitExtensionTimeout());
                } catch (err) {
                    // Synchronous error while initializing extension
                    console.error("[Extension] Error -- error thrown during initExtension for " + name + ": " + err);
                    return Promise.reject(err);
                }

                // initExtension may be synchronous and may not return a promise
                if (initPromise) {
                    initPromise.catch(function (err) {
                        if (err === Async.ERROR_TIMEOUT) {
                            console.error("[Extension] Error -- timeout during initExtension for " + name);
                        } else {
                            console.error("[Extension] Error -- failed initExtension for " + name + (err ? ": " + err : ""));
                        }
                    });

                    return initPromise;
                }
            }
        }, function errback(err) {
            // Extension failed to load during the initial require() call
            console.error("[Extension] failed to load " + config.baseUrl + " " + err);
            if (err.requireType === "define") {
                // This type has a useful stack (exception thrown by ext code or info on bad getModule() call)
                console.log(err.stack);
            }
        });

        return promise;
    }

    /**
     * Loads the extension that lives at baseUrl into its own Require.js context
     *
     * @param {!string} name, used to identify the extension
     * @param {!{baseUrl: string}} config object with baseUrl property containing absolute path of extension
     * @param {!string} entryPoint, name of the main js file to load
     * @return {!Promise} A promise object that is resolved when the extension is loaded, or rejected
     *              if the extension fails to load or throws an exception immediately when loaded.
     *              (Note: if extension contains a JS syntax error, promise is resolved not rejected).
     */
    function loadExtension(name, config, entryPoint) {
        var promise = new Promise(function (resolve, reject) {
            // Try to load the package.json to figure out if we are loading a theme.
            ExtensionUtils.loadPackageJson(config.baseUrl).then(resolve, resolve);
        });

        return promise
            .then(function (metadata) {
                // No special handling for themes... Let the promise propagate into the ExtensionManager
                if (metadata && metadata.theme) {
                    return;
                }

                return loadExtensionModule(name, config, entryPoint);
            })
            .then(function () {
                $(exports).triggerHandler("load", config.baseUrl);
            }, function (err) {
                $(exports).triggerHandler("loadFailed", config.baseUrl);
            });
    }
    
    /**
     * Runs unit tests for the extension that lives at baseUrl into its own Require.js context
     *
     * @param {!string} name, used to identify the extension
     * @param {!{baseUrl: string}} config object with baseUrl property containing absolute path of extension
     * @param {!string} entryPoint, name of the main js file to load
     * @return {!Promise} A promise object that is resolved when all extensions complete loading.
     */
    function testExtension(name, config, entryPoint) {
        
        return new Promise(function (resolve, reject) {
            var extensionPath = config.baseUrl + "/" + entryPoint + ".js";

            FileSystem.resolve(extensionPath, function (err, entry) {
                if (!err && entry.isFile) {
                    // unit test file exists
                    var extensionRequire = brackets.libRequire.config({
                        context: name,
                        baseUrl: config.baseUrl,
                        paths: $.extend({}, config.paths, globalConfig)
                    });

                    extensionRequire([entryPoint], function () {
                        resolve();
                    });
                } else {
                    reject();
                }
            });
        });
    }
    
    /**
     * @private
     * Loads a file entryPoint from each extension folder within the baseUrl into its own Require.js context
     *
     * @param {!string} directory, an absolute native path that contains a directory of extensions.
     *                  each subdirectory is interpreted as an independent extension
     * @param {!{baseUrl: string}} config object with baseUrl property containing absolute path of extension folder
     * @param {!string} entryPoint Module name to load (without .js suffix)
     * @param {function} processExtension 
     * @return {!Promise} A promise object that is resolved when all extensions complete loading.
     */
    function _loadAll(directory, config, entryPoint, processExtension) {
        
        return new Promise(function (resolve, reject) {
            FileSystem.getDirectoryForPath(directory).getContents(function (err, contents) {
                if (!err) {
                    var i,
                        extensions = [];

                    for (i = 0; i < contents.length; i++) {
                        if (contents[i].isDirectory) {
                            // FUTURE (JRB): read package.json instead of just using the entrypoint "main".
                            // Also, load sub-extensions defined in package.json.
                            extensions.push(contents[i].name);
                        }
                    }

                    if (extensions.length === 0) {
                        resolve();
                        return;
                    }

                    Async.doInParallel(extensions, function (item) {
                        var extConfig = {
                            baseUrl: config.baseUrl + "/" + item,
                            paths: config.paths
                        };
                        return processExtension(item, extConfig, entryPoint);
                    }).then(resolve, resolve);
                } else {
                    console.error("[Extension] Error -- could not read native directory: " + directory);
                    reject();
                }
            });
        });
    }
    
    /**
     * Loads the extension that lives at baseUrl into its own Require.js context
     *
     * @param {!string} directory, an absolute native path that contains a directory of extensions.
     *                  each subdirectory is interpreted as an independent extension
     * @return {!Promise} A promise object that is resolved when all extensions complete loading.
     */
    function loadAllExtensionsInNativeDirectory(directory) {
        return _loadAll(directory, {baseUrl: directory}, "main", loadExtension);
    }
    
    /**
     * Runs unit test for the extension that lives at baseUrl into its own Require.js context
     *
     * @param {!string} directory, an absolute native path that contains a directory of extensions.
     *                  each subdirectory is interpreted as an independent extension
     * @return {!Promise} A promise object that is resolved when all extensions complete loading.
     */
    function testAllExtensionsInNativeDirectory(directory) {
        var bracketsPath = FileUtils.getNativeBracketsDirectoryPath(),
            config = {
                baseUrl: directory
            };
        
        config.paths = {
            "perf": bracketsPath + "/perf",
            "spec": bracketsPath + "/spec"
        };
        
        return _loadAll(directory, config, "unittests", testExtension);
    }
    
    /**
     * Load extensions.
     *
     * @param {?Array.<string>} A list containing references to extension source
     *      location. A source location may be either (a) a folder name inside
     *      src/extensions or (b) an absolute path.
     * @return {!Promise} A promise object that is resolved when all extensions complete loading.
     */
    function init(paths) {
        var params = new UrlParams();
        
        if (_init) {
            // Only init once. Return a resolved promise.
            return Promise.resolve();
        }
        
        if (!paths) {
            params.parse();
            
            if (params.get("reloadWithoutUserExts") === "true") {
                paths = ["default"];
            } else {
                paths = ["default", "dev", getUserExtensionPath()];
            }
        }
        
        // Load extensions before restoring the project
        
        // Get a Directory for the user extension directory and create it if it doesn't exist.
        // Note that this is an async call and there are no success or failure functions passed
        // in. If the directory *doesn't* exist, it will be created. Extension loading may happen
        // before the directory is finished being created, but that is okay, since the extension
        // loading will work correctly without this directory.
        // If the directory *does* exist, nothing else needs to be done. It will be scanned normally
        // during extension loading.
        var extensionPath = getUserExtensionPath();
        FileSystem.getDirectoryForPath(extensionPath).create();
        
        // Create the extensions/disabled directory, too.
        var disabledExtensionPath = extensionPath.replace(/\/user$/, "/disabled");
        FileSystem.getDirectoryForPath(disabledExtensionPath).create();
        
        var promise = Async.doSequentially(paths, function (item) {
            var extensionPath = item;
            
            // If the item has "/" in it, assume it is a full path. Otherwise, load
            // from our source path + "/extensions/".
            if (item.indexOf("/") === -1) {
                extensionPath = FileUtils.getNativeBracketsDirectoryPath() + "/extensions/" + item;
            }
            
            return loadAllExtensionsInNativeDirectory(extensionPath);
        }, false);
        
        var fnAlways = function () {
            _init = true;
        };
        promise.then(fnAlways, fnAlways);
        
        return promise;
    }

    // unit tests
    exports._setInitExtensionTimeout = _setInitExtensionTimeout;
    exports._getInitExtensionTimeout = _getInitExtensionTimeout;
    
    // public API
    exports.init = init;
    exports.getUserExtensionPath = getUserExtensionPath;
    exports.getRequireContextForExtension = getRequireContextForExtension;
    exports.loadExtension = loadExtension;
    exports.testExtension = testExtension;
    exports.loadAllExtensionsInNativeDirectory = loadAllExtensionsInNativeDirectory;
    exports.testAllExtensionsInNativeDirectory = testAllExtensionsInNativeDirectory;
});<|MERGE_RESOLUTION|>--- conflicted
+++ resolved
@@ -23,11 +23,7 @@
 
 
 /*jslint vars: true, plusplus: true, devel: true, nomen: true, indent: 4, maxerr: 50 */
-<<<<<<< HEAD
-/*global define, $, brackets, window, Promise */
-=======
-/*global define, $, brackets */
->>>>>>> 73b83f5f
+/*global define, $, brackets, Promise */
 
 /**
  * ExtensionLoader searches the filesystem for extensions, then creates a new context for each one and loads it.
