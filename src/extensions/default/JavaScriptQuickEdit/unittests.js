--- conflicted
+++ resolved
@@ -74,15 +74,8 @@
      * @param {!number} openOffset The offset index location within openFile to open an inline editor.
      * @param {?boolean} expectInline Use false to verify that an inline editor should not be opened. Omit otherwise.
      */
-<<<<<<< HEAD
-    var _initInlineTest = function (openFile, openOffset, expectInline, workingSet) {
+    var _initInlineTest = function (openFile, openOffset, expectInline, filesToOpen) {
         var spec = this;
-=======
-    var _initInlineTest = function (openFile, openOffset, expectInline, filesToOpen) {
-        var allFiles,
-            inlineOpened = null,
-            spec = this;
->>>>>>> 60ce7afb
         
         filesToOpen = filesToOpen || [];
         expectInline = (expectInline !== undefined) ? expectInline : true;
