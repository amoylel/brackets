/*
 * Copyright (c) 2013 Adobe Systems Incorporated. All rights reserved.
 * 
 * Permission is hereby granted, free of charge, to any person obtaining a
 * copy of this software and associated documentation files (the "Software"),
 * to deal in the Software without restriction, including without limitation
 * the rights to use, copy, modify, merge, publish, distribute, sublicense,
 * and/or sell copies of the Software, and to permit persons to whom the
 * Software is furnished to do so, subject to the following conditions:
 * 
 * The above copyright notice and this permission notice shall be included in
 * all copies or substantial portions of the Software.
 * 
 * THE SOFTWARE IS PROVIDED "AS IS", WITHOUT WARRANTY OF ANY KIND, EXPRESS OR
 * IMPLIED, INCLUDING BUT NOT LIMITED TO THE WARRANTIES OF MERCHANTABILITY,
 * FITNESS FOR A PARTICULAR PURPOSE AND NONINFRINGEMENT. IN NO EVENT SHALL THE
 * AUTHORS OR COPYRIGHT HOLDERS BE LIABLE FOR ANY CLAIM, DAMAGES OR OTHER
 * LIABILITY, WHETHER IN AN ACTION OF CONTRACT, TORT OR OTHERWISE, ARISING
 * FROM, OUT OF OR IN CONNECTION WITH THE SOFTWARE OR THE USE OR OTHER
 * DEALINGS IN THE SOFTWARE.
 */

/*jslint vars: true, plusplus: true, devel: true, nomen: true,  regexp: true, indent: 4, maxerr: 50 */
/*global define, brackets, $, window */


define(function (require, exports, module) {
    "use strict";
    
    // Brackets modules
    var AppInit             = brackets.getModule("utils/AppInit"),
        CodeHintManager     = brackets.getModule("editor/CodeHintManager"),
        CSSUtils            = brackets.getModule("language/CSSUtils"),
        DocumentManager     = brackets.getModule("document/DocumentManager"),
        EditorManager       = brackets.getModule("editor/EditorManager"),
        HTMLUtils           = brackets.getModule("language/HTMLUtils"),
        NativeFileSystem    = brackets.getModule("file/NativeFileSystem").NativeFileSystem,
        ProjectManager      = brackets.getModule("project/ProjectManager"),
        StringUtils         = brackets.getModule("utils/StringUtils"),

        Data                = require("text!data.json"),

        data,
        htmlAttrs;
    
    /**
     * @constructor
     */
    function UrlCodeHints() {}

    /**
     * Helper function to create a list of urls to existing files based on the query.
     * @param {{queryStr: string}} query -- a query object, used to filter the code hints
     *
     * @return {Array[string]|$.Deferred} The (possibly deferred) hints.
     */
    UrlCodeHints.prototype._getUrlList = function (query) {
        var doc,
            result = [];
        
        // site-root relative links are not yet supported, so filter them out
        if (query.queryStr.length > 0 && query.queryStr[0] === "/") {
            return result;
        }

        // get path to current document
        doc = DocumentManager.getCurrentDocument();
        if (!doc || !doc.file) {
            return result;
        }

        var docUrl = window.PathUtils.parseUrl(doc.file.fullPath);
        if (!docUrl) {
            return result;
        }

        var docDir = docUrl.domain + docUrl.directory;

        // get relative path from query string
        // TODO: handle site-root relative
        var queryDir = "";
        var queryUrl = window.PathUtils.parseUrl(query.queryStr);
        if (queryUrl) {
            queryDir = queryUrl.directory;
        }

        // build target folder path
        var targetDir = docDir + decodeURI(queryDir);

        // get list of files from target folder
        var unfiltered = [];

        // Getting the file/folder info is an asynch operation, so it works like this:
        //
        // The initial pass initiates the asynchronous retrieval of data and returns an
        // empty list, so no code hints are displayed. In the async callback, the code
        // hints and the original query are stored in a cache, and then the process to
        // show code hints is re-initiated.
        //
        // During the next pass, there should now be code hints cached from the initial
        // pass, but user may have typed while file/folder info was being retrieved from
        // disk, so we need to make sure code hints still apply to current query. If so,
        // display them, otherwise, clear cache and start over.
        //
        // As user types within a folder, the same unfiltered file/folder list is still
        // valid and re-used from cache. Filtering based on user input is done outside
        // of this method. When user moves to a new folder, then the cache is deleted,
        // and file/folder info for new folder is then retrieved.

        if (this.cachedHints) {
            // url hints have been cached, so determine if they're stale
            if (!this.cachedHints.query ||
                    this.cachedHints.query.tag !== query.tag ||
                    this.cachedHints.query.attrName !== query.attrName ||
                    this.cachedHints.queryDir !== queryDir ||
                    this.cachedHints.docDir !== docDir) {

                // delete stale cache
                this.cachedHints = null;
            }
        }

        if (this.cachedHints) {
            // use cached hints
            unfiltered = this.cachedHints.unfiltered;

        } else {
            var self = this;

            if (self.cachedHints && self.cachedHints.deferred) {
                self.cachedHints.deferred.reject();
            }
            // create empty object so we can detect "waiting" state
            self.cachedHints = {};
            self.cachedHints.deferred = $.Deferred();
            self.cachedHints.unfiltered = [];

            NativeFileSystem.requestNativeFileSystem(targetDir, function (fs) {
                fs.root.createReader().readEntries(function (entries) {

                    entries.forEach(function (entry) {
                        if (ProjectManager.shouldShow(entry)) {
                            // convert to doc relative path
                            var entryStr = entry.fullPath.replace(docDir, "");

                            // code hints show the same strings that are inserted into text,
                            // so strings in list will be encoded. wysiwyg, baby!
                            unfiltered.push(encodeURI(entryStr));
                        }
                    });

                    self.cachedHints.unfiltered = unfiltered;
                    self.cachedHints.query      = query;
                    self.cachedHints.queryDir   = queryDir;
                    self.cachedHints.docDir     = docDir;
                    
                    if (!self.cachedHints.deferred.isRejected()) {
                        var currentDeferred = self.cachedHints.deferred;
                        // Since we've cached the results, the next call to _getUrlList should be synchronous.
                        // If it isn't, we've got a problem and should reject both the current deferred
                        // and any new deferred that got created on the call.
                        var syncResults = self._getUrlList(query);
                        if (syncResults instanceof Array) {
                            currentDeferred.resolveWith(self, [syncResults]);
                        } else {
                            if (currentDeferred && !currentDeferred.isResolved() && !currentDeferred.isRejected()) {
                                currentDeferred.reject();
                            }
                            
                            if (self.cachedHints.deferred &&
                                    !self.cachedHints.deferred.isResolved() &&
                                    !self.cachedHints.deferred.isRejected()) {
                                self.cachedHints.deferred.reject();
                                self.cachedHints.deferred = null;
                            }
                        }
                    }
                });
            });

            return self.cachedHints.deferred;
        }

        // build list

        // without these entries, typing "../" will not display entries for containing folder
        if (queryUrl.filename === ".") {
            result.push(queryDir + ".");
        } else if (queryUrl.filename === "..") {
            result.push(queryDir + "..");
        }

        // add file/folder entries
        unfiltered.forEach(function (item) {
            result.push(item);
        });

        // TODO: filter by desired file type based on tag, type attr, etc.

        // TODO: add list item to top of list to popup modal File Finder dialog
        // New string: "Browse..." or "Choose a File..."
        // Command: Commands.FILE_OPEN

        return result;
    };

    /**
     * Helper function that determines the possible value hints for a given html tag/attribute name pair
     * 
     * @param {{queryStr: string}} query
     * The current query
     *
<<<<<<< HEAD
     * @param {String} tagName 
     * HTML tag name
     *
     * @param {String} attrName 
     * HTML attribute name
     *
     * @return {{hints: (Array<string>|$.Deferred), sortFunc: ?function(string, string): number}}
     * The (possibly deferred) hints and the sort function to use on thise hints.
=======
     * @return {Object<hints: (Array[string]|$.Deferred), sortFunc: ?Function>}
     * The (possibly deferred) hints and the sort function to use on these hints.
>>>>>>> 46392d81
     */
    UrlCodeHints.prototype._getUrlHints = function (query) {
        var hints = [],
            sortFunc = null;

        // Do not show hints after "?" in url
        if (query.queryStr.indexOf("?") === -1) {
            
            // Default behavior for url hints is do not close on select.
            this.closeOnSelect = false;
            hints = this._getUrlList(query);
            sortFunc = StringUtils.urlSort;
        }
        
        return { hints: hints, sortFunc: sortFunc };
    };
    
    /**
     * Determines whether font hints are available in the current editor
     * context.
     *
     * @param {Editor} editor
     * A non-null editor object for the active window.
     *
     * @param {string} implicitChar
     * Either null, if the hinting request was explicit, or a single character
     * that represents the last insertion and that indicates an implicit
     * hinting request.
     *
     * @return {boolean}
     * Determines whether the current provider is able to provide hints for
     * the given editor context and, in case implicitChar is non-null,
     * whether it is appropriate to do so.
     */
    UrlCodeHints.prototype.hasHints = function (editor, implicitChar) {
        var mode = editor.getModeForSelection();
        if (mode === "html") {
            return this.hasHtmlHints(editor, implicitChar);
        } else if (mode === "css") {
            return this.hasCssHints(editor, implicitChar);
        }

        return false;
    };

    /**
     * Helper function for hasHints() for CSS.
     *
     * @param {Editor} editor
     * A non-null editor object for the active window.
     *
     * @param {string} implicitChar
     * Either null, if the hinting request was explicit, or a single character
     * that represents the last insertion and that indicates an implicit
     * hinting request.
     *
     * @return {boolean}
     * Determines whether the current provider is able to provide hints for
     * the given editor context and, in case implicitChar is non-null,
     * whether it is appropriate to do so.
     */
    UrlCodeHints.prototype.hasCssHints = function (editor, implicitChar) {
        this.editor = editor;
        var cursor = this.editor.getCursorPos();

        this.info = CSSUtils.getInfoAtPos(editor, cursor);

        if (this.info.context !== CSSUtils.PROP_VALUE && this.info.context !== CSSUtils.IMPORT_URL) {
            return false;
        }

        // collect existing value
        var i,
            val = "";

        for (i = 0; i <= this.info.index && i < this.info.values.length; i++) {
            if (i < this.info.index) {
                val += this.info.values[i];
            } else {
                val += this.info.values[i].substring(0, this.info.offset);
            }
        }
        
        // starts with "url(" ?
        if (val.match(/^\s*url\(/i)) {
            return true;
        }

        return false;
    };

    /**
     * Helper function for hasHints() for HTML.
     *
     * @param {Editor} editor
     * A non-null editor object for the active window.
     *
     * @param {string} implicitChar
     * Either null, if the hinting request was explicit, or a single character
     * that represents the last insertion and that indicates an implicit
     * hinting request.
     *
     * @return {boolean}
     * Determines whether the current provider is able to provide hints for
     * the given editor context and, in case implicitChar is non-null,
     * whether it is appropriate to do so.
     */
    UrlCodeHints.prototype.hasHtmlHints = function (editor, implicitChar) {
        var tagInfo,
            query,
            tokenType;

        this.editor = editor;
        if (implicitChar === null) {
            tagInfo = HTMLUtils.getTagInfo(editor, editor.getCursorPos());
            query = null;
            tokenType = tagInfo.position.tokenType;
             
            if (tokenType === HTMLUtils.ATTR_VALUE) {
                
                // Verify that attribute name has hintable values
                if (htmlAttrs[tagInfo.attr.name]) {
                
                    if (tagInfo.position.offset >= 0) {
                        query = tagInfo.attr.value.slice(0, tagInfo.position.offset);
                    } else {
                        // We get negative offset for a quoted attribute value with some leading whitespaces 
                        // as in <a rel= "rtl" where the cursor is just to the right of the "=".
                        // So just set the queryStr to an empty string. 
                        query = "";
                    }
                
                    var hintsAndSortFunc = this._getUrlHints({queryStr: query});
                    var hints = hintsAndSortFunc.hints;
                    if (hints instanceof Array) {
                        // If we got synchronous hints, check if we have something we'll actually use
                        var i, foundPrefix = false;
                        for (i = 0; i < hints.length; i++) {
                            if (hints[i].indexOf(query) === 0) {
                                foundPrefix = true;
                                break;
                            }
                        }
                        if (!foundPrefix) {
                            query = null;
                        }
                    }
                }
            }

            return (query !== null);
        }
    };

    /**
     * Returns a list of availble font hints, if possible, for the current
     * editor context.
     *
     * @return {Object<hints: Array<jQuery.Object>, match: string,
     *      selectInitial: boolean>}
     *
     * Null if the provider wishes to end the hinting session. Otherwise, a
     * response object that provides:
     * 1. a sorted array formatted hints;
     * 2. a null string match to indicate that the hints are already formatted;
     * 3. a boolean that indicates whether the first result, if one exists,
     *    should be selected by default in the hint list window.
     */
    UrlCodeHints.prototype.getHints = function (key) {
        var mode = this.editor.getModeForSelection(),
            cursor = this.editor.getCursorPos(),
            filter = "",
            unfiltered = [],
            hints = [],
            sortFunc = null,
            query = { queryStr: "" },
            result = [];

        if (mode === "html") {
            var tagInfo = HTMLUtils.getTagInfo(this.editor, cursor),
                tokenType = tagInfo.position.tokenType;

            if (tokenType !== HTMLUtils.ATTR_VALUE || !htmlAttrs[tagInfo.attr.name]) {
                return null;
            }
            
            if (tagInfo.position.offset >= 0) {
                query.queryStr = tagInfo.attr.value.slice(0, tagInfo.position.offset);
            }
            this.info = tagInfo;

        } else if (mode === "css") {
            this.info = CSSUtils.getInfoAtPos(this.editor, cursor);

            var context = this.info.context;
            if (context !== CSSUtils.PROP_VALUE && context !== CSSUtils.IMPORT_URL) {
                return null;
            }

            // Cursor is in an existing property value or partially typed value
            if (this.info.index !== -1) {

                // Collect value up to (item) index/(char) offset
                var i, val = "";
                for (i = 0; i < this.info.index; i++) {
                    val += this.info.values[i];
                }
                // index may exceed length of array for multiple-value case
                if (this.info.index < this.info.values.length) {
                    val += this.info.values[this.info.index].substr(0, this.info.offset);
                }

                // Strip "url("
                val = val.replace(/^\s*url\(/i, "");

                // Keep track of leading whitespace and strip it
                var matchWhitespace = val.match(/^\s*/);
                if (matchWhitespace) {
                    this.info.leadingWhitespace = matchWhitespace[0];
                    val = val.substring(matchWhitespace[0].length);
                } else {
                    this.info.leadingWhitespace = null;
                }
                
                // Keep track of opening quote and strip it
                if (val.match(/^["']/)) {
                    this.info.openingQuote = val[0];
                    val = val.substring(1);
                } else {
                    this.info.openingQuote = null;
                }

                query.queryStr = val;
            }

        } else {
            return null;
        }

        if (query.queryStr !== null) {
            filter = query.queryStr;
            var hintsAndSortFunc = this._getUrlHints(query);
            hints = hintsAndSortFunc.hints;
            sortFunc = hintsAndSortFunc.sortFunc;
        }
        this.info.filter = filter;

        if (hints instanceof Array && hints.length) {
            // Array was returned
            console.assert(!result.length);
            result = $.map(hints, function (item) {
                if (item.indexOf(filter) === 0) {
                    return item;
                }
            }).sort(sortFunc);

            return {
                hints: result,
                match: query.queryStr,
                selectInitial: true
            };

        } else if (hints instanceof Object && hints.hasOwnProperty("done")) {
            // Deferred hints were returned
            var deferred = $.Deferred();
            hints.done(function (asyncHints) {
                deferred.resolveWith(this, [{
                    hints : asyncHints,
                    match: query.queryStr,
                    selectInitial: true
                }]);
            });

            return deferred;
        }

        return null;
    };

    /**
     * Inserts a given url hint into the current editor context.
     *
     * @param {jQuery.Object} completion
     * The hint to be inserted into the editor context.
     *
     * @return {boolean}
     * Indicates whether the manager should follow hint insertion with an
     * additional explicit hint request.
     */
    UrlCodeHints.prototype.insertHint = function (completion) {
        var mode = this.editor.getModeForSelection();
        if (mode === "html") {
            return this.insertHtmlHint(completion);
        } else if (mode === "css") {
            return this.insertCssHint(completion);
        }

        return false;
    };

    /**
     * Get distance between 2 positions.
     * 
     * Assumption: pos2 >= pos1
     * 
     * Note that this function is designed to work on CSSUtils info.values array,
     * so this could be made a method if that is converted to an object.
     *
     * @param {Array}  array  - strings to be searched
     * @param {{index: number, offset: number}} pos1 - starting index/offset in index string
     * @param {{index: number, offset: number}} pos2 - ending index/offset in index string
     *
     * @return {number}
     * Number of characters between 2 positions
     */
    UrlCodeHints.prototype.getCharOffset = function (array, pos1, pos2) {
        var i, count = 0;
        
        if (pos1.index === pos2.index) {
            return (pos2.offset >= pos1.offset) ? (pos2.offset - pos1.offset) : 0;
        } else if (pos1.index < pos2.index) {
            if (pos1.index < 0 || pos1.index >= array.length || pos2.index < 0 || pos2.index >= array.length) {
                return 0;
            }
            
            for (i = pos1.index; i <= pos2.index; i++) {
                if (i === pos1.index) {
                    count += (array[i].length - pos1.offset);
                } else if (i === pos2.index) {
                    count += pos2.offset;
                } else {
                    count += array[i].length;
                }
            }
        }
        
        return count;
    };

    /**
     * Finds next position in array of specified char.
     * 
     * Note that this function is designed to work on CSSUtils info.values array,
     * so this could be made a method if that is converted to an object.
     *
     * @param {Array}  array - strings to be searched
     * @param {string} ch    - char to search for
     * @param {{index: number, offset: number}} pos - starting index/offset in index string
     *
     * @return {{index: number, offset: number}}
     * Index of array, and offset in string where char found.
     */
    UrlCodeHints.prototype.findNextPosInArray = function (array, ch, pos) {
        var i, o, searchOffset;
        for (i = pos.index; i < array.length; i++) {
            // Only use offset on index, then offset of 0 after that
            searchOffset = (i === pos.index) ? pos.offset : 0;
            o = array[i].indexOf(ch, searchOffset);
            
            if (o !== -1) {
                return { index: i, offset: o };
            }
        }
        return { index: -1, offset: -1 };
    };

    /**
     * Inserts a given css url hint into the current editor context.
     *
     * @param {jQuery.Object} completion
     * The hint to be inserted into the editor context.
     *
     * @return {boolean}
     * Indicates whether the manager should follow hint insertion with an
     * additional explicit hint request.
     */
    UrlCodeHints.prototype.insertCssHint = function (completion) {
        var cursor = this.editor.getCursorPos(),
            start  = { line: cursor.line, ch: cursor.ch },
            end    = { line: cursor.line, ch: cursor.ch };

        var hasClosingQuote = false,
            hasClosingParen = false,
            insertText      = completion,
            moveLen         = 0,
            closingPos      = { index: -1, offset: -1 },
            searchResult    = { index: -1, offset: -1 };

        if (this.info.context !== CSSUtils.PROP_VALUE && this.info.context !== CSSUtils.IMPORT_URL) {
            return false;
        }

        // Special handling for URL hinting -- if the completion is a file name
        // and not a folder, then close the code hint list.
        if (!this.closeOnSelect && completion.match(/\/$/) === null) {
            this.closeOnSelect = true;
        }

        // Look for optional closing quote
        if (this.info.openingQuote) {
            closingPos = this.findNextPosInArray(this.info.values, this.info.openingQuote, this.info);
            hasClosingQuote = (closingPos.index !== -1);
        }

        // Look for closing paren
        if (hasClosingQuote) {
            searchResult = this.findNextPosInArray(this.info.values, ")", closingPos);
            hasClosingParen = (searchResult.index !== -1);
        } else {
            // index may exceed length of array for multiple-value case
            closingPos = this.findNextPosInArray(this.info.values, ")", this.info);
            hasClosingParen = (closingPos.index !== -1);
        }

        // Adjust insert char positions to replace existing value, if there is a closing paren
        if (closingPos.index !== -1) {
            end.ch += this.getCharOffset(this.info.values, this.info, closingPos);
        }
        if (this.info.filter.length > 0) {
            start.ch -= this.info.filter.length;
        }

        // Append matching quote, whitespace, paren
        if (this.info.openingQuote && !hasClosingQuote) {
            insertText += this.info.openingQuote;
        }
        if (!hasClosingParen) {
            // Add trailing whitespace to match leading whitespace
            if (this.info.leadingWhitespace) {
                insertText += this.info.leadingWhitespace;
            }
            insertText += ")";
        }

        // HACK (tracking adobe/brackets#1688): We talk to the private CodeMirror instance
        // directly to replace the range instead of using the Document, as we should. The
        // reason is due to a flaw in our current document synchronization architecture when
        // inline editors are open.
        this.editor._codeMirror.replaceRange(insertText, start, end);

        // Adjust cursor position
        if (this.closeOnSelect) {
            // If there is existing closing quote and/or paren, move the cursor past them
            moveLen = (hasClosingQuote ? 1 : 0) + (hasClosingParen ? 1 : 0);
            if (moveLen > 0) {
                this.editor.setCursorPos(start.line, start.ch + completion.length + moveLen);
            }
            return false;

        } else {
            // If closing quote and/or paren are added, move the cursor to where it would have been
            moveLen = ((this.info.openingQuote && !hasClosingQuote) ? 1 : 0) + (!hasClosingParen ? 1 : 0);
            if (moveLen > 0) {
                this.editor.setCursorPos(start.line, start.ch + completion.length);
            }
        }

        return true;
    };

    /**
     * Inserts a given html url hint into the current editor context.
     *
     * @param {jQuery.Object} completion
     * The hint to be inserted into the editor context.
     *
     * @return {boolean}
     * Indicates whether the manager should follow hint insertion with an
     * additional explicit hint request.
     */
    UrlCodeHints.prototype.insertHtmlHint = function (completion) {
        var cursor = this.editor.getCursorPos(),
            start = {line: -1, ch: -1},
            end = {line: -1, ch: -1},
            tagInfo = HTMLUtils.getTagInfo(this.editor, cursor),
            tokenType = tagInfo.position.tokenType,
            charCount = 0,
            replaceExistingOne = tagInfo.attr.valueAssigned,
            endQuote = "",
            shouldReplace = true;

        if (tokenType === HTMLUtils.ATTR_VALUE) {
            charCount = tagInfo.attr.value.length;
            
            // Special handling for URL hinting -- if the completion is a file name
            // and not a folder, then close the code hint list.
            if (!this.closeOnSelect && completion.match(/\/$/) === null) {
                this.closeOnSelect = true;
            }
            
            if (!tagInfo.attr.hasEndQuote) {
                endQuote = tagInfo.attr.quoteChar;
                if (endQuote) {
                    completion += endQuote;
                } else if (tagInfo.position.offset === 0) {
                    completion = "\"" + completion + "\"";
                }
            } else if (completion === tagInfo.attr.value) {
                shouldReplace = false;
            }
        }

        end.line = start.line = cursor.line;
        start.ch = cursor.ch - tagInfo.position.offset;
        end.ch = start.ch + charCount;

        if (shouldReplace) {
            if (start.ch !== end.ch) {
                this.editor.document.replaceRange(completion, start, end);
            } else {
                this.editor.document.replaceRange(completion, start);
            }
        }

        if (!this.closeOnSelect) {
            // If we append the missing quote, then we need to adjust the cursor postion
            // to keep the code hint list open.
            if (tokenType === HTMLUtils.ATTR_VALUE && !tagInfo.attr.hasEndQuote) {
                this.editor.setCursorPos(start.line, start.ch + completion.length - 1);
            }
            return true;
        }
        
        if (tokenType === HTMLUtils.ATTR_VALUE && tagInfo.attr.hasEndQuote) {
            // Move the cursor to the right of the existing end quote after value insertion.
            this.editor.setCursorPos(start.line, start.ch + completion.length + 1);
        }
        
        return false;
    };

    AppInit.appReady(function () {
        data            = JSON.parse(Data);
        htmlAttrs       = data.htmlAttrs;

        var urlHints = new UrlCodeHints();
        CodeHintManager.registerHintProvider(urlHints, ["css", "html"], 5);

        // For unit testing
        exports.hintProvider = urlHints;
    });
});<|MERGE_RESOLUTION|>--- conflicted
+++ resolved
@@ -210,19 +210,8 @@
      * @param {{queryStr: string}} query
      * The current query
      *
-<<<<<<< HEAD
-     * @param {String} tagName 
-     * HTML tag name
-     *
-     * @param {String} attrName 
-     * HTML attribute name
-     *
-     * @return {{hints: (Array<string>|$.Deferred), sortFunc: ?function(string, string): number}}
+     * @return {{hints: (Array.<string>|$.Deferred), sortFunc: ?function(string, string): number}}
      * The (possibly deferred) hints and the sort function to use on thise hints.
-=======
-     * @return {Object<hints: (Array[string]|$.Deferred), sortFunc: ?Function>}
-     * The (possibly deferred) hints and the sort function to use on these hints.
->>>>>>> 46392d81
      */
     UrlCodeHints.prototype._getUrlHints = function (query) {
         var hints = [],
