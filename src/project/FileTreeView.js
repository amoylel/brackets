--- conflicted
+++ resolved
@@ -410,19 +410,8 @@
                 }, "." + extension);
             }
 
-<<<<<<< HEAD
             var nameDisplay,
                 cx = React.addons.classSet;
-=======
-            var fileClasses = "";
-            if (this.props.entry.get("selected")) {
-                fileClasses += " jstree-clicked selected-node";
-            }
-
-            if (this.props.entry.get("context")) {
-                fileClasses += " context-node";
-            }
->>>>>>> 0af32ae2
 
             var fileClasses = cx({
                 'jstree-clicked selected-node': this.props.entry.get("selected"),
