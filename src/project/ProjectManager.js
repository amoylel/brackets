/*
 * Copyright (c) 2012 Adobe Systems Incorporated. All rights reserved.
 *
 * Permission is hereby granted, free of charge, to any person obtaining a
 * copy of this software and associated documentation files (the "Software"),
 * to deal in the Software without restriction, including without limitation
 * the rights to use, copy, modify, merge, publish, distribute, sublicense,
 * and/or sell copies of the Software, and to permit persons to whom the
 * Software is furnished to do so, subject to the following conditions:
 *
 * The above copyright notice and this permission notice shall be included in
 * all copies or substantial portions of the Software.
 *
 * THE SOFTWARE IS PROVIDED "AS IS", WITHOUT WARRANTY OF ANY KIND, EXPRESS OR
 * IMPLIED, INCLUDING BUT NOT LIMITED TO THE WARRANTIES OF MERCHANTABILITY,
 * FITNESS FOR A PARTICULAR PURPOSE AND NONINFRINGEMENT. IN NO EVENT SHALL THE
 * AUTHORS OR COPYRIGHT HOLDERS BE LIABLE FOR ANY CLAIM, DAMAGES OR OTHER
 * LIABILITY, WHETHER IN AN ACTION OF CONTRACT, TORT OR OTHERWISE, ARISING
 * FROM, OUT OF OR IN CONNECTION WITH THE SOFTWARE OR THE USE OR OTHER
 * DEALINGS IN THE SOFTWARE.
 *
 */

/*jslint vars: true, plusplus: true, devel: true, nomen: true, indent: 4, maxerr: 50 */
/*global define, $, brackets, window */

/**
 * ProjectManager glues together the project model and file tree view and integrates as needed with other parts
 * of Brackets. It is responsible for creating and updating the project tree when projects are opened
 * and when changes occur to the file tree.
 *
 * This module dispatches these events:
 *    - beforeProjectClose -- before `_projectRoot` changes, but working set files still open
 *    - projectClose       -- *just* before `_projectRoot` changes; working set already cleared
 *      & project root unwatched
 *    - beforeAppClose     -- before Brackets quits entirely
 *    - projectOpen        -- after `_projectRoot` changes and the tree is re-rendered
 *    - projectRefresh     -- when project tree is re-rendered for a reason other than
 *      a project being opened (e.g. from the Refresh command)
 *
 * These are jQuery events, so to listen for them you do something like this:
 *    $(ProjectManager).on("eventname", handler);
 */
define(function (require, exports, module) {
    "use strict";

    require("utils/Global");

    var _ = require("thirdparty/lodash");

    // Load dependent modules
    var AppInit             = require("utils/AppInit"),
        PreferencesDialogs  = require("preferences/PreferencesDialogs"),
        PreferencesManager  = require("preferences/PreferencesManager"),
        DocumentManager     = require("document/DocumentManager"),
        MainViewManager     = require("view/MainViewManager"),
        CommandManager      = require("command/CommandManager"),
        Commands            = require("command/Commands"),
        Dialogs             = require("widgets/Dialogs"),
        DefaultDialogs      = require("widgets/DefaultDialogs"),
        DeprecationWarning  = require("utils/DeprecationWarning"),
        LanguageManager     = require("language/LanguageManager"),
        Menus               = require("command/Menus"),
        StringUtils         = require("utils/StringUtils"),
        Strings             = require("strings"),
        FileSystem          = require("filesystem/FileSystem"),
        FileViewController  = require("project/FileViewController"),
        PerfUtils           = require("utils/PerfUtils"),
        FileUtils           = require("file/FileUtils"),
        FileSystemError     = require("filesystem/FileSystemError"),
        Urls                = require("i18n!nls/urls"),
        FileSyncManager     = require("project/FileSyncManager"),
        ProjectModel        = require("project/ProjectModel"),
        FileTreeView        = require("project/FileTreeView");

    /**
     * @private
     * Filename to use for project settings files.
     * @type {string}
     */
    var SETTINGS_FILENAME = "." + PreferencesManager.SETTINGS_FILENAME;

    /**
     * Name of the preferences for sorting directories first
     *
     * @type {string}
     */
    var SORT_DIRECTORIES_FIRST = "sortDirectoriesFirst";

    /**
     * @private
     * Forward declarations to make JSLint happy.
     */
    var _fileSystemChange,
        _fileSystemRename,
        _showErrorDialog,
        _saveTreeState,
        _renderTree;

    /**
     * @const
     * @private
     * Error context to show the correct error message
     * @type {int}
     */
    var ERR_TYPE_CREATE                 = 1,
        ERR_TYPE_CREATE_EXISTS          = 2,
        ERR_TYPE_RENAME                 = 3,
        ERR_TYPE_DELETE                 = 4,
        ERR_TYPE_LOADING_PROJECT        = 5,
        ERR_TYPE_LOADING_PROJECT_NATIVE = 6,
        ERR_TYPE_MAX_FILES              = 7,
        ERR_TYPE_OPEN_DIALOG            = 8,
        ERR_TYPE_INVALID_FILENAME       = 9;

    /**
     * @private
     * Reference to the tree control container div. Initialized by
     * htmlReady handler
     * @type {jQueryObject}
     */
    var $projectTreeContainer;

    /**
     * @private
     *
     * Does the file tree currently have the focus?
     *
     * @return {boolean} `true` if the file tree has the focus
     */
    function _hasFileSelectionFocus() {
        return FileViewController.getFileSelectionFocus() === FileViewController.PROJECT_MANAGER;
    }

    /**
     * @private
     * Singleton ProjectModel object.
     * @type {ProjectModel.ProjectModel}
     */
    var model = new ProjectModel.ProjectModel({
        focused: _hasFileSelectionFocus()
    });

    /**
     * @private
     * @type {boolean}
     * A flag to remember when user has been warned about too many files, so they
     * are only warned once per project/session.
     */
    var _projectWarnedForTooManyFiles = false;

    /**
     * @private
     *
     * Event handler which displays an error based on a problem creating a file.
     *
     * @param {$.Event} e jQuery event object
     * @param {{type:any,isFolder:boolean}} errorInfo Information passed in the error events
     */
    function _displayCreationError(e, errorInfo) {
        window.setTimeout(function () {
            var error = errorInfo.type,
                isFolder = errorInfo.isFolder,
                name = errorInfo.name;
            
            if (error === FileSystemError.ALREADY_EXISTS) {
                _showErrorDialog(ERR_TYPE_CREATE_EXISTS, isFolder, null, name);
            } else if (error === ProjectModel.ERROR_INVALID_FILENAME) {
                _showErrorDialog(ERR_TYPE_INVALID_FILENAME, isFolder, ProjectModel._invalidChars);
            } else {
                var errString = error === FileSystemError.NOT_WRITABLE ?
                        Strings.NO_MODIFICATION_ALLOWED_ERR :
                        StringUtils.format(Strings.GENERIC_ERROR, error);

                _showErrorDialog(ERR_TYPE_CREATE, isFolder, errString, name).getPromise();
            }
        }, 10);
    }

    /**
     * @constructor
     * @private
     *
     * Manages the interaction between the view and the model. This is loosely structured in
     * the style of [Flux](https://github.com/facebook/flux), but the initial implementation did
     * not need all of the parts of Flux yet. This ActionCreator could be replaced later with
     * a real ActionCreator that talks to a Dispatcher.
     *
     * Most of the methods just delegate to the ProjectModel. Some are responsible for integration
     * with other parts of Brackets.
     *
     * @param {ProjectModel} model store (in Flux terminology) with the project data
     */
    function ActionCreator(model) {
        this.model = model;
        this._bindEvents();
    }

    /**
     * @private
     *
     * Listen to events on the ProjectModel and cause the appropriate behavior within the rest of the system.
     */
    ActionCreator.prototype._bindEvents = function () {

        // Change events are the standard Flux signal to rerender the view. Note that
        // current Flux style is to have the view itself listen to the Store for change events
        // and re-render itself.
        this.model.on(ProjectModel.EVENT_CHANGE, function () {
            _renderTree();
        });

        // The "should select" event signals that we need to open the document based on file tree
        // activity.
        this.model.on(ProjectModel.EVENT_SHOULD_SELECT, function (e, data) {
            if (data.add) {
                FileViewController.openFileAndAddToWorkingSet(data.path);
            } else {
                FileViewController.openAndSelectDocument(data.path, FileViewController.PROJECT_MANAGER);
            }
        });

        this.model.on(ProjectModel.EVENT_SHOULD_FOCUS, function () {
            FileViewController.setFileViewFocus(FileViewController.PROJECT_MANAGER);
        });

        this.model.on(ProjectModel.ERROR_CREATION, _displayCreationError);
    };

    /**
     * Sets the directory at the given path to open in the tree and saves the open nodes to view state.
     *
     * See `ProjectModel.setDirectoryOpen`
     */
    ActionCreator.prototype.setDirectoryOpen = function (path, open) {
        this.model.setDirectoryOpen(path, open).then(_saveTreeState);
    };

    /**
     * See `ProjectModel.setSelected`
     */
    ActionCreator.prototype.setSelected = function (path, doNotOpen) {
        this.model.setSelected(path, doNotOpen);
    };

    /**
     * See `ProjectModel.selectInWorkingSet`
     */
    ActionCreator.prototype.selectInWorkingSet = function (path) {
        this.model.selectInWorkingSet(path);
    };

    /**
     * See `ProjectModel.setContext`
     */
    ActionCreator.prototype.setContext = function (path) {
        this.model.setContext(path);
    };

    /**
     * See `ProjectModel.restoreContext`
     */
    ActionCreator.prototype.restoreContext = function () {
        this.model.restoreContext();
    };

    /**
     * See `ProjectModel.startRename`
     */
    ActionCreator.prototype.startRename = function (path) {
        return this.model.startRename(path);
    };

    /**
     * See `ProjectModel.setRenameValue`
     */
    ActionCreator.prototype.setRenameValue = function (path) {
        this.model.setRenameValue(path);
    };

    /**
     * See `ProjectModel.cancelRename`
     */
    ActionCreator.prototype.cancelRename = function () {
        this.model.cancelRename();
    };

    /**
     * See `ProjectModel.performRename`
     */
    ActionCreator.prototype.performRename = function () {
        return this.model.performRename();
    };

    /**
     * See `ProjectModel.startCreating`
     */
    ActionCreator.prototype.startCreating = function (basedir, newName, isFolder) {
        return this.model.startCreating(basedir, newName, isFolder);
    };

    /**
     * See `ProjectModel.setSortDirectoriesFirst`
     */
    ActionCreator.prototype.setSortDirectoriesFirst = function (sortDirectoriesFirst) {
        this.model.setSortDirectoriesFirst(sortDirectoriesFirst);
    };

    /**
     * See `ProjectModel.setFocused`
     */
    ActionCreator.prototype.setFocused = function (focused) {
        this.model.setFocused(focused);
    };

    /**
     * See `ProjectModel.setCurrentFile`
     */
    ActionCreator.prototype.setCurrentFile = function (curFile) {
        this.model.setCurrentFile(curFile);
    };

    /**
     * See `ProjectModel.toggleSubdirectories`
     */
    ActionCreator.prototype.toggleSubdirectories = function (path, openOrClose) {
        this.model.toggleSubdirectories(path, openOrClose).then(_saveTreeState);
    };

    /**
     * See `ProjectModel.closeSubtree`
     */
    ActionCreator.prototype.closeSubtree = function (path) {
        this.model.closeSubtree(path);
        _saveTreeState();
    };

    /**
     * See `ProjectModel.refresh`
     */
    ActionCreator.prototype.refresh = function () {
        this.model.refresh();
    };

    /**
     * @private
     * @type {ActionCreator}
     *
     * Singleton actionCreator that is used for dispatching changes to the ProjectModel.
     */
    var actionCreator = new ActionCreator(model);

    /**
     * Returns the File or Directory corresponding to the item selected in the sidebar panel, whether in
     * the file tree OR in the working set; or null if no item is selected anywhere in the sidebar.
     * May NOT be identical to the current Document - a folder may be selected in the sidebar, or the sidebar may not
     * have the current document visible in the tree & working set.
     * @return {?(File|Directory)}
     */
    function getSelectedItem() {
        // Prefer file tree context, then selection, else use working set
        var selectedEntry = model.getContext();
        if (!selectedEntry) {
            selectedEntry = model.getSelected();
        }
        if (!selectedEntry) {
            selectedEntry = MainViewManager.getCurrentlyViewedFile();
        }
        return selectedEntry;
    }

    /**
     * @private
     *
     * Handler for changes in document selection.
     */
    function _documentSelectionFocusChange() {
        var curFullPath = MainViewManager.getCurrentlyViewedPath(MainViewManager.ACTIVE_PANE);
        if (curFullPath && _hasFileSelectionFocus()) {
            actionCreator.setSelected(curFullPath, true);
            actionCreator.setFocused(true);
        } else {
            actionCreator.setSelected(null);
            actionCreator.setFocused(false);
        }
    }

    /**
     * @private
     *
     * Handler for changes in the focus between working set and file tree view.
     */
    function _fileViewControllerChange() {
        actionCreator.setFocused(_hasFileSelectionFocus());
        $projectTreeContainer.trigger("scroll");
    }

    /**
     * @private
     *
     * Handler for changes to which file is currently viewed.
     *
     * @param {Object} e jQuery event object
     * @param {File} curFile Currently viewed file.
     */
    function _currentFileChange(e, curFile) {
        actionCreator.setCurrentFile(curFile);
    }

    /**
     * @private
     *
     * Creates a context object for doing project view state lookups.
     */
    function _getProjectViewStateContext() {
        return { location : { scope: "user",
                             layer: "project",
                             layerID: model.projectRoot.fullPath } };
    }

    /**
     * Returns the encoded Base URL of the currently loaded project, or empty string if no project
     * is open (during startup, or running outside of app shell).
     * @return {String}
     */
    function getBaseUrl() {
        return model.getBaseUrl();
    }

    /**
     * Sets the encoded Base URL of the currently loaded project.
     * @param {String}
     */
    function setBaseUrl(projectBaseUrl) {
        var context = _getProjectViewStateContext();

        projectBaseUrl = model.setBaseUrl(projectBaseUrl);

        PreferencesManager.setViewState("project.baseUrl", projectBaseUrl, context);
    }

    /**
     * Returns true if absPath lies within the project, false otherwise.
     * Does not support paths containing ".."
     * @param {string|FileSystemEntry} absPathOrEntry
     * @return {boolean}
     */
    function isWithinProject(absPathOrEntry) {
        return model.isWithinProject(absPathOrEntry);
    }

    /**
     * If absPath lies within the project, returns a project-relative path. Else returns absPath
     * unmodified.
     * Does not support paths containing ".."
     * @param {!string} absPath
     * @return {!string}
     */
    function makeProjectRelativeIfPossible(absPath) {
        return model.makeProjectRelativeIfPossible(absPath);
    }

    /**
     * Returns the root folder of the currently loaded project, or null if no project is open (during
     * startup, or running outside of app shell).
     * @return {Directory}
     */
    function getProjectRoot() {
        return model.projectRoot;
    }

    /**
     * @private
     *
     * Sets the project root to the given directory, resetting the ProjectModel and file tree in the process.
     *
     * @param {Directory} rootEntry directory object for the project root
     * @return {$.Promise} resolved when the project is done setting up
     */
    function _setProjectRoot(rootEntry) {
        var d = new $.Deferred();
        model.setProjectRoot(rootEntry).then(function () {
            d.resolve();
            model.reopenNodes(PreferencesManager.getViewState("project.treeState", _getProjectViewStateContext()));
        });
        return d.promise();
    }
    
    /**
     * @private
     * 
     * Saves the project path.
     */
    var _saveProjectPath = function () {
        // save the current project
        PreferencesManager.setViewState("projectPath", model.projectRoot.fullPath);
    };

    /**
     * @private
     * Save tree state.
     */
    _saveTreeState = function () {
        var context = _getProjectViewStateContext(),
            openNodes = model.getOpenNodes();

        // Store the open nodes by their full path and persist to storage
        PreferencesManager.setViewState("project.treeState", openNodes, context);
    };

    /**
     * @private
     *
     * Displays an error dialog for problems when working with files in the file tree.
     *
     * @param {number} errType type of error that occurred
     * @param {boolean} isFolder did the error occur because of a folder operation?
     * @param {string} error message with detail about the error
     * @param {string} path path to file or folder that had the error
     * @return {Dialog|null} Dialog if the error message was created
     */
    _showErrorDialog = function (errType, isFolder, error, path) {
        var titleType = isFolder ? Strings.DIRECTORY_TITLE : Strings.FILE_TITLE,
            entryType = isFolder ? Strings.DIRECTORY : Strings.FILE,
            title,
            message;
        path = StringUtils.breakableUrl(path);

        switch (errType) {
        case ERR_TYPE_CREATE:
            title = StringUtils.format(Strings.ERROR_CREATING_FILE_TITLE, titleType);
            message = StringUtils.format(Strings.ERROR_CREATING_FILE, entryType, path, error);
            break;
        case ERR_TYPE_CREATE_EXISTS:
            title = StringUtils.format(Strings.INVALID_FILENAME_TITLE, titleType);
            message = StringUtils.format(Strings.ENTRY_WITH_SAME_NAME_EXISTS, path);
            break;
        case ERR_TYPE_RENAME:
            title = StringUtils.format(Strings.ERROR_RENAMING_FILE_TITLE, titleType);
            message = StringUtils.format(Strings.ERROR_RENAMING_FILE, path, error, entryType);
            break;
        case ERR_TYPE_DELETE:
            title = StringUtils.format(Strings.ERROR_DELETING_FILE_TITLE, titleType);
            message = StringUtils.format(Strings.ERROR_DELETING_FILE, path, error, entryType);
            break;
        case ERR_TYPE_LOADING_PROJECT:
            title = Strings.ERROR_LOADING_PROJECT;
            message = StringUtils.format(Strings.READ_DIRECTORY_ENTRIES_ERROR, path, error);
            break;
        case ERR_TYPE_LOADING_PROJECT_NATIVE:
            title = Strings.ERROR_LOADING_PROJECT;
            message = StringUtils.format(Strings.REQUEST_NATIVE_FILE_SYSTEM_ERROR, path, error);
            break;
        case ERR_TYPE_MAX_FILES:
            title = Strings.ERROR_MAX_FILES_TITLE;
            message = Strings.ERROR_MAX_FILES;
            break;
        case ERR_TYPE_OPEN_DIALOG:
            title = Strings.ERROR_LOADING_PROJECT;
            message = StringUtils.format(Strings.OPEN_DIALOG_ERROR, error);
            break;
        case ERR_TYPE_INVALID_FILENAME:
            title = StringUtils.format(Strings.INVALID_FILENAME_TITLE, isFolder ? Strings.DIRECTORY_NAME : Strings.FILENAME);
            message = StringUtils.format(Strings.INVALID_FILENAME_MESSAGE, isFolder ? Strings.DIRECTORY_NAMES_LEDE : Strings.FILENAMES_LEDE, error);
            break;
        }

        if (title && message) {
            return Dialogs.showModalDialog(
                DefaultDialogs.DIALOG_ID_ERROR,
                title,
                message
            );
        }
        return null;
    };

    /**
     * @deprecated Use LanguageManager.getLanguageForPath(fullPath).isBinary()
     * Returns true if fileName's extension doesn't belong to binary (e.g. archived)
     * @param {string} fileName
     * @return {boolean}
     */
    function isBinaryFile(fileName) {
        DeprecationWarning.deprecationWarning("ProjectManager.isBinaryFile() called for " + fileName + ". Use LanguageManager.getLanguageForPath(fileName).isBinary() instead.");
        return LanguageManager.getLanguageForPath(fileName).isBinary();
    }

    /**
     * @private
     *
     * Rerender the file tree view.
     * 
     * @param {boolean} forceRender Force the tree to rerender. Should only be needed by extensions that call rerenderTree.
     */
    _renderTree = function (forceRender) {
        var projectRoot = getProjectRoot();
        if (!projectRoot) {
            return;
        }
        FileTreeView.render($projectTreeContainer[0], model._viewModel, projectRoot, actionCreator, forceRender);
    };

    /**
     * @private
     *
     * Returns the full path to the welcome project, which we open on first launch.
     *
     * @param {string} sampleUrl URL for getting started project
     * @param {string} initialPath Path to Brackets directory (see FileUtils.getNativeBracketsDirectoryPath())
     * @return {!string} fullPath reference
     */
    function _getWelcomeProjectPath() {
        return ProjectModel._getWelcomeProjectPath(Urls.GETTING_STARTED, FileUtils.getNativeBracketsDirectoryPath());
    }

    /**
     * Adds the path to the list of welcome projects we've ever seen, if not on the list already.
     *
     * @param {string} path Path to possibly add
     */
    function addWelcomeProjectPath(path) {
        var welcomeProjects = ProjectModel._addWelcomeProjectPath(path,
                                                                 PreferencesManager.getViewState("welcomeProjects"));
        PreferencesManager.setViewState("welcomeProjects", welcomeProjects);
    }


    /**
     * Returns true if the given path is the same as one of the welcome projects we've previously opened,
     * or the one for the current build.
     *
     * @param {string} path Path to check to see if it's a welcome project path
     * @return {boolean} true if this is a welcome project path
     */
    function isWelcomeProjectPath(path) {
        return ProjectModel._isWelcomeProjectPath(path, _getWelcomeProjectPath(), PreferencesManager.getViewState("welcomeProjects"));
    }

    /**
     * If the provided path is to an old welcome project, returns the current one instead.
     */
    function updateWelcomeProjectPath(path) {
        if (isWelcomeProjectPath(path)) {
            return _getWelcomeProjectPath();
        } else {
            return path;
        }
    }

    /**
     * Initial project path is stored in prefs, which defaults to the welcome project on
     * first launch.
     */
    function getInitialProjectPath() {
        return updateWelcomeProjectPath(PreferencesManager.getViewState("projectPath"));
    }

    /**
     * @private
     *
     * Watches the project for filesystem changes so that the tree can be updated.
     */
    function _watchProjectRoot(rootPath) {
        FileSystem.on("change", _fileSystemChange);
        FileSystem.on("rename", _fileSystemRename);

        FileSystem.watch(FileSystem.getDirectoryForPath(rootPath), ProjectModel._shouldShowName, function (err) {
            if (err === FileSystemError.TOO_MANY_ENTRIES) {
                if (!_projectWarnedForTooManyFiles) {
                    _showErrorDialog(ERR_TYPE_MAX_FILES);
                    _projectWarnedForTooManyFiles = true;
                }
            } else if (err) {
                console.error("Error watching project root: ", rootPath, err);
            }
        });

        // Reset allFiles cache
        model._resetCache();
    }


    /**
     * @private
     * Close the file system and remove listeners.
     * @return {$.Promise} A promise that's resolved when the root is unwatched. Rejected if
     *     there is no project root or if the unwatch fails.
     */
    function _unwatchProjectRoot() {
        var result = new $.Deferred();
        if (!model.projectRoot) {
            result.reject();
        } else {
            FileSystem.off("change", _fileSystemChange);
            FileSystem.off("rename", _fileSystemRename);

            FileSystem.unwatch(model.projectRoot, function (err) {
                if (err) {
                    console.error("Error unwatching project root: ", model.projectRoot.fullPath, err);
                    result.reject(err);
                } else {
                    result.resolve();
                }
            });

            // Reset allFiles cache
            model._resetCache();
        }

        return result.promise();
    }

    /**
     * @private
     * Reloads the project preferences.
     */
    function _reloadProjectPreferencesScope() {
        var root = getProjectRoot();
        if (root) {
            // Alias the "project" Scope to the path Scope for the project-level settings file
            PreferencesManager._setProjectSettingsFile(root.fullPath + SETTINGS_FILENAME);
        } else {
            PreferencesManager._setProjectSettingsFile();
        }
    }

    /**
     * Loads the given folder as a project. Does NOT prompt about any unsaved changes - use openProject()
     * instead to check for unsaved changes and (optionally) let the user choose the folder to open.
     *
     * @param {!string} rootPath  Absolute path to the root folder of the project.
     *  A trailing "/" on the path is optional (unlike many Brackets APIs that assume a trailing "/").
     * @param {boolean=} isUpdating  If true, indicates we're just updating the tree;
     *  if false, a different project is being loaded.
     * @return {$.Promise} A promise object that will be resolved when the
     *  project is loaded and tree is rendered, or rejected if the project path
     *  fails to load.
     */
    function _loadProject(rootPath, isUpdating) {
        var result = new $.Deferred(),
            startLoad = new $.Deferred();

        // Some legacy code calls this API with a non-canonical path
        rootPath = ProjectModel._ensureTrailingSlash(rootPath);

        if (isUpdating) {
            // We're just refreshing. Don't need to unwatch the project root, so we can start loading immediately.
            startLoad.resolve();
        } else {
            if (model.projectRoot && model.projectRoot.fullPath === rootPath) {
                return (new $.Deferred()).resolve().promise();
            }

            // About to close current project (if any)
            if (model.projectRoot) {
                $(exports).triggerHandler("beforeProjectClose", model.projectRoot);
            }

            // close all the old files
            MainViewManager._closeAll(MainViewManager.ALL_PANES);

            _unwatchProjectRoot().always(function () {
                // Done closing old project (if any)
                if (model.projectRoot) {
                    LanguageManager._resetPathLanguageOverrides();
                    PreferencesManager._reloadUserPrefs(model.projectRoot);
                    $(exports).triggerHandler("projectClose", model.projectRoot);
                }

                startLoad.resolve();
            });
        }

        startLoad.done(function () {
            var context = { location : { scope: "user",
                                         layer: "project" } };

            // Clear project path map
            if (!isUpdating) {
                PreferencesManager._stateProjectLayer.setProjectPath(rootPath);
            }

            // Populate file tree as long as we aren't running in the browser
            if (!brackets.inBrowser) {
                if (!isUpdating) {
                    _watchProjectRoot(rootPath);
                }
                // Point at a real folder structure on local disk
                var rootEntry = FileSystem.getDirectoryForPath(rootPath);
                rootEntry.exists(function (err, exists) {
                    if (exists) {
                        var projectRootChanged = (!model.projectRoot || !rootEntry) ||
                            model.projectRoot.fullPath !== rootEntry.fullPath;

                        // Success!
                        var perfTimerName = PerfUtils.markStart("Load Project: " + rootPath);

                        _projectWarnedForTooManyFiles = false;
<<<<<<< HEAD
                        
                        if (projectRootChanged) {
                            _reloadProjectPreferencesScope();
                            PreferencesManager._setCurrentFile(rootPath);
                        }
=======
>>>>>>> 063545e7

                        _setProjectRoot(rootEntry).always(function () {
                            model.setBaseUrl(PreferencesManager.getViewState("project.baseUrl", context) || "");

                            if (projectRootChanged) {
                                _reloadProjectPreferencesScope();
                                PreferencesManager._setCurrentEditingFile(rootPath);
                            }

                            // If this is the most current welcome project, record it. In future launches, we want
                            // to substitute the latest welcome project from the current build instead of using an
                            // outdated one (when loading recent projects or the last opened project).
                            if (rootPath === _getWelcomeProjectPath()) {
                                addWelcomeProjectPath(rootPath);
                            }

                            if (projectRootChanged) {
                                // Allow asynchronous event handlers to finish before resolving result by collecting promises from them
                                var promises = [];
                                $(exports).triggerHandler({ type: "projectOpen", promises: promises }, [model.projectRoot]);
                                $.when.apply($, promises).then(result.resolve, result.reject);
                            } else {
                                $(exports).triggerHandler("projectRefresh", model.projectRoot);
                                result.resolve();
                            }
                            PerfUtils.addMeasurement(perfTimerName);
                        });
                    } else {
                        console.log("error loading project");
                        _showErrorDialog(ERR_TYPE_LOADING_PROJECT_NATIVE, null, rootPath, err || FileSystemError.NOT_FOUND)
                            .done(function () {
                                // Reset _projectRoot to null so that the following _loadProject call won't
                                // run the 'beforeProjectClose' event a second time on the original project,
                                // which is now partially torn down (see #6574).
                                model.projectRoot = null;

                                // The project folder stored in preference doesn't exist, so load the default
                                // project directory.
                                // TODO (issue #267): When Brackets supports having no project directory
                                // defined this code will need to change
                                _loadProject(_getWelcomeProjectPath()).always(function () {
                                    // Make sure not to reject the original deferred until the fallback
                                    // project is loaded, so we don't violate expectations that there is always
                                    // a current project before continuing after _loadProject().
                                    result.reject();
                                });
                            });
                    }
                });
            }
        });

        return result.promise();
    }

    /**
     * @private
     * @type {?$.Promise} Resolves when the currently running instance of
     *      _refreshFileTreeInternal completes, or null if there is no currently
     *      running instance.
     */
    var _refreshFileTreePromise = null;

    /**
     * @type {boolean} If refreshFileTree is called before _refreshFileTreePromise
     *      has resolved then _refreshPending is set, which indicates that
     *      refreshFileTree should be called again once the promise resolves.
     */
    var _refreshPending = false;

    /**
     * @const
     * @private
     * @type {number} Minimum delay in milliseconds between calls to refreshFileTree
     */
    var _refreshDelay = 1000;

    /**
     * Refresh the project's file tree, maintaining the current selection.
     *
     * @return {$.Promise} A promise object that will be resolved when the
     *  project tree is reloaded, or rejected if the project path
     *  fails to reload. If the previous selected entry is not found,
     *  the promise is still resolved.
     */
    function refreshFileTree() {
        if (!_refreshFileTreePromise) {
            var internalRefreshPromise  = model.refresh(),
                deferred                = new $.Deferred();

            _refreshFileTreePromise = deferred.promise();

            _refreshFileTreePromise.always(function () {
                _refreshFileTreePromise = null;

                if (_refreshPending) {
                    _refreshPending = false;
                    refreshFileTree();
                }
            });

            // Wait at least one second before resolving the promise
            window.setTimeout(function () {
                internalRefreshPromise.then(deferred.resolve, deferred.reject);
            }, _refreshDelay);
        } else {
            _refreshPending = true;
        }

        return _refreshFileTreePromise;
    }

    /**
     * Expands tree nodes to show the given file or folder and selects it. Silently no-ops if the
     * path lies outside the project, or if it doesn't exist.
     *
     * @param {!(File|Directory)} entry File or Directory to show
     * @return {$.Promise} Resolved when done; or rejected if not found
     */
    function showInTree(entry) {
        return model.showInTree(entry).then(_saveTreeState);
    }


    /**
     * Open a new project. Currently, Brackets must always have a project open, so
     * this method handles both closing the current project and opening a new project.
     *
     * @param {string=} path Optional absolute path to the root folder of the project.
     *  If path is undefined or null, displays a dialog where the user can choose a
     *  folder to load. If the user cancels the dialog, nothing more happens.
     * @return {$.Promise} A promise object that will be resolved when the
     *  project is loaded and tree is rendered, or rejected if the project path
     *  fails to load.
     */
    function openProject(path) {

        var result = new $.Deferred();

        // Confirm any unsaved changes first. We run the command in "prompt-only" mode, meaning it won't
        // actually close any documents even on success; we'll do that manually after the user also oks
        // the folder-browse dialog.
        CommandManager.execute(Commands.FILE_CLOSE_ALL, { promptOnly: true })
            .done(function () {
                if (path) {
                    // use specified path
                    _loadProject(path, false).then(result.resolve, result.reject);
                } else {
                    // Pop up a folder browse dialog
                    FileSystem.showOpenDialog(false, true, Strings.CHOOSE_FOLDER, model.projectRoot.fullPath, null, function (err, files) {
                        if (!err) {
                            // If length == 0, user canceled the dialog; length should never be > 1
                            if (files.length > 0) {
                                // Load the new project into the folder tree
                                _loadProject(files[0]).then(result.resolve, result.reject);
                            } else {
                                result.reject();
                            }
                        } else {
                            _showErrorDialog(ERR_TYPE_OPEN_DIALOG, null, err);
                            result.reject();
                        }
                    });
                }
            })
            .fail(function () {
                result.reject();
            });

        // if fail, don't open new project: user canceled (or we failed to save its unsaved changes)
        return result.promise();
    }

    /**
     * Invoke project settings dialog.
     * @return {$.Promise}
     */
    function _projectSettings() {
        return PreferencesDialogs.showProjectPreferencesDialog(getBaseUrl()).getPromise();
    }

    /**
     * Create a new item in the current project.
     *
     * @param baseDir {string|Directory} Full path of the directory where the item should go.
     *   Defaults to the project root if the entry is not valid or not within the project.
     * @param initialName {string} Initial name for the item
     * @param skipRename {boolean} If true, don't allow the user to rename the item
     * @param isFolder {boolean} If true, create a folder instead of a file
     * @return {$.Promise} A promise object that will be resolved with the File
     *  of the created object, or rejected if the user cancelled or entered an illegal
     *  filename.
     */
    function createNewItem(baseDir, initialName, skipRename, isFolder) {
        if (typeof baseDir === "string") {
            if (_.last(baseDir) !== "/") {
                baseDir += "/";
            }
        } else {
            baseDir = baseDir.fullPath;
        }

        if (skipRename) {
            return model.createAtPath(baseDir + initialName, isFolder);
        }
        return actionCreator.startCreating(baseDir, initialName, isFolder);
    }

    /**
     * Delete file or directore from project
     * @param {!(File|Directory)} entry File or Directory to delete
     */
    function deleteItem(entry) {
        var result = new $.Deferred();

        entry.moveToTrash(function (err) {
            if (!err) {
                DocumentManager.notifyPathDeleted(entry.fullPath);
                result.resolve();
            } else {
                _showErrorDialog(ERR_TYPE_DELETE, entry.isDirectory, FileUtils.getFileErrorString(err), entry.fullPath);

                result.reject(err);
            }
        });

        return result.promise();
    }

    /**
     * Returns a filter for use with getAllFiles() that filters files based on LanguageManager language id
     * @param {!(string|Array.<string>)} languageId a single string of a language id or an array of language ids
     * @return {!function(File):boolean}
     */
    function getLanguageFilter(languageId) {
        return function languageFilter(file) {
            var id = LanguageManager.getLanguageForPath(file.fullPath).getId();
            if (typeof languageId === "string") {
                return (id === languageId);
            } else {
                return (languageId.indexOf(id) !== -1);
            }
        };
    }

    /**
     * @private
     *
     * Respond to a FileSystem change event. Note that if renames are initiated
     * externally, they may be reported as a separate removal and addition. In
     * this case, the editor state isn't currently preserved.
     *
     * @param {$.Event} event
     * @param {?(File|Directory)} entry File or Directory changed
     * @param {Array.<FileSystemEntry>=} added If entry is a Directory, contains zero or more added children
     * @param {Array.<FileSystemEntry>=} removed If entry is a Directory, contains zero or more removed children
     */
    _fileSystemChange = function (event, entry, added, removed) {
        FileSyncManager.syncOpenDocuments();

        model.handleFSEvent(entry, added, removed);
    };

    /**
     * @private
     * Respond to a FileSystem rename event.
     */
    _fileSystemRename = function (event, oldName, newName) {
        // Tell the document manager about the name change. This will update
        // all of the model information and send notification to all views
        DocumentManager.notifyPathNameChanged(oldName, newName);
    };

    /**
     * Causes the rename operation that's in progress to complete.
     */
    function forceFinishRename() {
        actionCreator.performRename();
    }
    
    /**
     * @private
     * 
     * Sets the width of the selection bar in the file tree.
     * 
     * @param {int} width New width value
     */
    function _setFileTreeSelectionWidth(width) {
        model.setSelectionWidth(width);
        _renderTree();
    }
    
    /**
     * @private
     * 
     * Updates the scroller positioning on scroll or sidebar changes.
     */
    function _updateScrollerInfo() {
        model.setScrollerInfo($projectTreeContainer.scrollTop(), $projectTreeContainer.scrollLeft(), $projectTreeContainer.offset().top);
    }
    
    
    // Initialize variables and listeners that depend on the HTML DOM
    AppInit.htmlReady(function () {
        $projectTreeContainer = $("#project-files-container");
        $projectTreeContainer.addClass("jstree jstree-brackets");
        $projectTreeContainer.css("overflow", "auto");
        $projectTreeContainer.css("position", "relative");
        
        model.setSelectionWidth($projectTreeContainer.width());
        
        $(".main-view").click(function (jqEvent) {
            if (jqEvent.target.className !== "rename-input") {
                forceFinishRename();
                actionCreator.setContext(null);
            }
        });

        $(Menus.getContextMenu(Menus.ContextMenuIds.PROJECT_MENU)).on("beforeContextMenuOpen", function () {
            actionCreator.restoreContext();
        });

        $(Menus.getContextMenu(Menus.ContextMenuIds.PROJECT_MENU)).on("beforeContextMenuClose", function () {
            actionCreator.setContext(null);
        });

        $projectTreeContainer.on("contextmenu", function () {
            forceFinishRename();
        });

        $projectTreeContainer.on("scroll", function () {
            // Close open menus on scroll and clear the context, but only if there's a menu open.
            if ($(".dropdown.open").length > 0) {
                Menus.closeAll();
                actionCreator.setContext(null);
            }
            _updateScrollerInfo();
        });
        
        _renderTree();
    });

    /**
     * @private
     * Examine each preference key for migration of project tree states.
     * If the key has a prefix of "projectTreeState_/", then it is a project tree states
     * preference from old preference model.
     *
     * @param {string} key The key of the preference to be examined
     *      for migration of project tree states.
     * @return {?string} - the scope to which the preference is to be migrated
     */
    function _checkPreferencePrefix(key) {
        var pathPrefix = "projectTreeState_",
            projectPath;
        if (key.indexOf(pathPrefix) === 0) {
            // Get the project path from the old preference key by stripping "projectTreeState_".
            projectPath = key.substr(pathPrefix.length);
            return "user project.treeState " + projectPath;
        }

        pathPrefix = "projectBaseUrl_";
        if (key.indexOf(pathPrefix) === 0) {
            // Get the project path from the old preference key by stripping "projectBaseUrl_[Directory "
            // and "]".
            projectPath = key.substr(key.indexOf(" ") + 1);
            projectPath = projectPath.substr(0, projectPath.length - 1);
            return "user project.baseUrl " + projectPath;
        }

        return null;
    }

    // Init default project path to welcome project
    PreferencesManager.stateManager.definePreference("projectPath", "string", _getWelcomeProjectPath());

    PreferencesManager.convertPreferences(module, {
        "projectPath": "user",
        "projectTreeState_": "user",
        "welcomeProjects": "user",
        "projectBaseUrl_": "user"
    }, true, _checkPreferencePrefix);

    $(exports).on("projectOpen", _reloadProjectPreferencesScope);
    $(exports).on("projectOpen", _saveProjectPath);

    // Event Handlers
    $(FileViewController).on("documentSelectionFocusChange", _documentSelectionFocusChange);
    $(FileViewController).on("fileViewFocusChange", _fileViewControllerChange);
    $(MainViewManager).on("currentFileChange", _currentFileChange);
    $(exports).on("beforeAppClose", _unwatchProjectRoot);

    // Commands
    CommandManager.register(Strings.CMD_OPEN_FOLDER,      Commands.FILE_OPEN_FOLDER,      openProject);
    CommandManager.register(Strings.CMD_PROJECT_SETTINGS, Commands.FILE_PROJECT_SETTINGS, _projectSettings);
    CommandManager.register(Strings.CMD_FILE_REFRESH,     Commands.FILE_REFRESH,          refreshFileTree);

    // Define the preference to decide how to sort the Project Tree files
    PreferencesManager.definePreference(SORT_DIRECTORIES_FIRST, "boolean", brackets.platform !== "mac")
        .on("change", function () {
            actionCreator.setSortDirectoriesFirst(PreferencesManager.get(SORT_DIRECTORIES_FIRST));
        });
    
    actionCreator.setSortDirectoriesFirst(PreferencesManager.get(SORT_DIRECTORIES_FIRST));

    /**
     * Gets the filesystem object for the current context in the file tree.
     */
    function getContext() {
        return model.getContext();
    }

    /**
     * Starts a rename operation, completing the current operation if there is one.
     *
     * The Promise returned is resolved with an object with a `newPath` property with the renamed path. If the user cancels the operation, the promise is resolved with the value RENAME_CANCELLED.
     *
     * @param {FileSystemEntry} entry file or directory filesystem object to rename
     * @return {$.Promise} a promise resolved when the rename is done.
     */
    function renameItemInline(entry) {
        var d = new $.Deferred(),
            isFolder = entry.isDirectory;
        
        actionCreator.startRename(entry)
            .done(function () {
                d.resolve();
            })
            .fail(function (err) {
                // Need to do display the error message on the next event loop turn
                // because some errors can come up synchronously and then the dialog
                // is not displayed.
                window.setTimeout(function () {
                    if (err === ProjectModel.ERROR_INVALID_FILENAME) {
                        _showErrorDialog(ERR_TYPE_INVALID_FILENAME, isFolder, ProjectModel._invalidChars);
                    } else {
                        var errString = err === FileSystemError.ALREADY_EXISTS ?
                                Strings.FILE_EXISTS_ERR :
                                FileUtils.getFileErrorString(err);

                        _showErrorDialog(ERR_TYPE_RENAME, isFolder, errString, entry.fullPath);
                    }
                }, 10);
                d.reject(err);
            });
        return d.promise();
    }

    /**
     * Returns an Array of all files for this project, optionally including
     * files in the working set that are *not* under the project root. Files are
     * filtered out by ProjectModel.shouldShow().
     *
     * @param {function (File, number):boolean=} filter Optional function to filter
     *          the file list (does not filter directory traversal). API matches Array.filter().
     * @param {boolean=} includeWorkingSet If true, include files in the working set
     *          that are not under the project root (*except* for untitled documents).
     *
     * @return {$.Promise} Promise that is resolved with an Array of File objects.
     */
    function getAllFiles(filter, includeWorkingSet) {
        var viewFiles, deferred;

        // The filter and includeWorkingSet params are both optional.
        // Handle the case where filter is omitted but includeWorkingSet is
        // specified.
        if (includeWorkingSet === undefined && typeof (filter) !== "function") {
            includeWorkingSet = filter;
            filter = null;
        }

        if (includeWorkingSet) {
            viewFiles = MainViewManager.getWorkingSet(MainViewManager.ALL_PANES);
        }

        deferred = new $.Deferred();
        model.getAllFiles(filter, viewFiles)
            .done(function (fileList) {
                deferred.resolve(fileList);
            })
            .fail(function (err) {
                if (err === FileSystemError.TOO_MANY_ENTRIES && !_projectWarnedForTooManyFiles) {
                    _showErrorDialog(ERR_TYPE_MAX_FILES);
                    _projectWarnedForTooManyFiles = true;
                }
                // resolve with empty list
                deferred.resolve([]);
            });
        return deferred.promise();
    }

    /**
     * Adds an icon provider. The icon provider is a function which takes a data object and
     * returns a React.DOM.ins instance, a string, a DOM node or a jQuery instance
     * for the icons within the tree.
     *
     * The data object contains:
     *
     * * `name`: the file or directory name
     * * `fullPath`: full path to the file or directory
     * * `isFile`: true if it's a file, false if it's a directory
     */
    function addIconProvider(callback) {
        return FileTreeView.addIconProvider(callback);
    }

    /**
     * Adds an additional classes provider which can return classes that should be added to a
     * given file or directory in the tree.
     *
     * The data object contains:
     *
     * * `name`: the file or directory name
     * * `fullPath`: full path to the file or directory
     * * `isFile`: true if it's a file, false if it's a directory
     */
    function addClassesProvider(callback) {
        return FileTreeView.addClassesProvider(callback);
    }

    /**
     * Forces the file tree to rerender. Typically, the tree only rerenders the portions of the
     * tree that have changed data. If an extension that augments the tree has changes that it
     * needs to display, calling rerenderTree will cause the components for the whole tree to
     * be rerendered.
     */
    function rerenderTree() {
        _renderTree(true);
    }

    // Private API helpful in testing
    exports._actionCreator                 = actionCreator;
    
    
    // Private API for use with SidebarView
    exports._setFileTreeSelectionWidth    = _setFileTreeSelectionWidth;

    // Define public API
    exports.getProjectRoot                = getProjectRoot;
    exports.getBaseUrl                    = getBaseUrl;
    exports.setBaseUrl                    = setBaseUrl;
    exports.isWithinProject               = isWithinProject;
    exports.makeProjectRelativeIfPossible = makeProjectRelativeIfPossible;
    exports.shouldShow                    = ProjectModel.shouldShow;
    exports.isBinaryFile                  = isBinaryFile;
    exports.openProject                   = openProject;
    exports.getSelectedItem               = getSelectedItem;
    exports.getContext                    = getContext;
    exports.getInitialProjectPath         = getInitialProjectPath;
    exports.isWelcomeProjectPath          = isWelcomeProjectPath;
    exports.updateWelcomeProjectPath      = updateWelcomeProjectPath;
    exports.createNewItem                 = createNewItem;
    exports.renameItemInline              = renameItemInline;
    exports.deleteItem                    = deleteItem;
    exports.forceFinishRename             = forceFinishRename;
    exports.showInTree                    = showInTree;
    exports.refreshFileTree               = refreshFileTree;
    exports.getAllFiles                   = getAllFiles;
    exports.getLanguageFilter             = getLanguageFilter;
    exports.addIconProvider               = addIconProvider;
    exports.addClassesProvider            = addClassesProvider;
    exports.rerenderTree                  = rerenderTree;
});<|MERGE_RESOLUTION|>--- conflicted
+++ resolved
@@ -797,14 +797,11 @@
                         var perfTimerName = PerfUtils.markStart("Load Project: " + rootPath);
 
                         _projectWarnedForTooManyFiles = false;
-<<<<<<< HEAD
                         
                         if (projectRootChanged) {
                             _reloadProjectPreferencesScope();
                             PreferencesManager._setCurrentFile(rootPath);
                         }
-=======
->>>>>>> 063545e7
 
                         _setProjectRoot(rootEntry).always(function () {
                             model.setBaseUrl(PreferencesManager.getViewState("project.baseUrl", context) || "");
