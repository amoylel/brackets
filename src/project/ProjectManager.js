--- conflicted
+++ resolved
@@ -627,12 +627,8 @@
         if (!projectRoot) {
             return;
         }
-<<<<<<< HEAD
         model.setScrollerInfo($projectTreeContainer.scrollTop(), $projectTreeContainer.scrollLeft(), $projectTreeContainer.offset().top);
-        FileTreeView.render(fileTreeViewContainer, model._viewModel, projectRoot, actionCreator, forceRender);
-=======
         FileTreeView.render(fileTreeViewContainer, model._viewModel, projectRoot, actionCreator, forceRender, brackets.platform);
->>>>>>> 4cc43b3c
     };
 
     /**
