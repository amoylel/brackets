/*
 * Copyright (c) 2012 Adobe Systems Incorporated. All rights reserved.
 *
 * Permission is hereby granted, free of charge, to any person obtaining a
 * copy of this software and associated documentation files (the "Software"),
 * to deal in the Software without restriction, including without limitation
 * the rights to use, copy, modify, merge, publish, distribute, sublicense,
 * and/or sell copies of the Software, and to permit persons to whom the
 * Software is furnished to do so, subject to the following conditions:
 *
 * The above copyright notice and this permission notice shall be included in
 * all copies or substantial portions of the Software.
 *
 * THE SOFTWARE IS PROVIDED "AS IS", WITHOUT WARRANTY OF ANY KIND, EXPRESS OR
 * IMPLIED, INCLUDING BUT NOT LIMITED TO THE WARRANTIES OF MERCHANTABILITY,
 * FITNESS FOR A PARTICULAR PURPOSE AND NONINFRINGEMENT. IN NO EVENT SHALL THE
 * AUTHORS OR COPYRIGHT HOLDERS BE LIABLE FOR ANY CLAIM, DAMAGES OR OTHER
 * LIABILITY, WHETHER IN AN ACTION OF CONTRACT, TORT OR OTHERWISE, ARISING
 * FROM, OUT OF OR IN CONNECTION WITH THE SOFTWARE OR THE USE OR OTHER
 * DEALINGS IN THE SOFTWARE.
 *
 */

/*jslint vars: true, plusplus: true, devel: true, nomen: true, indent: 4, maxerr: 50 */
/*global define, $, brackets, FileError, window */

/**
 * ProjectManager is the model for the set of currently open project. It is responsible for
 * creating and updating the project tree when projects are opened and when changes occur to
 * the file tree.
 *
 * This module dispatches these events:
 *    - beforeProjectClose -- before _projectRoot changes
 *    - beforeAppClose     -- before Brackets quits entirely
 *    - projectOpen        -- after _projectRoot changes and the tree is re-rendered
 *    - projectRefresh     -- when project tree is re-rendered for a reason other than
 *                            a project being opened (e.g. from the Refresh command)
 *
 * These are jQuery events, so to listen for them you do something like this:
 *    $(ProjectManager).on("eventname", handler);
 */
define(function (require, exports, module) {
    "use strict";

    require("utils/Global");
    
    // Load dependent non-module scripts
    require("thirdparty/jstree_pre1.0_fix_1/jquery.jstree");

    var _ = require("thirdparty/lodash");

    // Load dependent modules
    var AppInit             = require("utils/AppInit"),
        PreferencesDialogs  = require("preferences/PreferencesDialogs"),
        PreferencesManager  = require("preferences/PreferencesManager"),
        DocumentManager     = require("document/DocumentManager"),
        InMemoryFile        = require("document/InMemoryFile"),
        CommandManager      = require("command/CommandManager"),
        Commands            = require("command/Commands"),
        Dialogs             = require("widgets/Dialogs"),
        DefaultDialogs      = require("widgets/DefaultDialogs"),
        LanguageManager     = require("language/LanguageManager"),
        Menus               = require("command/Menus"),
        StringUtils         = require("utils/StringUtils"),
        Strings             = require("strings"),
        FileSystem          = require("filesystem/FileSystem"),
        FileViewController  = require("project/FileViewController"),
        PerfUtils           = require("utils/PerfUtils"),
        ViewUtils           = require("utils/ViewUtils"),
        FileUtils           = require("file/FileUtils"),
        FileSystemError     = require("filesystem/FileSystemError"),
        Urls                = require("i18n!nls/urls"),
        KeyEvent            = require("utils/KeyEvent"),
        Async               = require("utils/Async"),
        FileSyncManager     = require("project/FileSyncManager"),
        EditorManager       = require("editor/EditorManager");
    
    /**
     * @private
     * Forward declaration for the _fileSystemChange and _fileSystemRename functions to make JSLint happy.
     */
    var _fileSystemChange,
        _fileSystemRename;

    /**
     * @private
     * File tree sorting for mac-specific sorting behavior
     */
    var _isMac          = brackets.platform === "mac",
        _sortPrefixDir  = _isMac ? "" : "0",
        _sortPrefixFile = _isMac ? "" : "1";
    
    /**
     * @private
     * File and folder names which are not displayed or searched
     * TODO: We should add the rest of the file names that TAR excludes:
     *    http://www.gnu.org/software/tar/manual/html_section/exclude.html
     * @type {RegExp}
     */
    var _exclusionListRegEx = /\.pyc$|^\.git$|^\.gitignore$|^\.gitmodules$|^\.svn$|^\.DS_Store$|^Thumbs\.db$|^\.hg$|^CVS$|^\.cvsignore$|^\.gitattributes$|^\.hgtags$|^\.c9revisions|^\.SyncArchive|^\.SyncID|^\.SyncIgnore|^\.hgignore$|\~$/;

    /**
     * @private
     * File names which are not showed in quick open dialog
     * @type {RegExp}
     */
    var _binaryExclusionListRegEx = /\.svgz$|\.jsz$|\.zip$|\.gz$|\.htmz$|\.htmlz$|\.rar$|\.tar$|\.exe$|\.bin$/;
    
    /**
     * @private
     * Filename to use for project settings files.
     * @type {string}
     */
    var SETTINGS_FILENAME = "." + PreferencesManager.SETTINGS_FILENAME;

    /**
     * @private
     * Reference to the tree control container div. Initialized by
     * htmlReady handler
     * @type {jQueryObject}
     */
    var $projectTreeContainer;
    
    /**
     * @private
     * Reference to the tree control
     * @type {jQueryObject}
     */
    var _projectTree = null;
        
    /**
     * @private
     * Reference to previous selected jstree leaf node when ProjectManager had
     * selection focus from FileViewController.
     * @type {DOMElement}
     */
    var _lastSelected = null;
    
    /**
     * @private
     * Internal flag to suppress firing of selectionChanged event.
     * @type {boolean}
     */
    var _suppressSelectionChange = false;
    
    /**
     * @private
     * Reference to the tree control UL element
     * @type {DOMElement}
     */
    var $projectTreeList;
    
    /**
     * @private
     * @see getProjectRoot()
     */
    var _projectRoot = null;

    /**
     * @private
     * Encoded URL
     * @ see getBaseUrl(), setBaseUrl()
     */
    var _projectBaseUrl = "";
    
    /**
     * @private
     * @type {PreferenceStorage}
     */
    var _prefs = null;

    /**
     * @private
     * Used to initialize jstree state
     */
    var _projectInitialLoad = null;
    
    /**
     * @private
     * RegEx to validate if a filename is not allowed even if the system allows it.
     * This is done to prevent cross-platform issues.
     */
    var _illegalFilenamesRegEx = /^(\.+|com[1-9]|lpt[1-9]|nul|con|prn|aux)$/i;
    
    var suppressToggleOpen = false;
    
    /**
     * @private
     * @type {?jQuery.Promise.<Array<File>>}
     * A promise that is resolved with an array of all project files. Used by 
     * ProjectManager.getAllFiles().
     */
    var _allFilesCachePromise = null;
    
    /**
     * @private
     */
    function _hasFileSelectionFocus() {
        return FileViewController.getFileSelectionFocus() === FileViewController.PROJECT_MANAGER;
    }
    
    /**
     * @private
     */
    function _redraw(selectionChanged, reveal) {
        reveal = (reveal === undefined) ? true : reveal;
        
        // redraw selection
        if ($projectTreeList) {
            if (selectionChanged && !_suppressSelectionChange) {
                $projectTreeList.triggerHandler("selectionChanged", reveal);
            }

            // reposition the selection triangle
            $projectTreeContainer.triggerHandler("selectionRedraw");
            
            // in-lieu of resize events, manually trigger contentChanged for every
            // FileViewController focus change. This event triggers scroll shadows
            // on the jstree to update. documentSelectionFocusChange fires when
            // a new file is added and removed (causing a new selection) from the working set
            _projectTree.triggerHandler("contentChanged");
        }
    }
    
    /**
     * Returns the File or Directory corresponding to the item selected in the file tree, or null
     * if no item is selected in the tree (though the working set may still have a selection; use
     * getSelectedItem() to get the selection regardless of whether it's in the tree or working set).
     * @return {?(File|Directory)}
     */
    function _getTreeSelectedItem() {
        var selected = _projectTree.jstree("get_selected");
        if (selected) {
            return selected.data("entry");
        }
        return null;
    }
    
    /**
     * Returns the File or Directory corresponding to the item selected in the sidebar panel, whether in
     * the file tree OR in the working set; or null if no item is selected anywhere in the sidebar.
     * May NOT be identical to the current Document - a folder may be selected in the sidebar, or the sidebar may not
     * have the current document visible in the tree & working set.
     * @return {?(File|Directory)}
     */
    function getSelectedItem() {
        // Prefer file tree selection, else use working set selection
        var selectedEntry = _getTreeSelectedItem();
        if (!selectedEntry) {
            var doc = DocumentManager.getCurrentDocument();
            selectedEntry = (doc && doc.file);
        }
        return selectedEntry;
    }

    function _fileViewFocusChange() {
        _redraw(true);
    }
    
    function _documentSelectionFocusChange() {
        var curFile = EditorManager.getCurrentlyViewedPath();
        if (curFile && _hasFileSelectionFocus()) {
            var nodeFound = $("#project-files-container li").is(function (index) {
                var $treeNode = $(this),
                    entry = $treeNode.data("entry");
                if (entry && entry.fullPath === curFile) {
                    if (!_projectTree.jstree("is_selected", $treeNode)) {
                        if ($treeNode.parents(".jstree-closed").length) {
                            //don't auto-expand tree to show file - but remember it if parent is manually expanded later
                            _projectTree.jstree("deselect_all");
                            _lastSelected = $treeNode;
                        } else {
                            //we don't want to trigger another selection change event, so manually deselect
                            //and select without sending out notifications
                            _projectTree.jstree("deselect_all");
                            _projectTree.jstree("select_node", $treeNode, false);  // sets _lastSelected
                        }
                    }
                    return true;
                }
                return false;
            });
            
            // file is outside project subtree, or in a folder that's never been expanded yet
            if (!nodeFound) {
                _projectTree.jstree("deselect_all");
                _lastSelected = null;
            }
        } else if (_projectTree !== null) {
            _projectTree.jstree("deselect_all");
            _lastSelected = null;
        }
        
        _redraw(true);
    }

    /**
     * Returns the root folder of the currently loaded project, or null if no project is open (during
     * startup, or running outside of app shell).
     * @return {Directory}
     */
    function getProjectRoot() {
        return _projectRoot;
    }

    /**
     * @private
     */
    function _getBaseUrlKey() {
        return "projectBaseUrl_" + _projectRoot;
    }

    /**
     * Returns the encoded Base URL of the currently loaded project, or empty string if no project
     * is open (during startup, or running outside of app shell).
     * @return {String}
     */
    function getBaseUrl() {
        return _projectBaseUrl;
    }

    /**
     * Sets the encoded Base URL of the currently loaded project.
     * @param {String}
     */
    function setBaseUrl(projectBaseUrl) {
        _projectBaseUrl = projectBaseUrl;

        // Ensure trailing slash to be consistent with _projectRoot.fullPath
        // so they're interchangable (i.e. easy to convert back and forth)
        if (_projectBaseUrl.length > 0 && _projectBaseUrl[_projectBaseUrl.length - 1] !== "/") {
            _projectBaseUrl += "/";
        }

        _prefs.setValue(_getBaseUrlKey(), _projectBaseUrl);
    }
    
    /**
     * Returns true if absPath lies within the project, false otherwise.
     * Does not support paths containing ".."
     * @param {string|FileSystemEntry} absPathOrEntry
     * @return {boolean}
     */
    function isWithinProject(absPathOrEntry) {
        var absPath = absPathOrEntry.fullPath || absPathOrEntry;
        return (_projectRoot && absPath.indexOf(_projectRoot.fullPath) === 0);
    }
    /**
     * If absPath lies within the project, returns a project-relative path. Else returns absPath
     * unmodified.
     * Does not support paths containing ".."
     * @param {!string} absPath
     * @return {!string}
     */
    function makeProjectRelativeIfPossible(absPath) {
        if (isWithinProject(absPath)) {
            return absPath.slice(_projectRoot.fullPath.length);
        }
        return absPath;
    }

    /**
     * @private
     * Get prefs tree state lookup key for given project path.
     */
    function _getTreeStateKey(path) {
        // generate unique tree state key for this project path
        var key = "projectTreeState_" + path;

        // normalize to always have slash at end
        if (key[key.length - 1] !== "/") {
            key += "/";
        }
        return key;
    }
    
    /**
     * @private
     * Save ProjectManager project path and tree state.
     */
    function _savePreferences() {
        
        // save the current project
        _prefs.setValue("projectPath", _projectRoot.fullPath);

        // save jstree state
        var openNodes = [],
            projectPathLength = _projectRoot.fullPath.length,
            entry,
            fullPath,
            shortPath,
            depth;

        // Query open nodes by class selector
        $(".jstree-open:visible").each(function (index) {
            entry = $(this).data("entry");

            if (entry.fullPath) {
                fullPath = entry.fullPath;

                // Truncate project path prefix (including its last slash) AND remove trailing slash suffix
                // So "/foo/bar/projroot/abc/xyz/" -> "abc/xyz"
                shortPath = fullPath.slice(projectPathLength, -1);

                // Determine depth of the node by counting path separators.
                // Children at the root have depth of zero
                depth = shortPath.split("/").length - 1;

                // Map tree depth to list of open nodes
                if (openNodes[depth] === undefined) {
                    openNodes[depth] = [];
                }

                openNodes[depth].push(fullPath);
            }
        });

        // Store the open nodes by their full path and persist to storage
        _prefs.setValue(_getTreeStateKey(_projectRoot.fullPath), openNodes);
    }
    
    /**
     * @private
     */
    function _forceSelection(current, target) {
        // select_node will force the target to be revealed. Instead,
        // keep the scroller position stable.
        var savedScrollTop = $projectTreeContainer.get(0).scrollTop;
        
        // suppress selectionChanged event from firing by jstree select_node
        _suppressSelectionChange = true;
        if (current) {
            _projectTree.jstree("deselect_node", current);
        }
        _projectTree.jstree("select_node", target, false);
        _suppressSelectionChange = false;
        
        $projectTreeContainer.get(0).scrollTop = savedScrollTop;
        
        _redraw(true, false);
    }

    /**
     * Returns false when the event occured without any input present in the li closest to the DOM object
     *
     * @param {event} event to check
     * @return boolean true if an input field is present
     */
    function _isInRename(element) {
        return ($(element).closest("li").find("input").length > 0);
    }
        
    /**
     * @private
     * Reopens a set of nodes in the tree by ID.
     * @param {Array.<Array.<string>>} nodesByDepth An array of arrays of node ids to reopen. The ids within
     *     each sub-array are reopened in parallel, and the sub-arrays are reopened in order, so they should
     *     be sorted by depth within the tree.
     * @param {$.Deferred} resultDeferred A Deferred that will be resolved when all nodes have been fully
     *     reopened.
     */
    function _reopenNodes(nodesByDepth, resultDeferred) {
        if (nodesByDepth.length === 0) {
            // All paths are opened and fully rendered.
            resultDeferred.resolve();
        } else {
            var toOpenPaths = nodesByDepth.shift(),
                toOpenIds   = [],
                node        = null;

            // use path to lookup ID
            toOpenPaths.forEach(function (value, index) {
                node = _projectInitialLoad.fullPathToIdMap[value];
                
                if (node) {
                    toOpenIds.push(node);
                }
            });
            
            Async.doInParallel(
                toOpenIds,
                function (id) {
                    var result = new $.Deferred();
                    _projectTree.jstree("open_node", "#" + id, function () {
                        result.resolve();
                    }, true);
                    return result.promise();
                },
                false
            ).always(function () {
                _reopenNodes(nodesByDepth, resultDeferred);
            });
        }
    }

    /**
     * A memoized comparator of DOM nodes for use with jsTree
     * @private
     * @param {Node} First DOM node
     * @param {Node} Second DOM node
     * @return {number} Comparator value
     */
    var _projectTreeSortComparator = _.memoize(function (a, b) {
        var a1 = $(a).data("compareString"),
            b1 = $(b).data("compareString");
        
        return FileUtils.compareFilenames(a1, b1, false);
    }, function (a, b) {
        return $(a).data("compareString") + ":" + $(b).data("compareString");
    });

    /**
     * @private
     * Given an input to jsTree's json_data.data setting, display the data in the file tree UI
     * (replacing any existing file tree that was previously displayed). This input could be
     * raw JSON data, or it could be a dataprovider function. See jsTree docs for details:
     * http://www.jstree.com/documentation/json_data
     */
    function _renderTree(treeDataProvider) {
        var result = new $.Deferred();

        // For #1542, make sure the tree is scrolled to the top before refreshing.
        // If we try to do this later (e.g. after the tree has been refreshed), it
        // doesn't seem to work properly.
        $projectTreeContainer.scrollTop(0);
        
        // Instantiate tree widget
        // (jsTree is smart enough to replace the old tree if there's already one there)
        $projectTreeContainer.hide()
            .addClass("no-focus");
        _projectTree = $projectTreeContainer
            .jstree({
                plugins : ["ui", "themes", "json_data", "crrm", "sort"],
                ui : { select_limit: 1, select_multiple_modifier: "", select_range_modifier: "" },
                json_data : { data: treeDataProvider, correct_state: false },
                core : { html_titles: true, animation: 0, strings : { loading : Strings.PROJECT_LOADING, new_node : "New node" } },
                themes : { theme: "brackets", url: "styles/jsTreeTheme.css", dots: false, icons: false },
                    //(note: our actual jsTree theme CSS lives in brackets.less; we specify an empty .css
                    // file because jsTree insists on loading one itself)
                sort : _projectTreeSortComparator
            }).bind(
                "before.jstree",
                function (event, data) {
                    if (data.func === "toggle_node") {
                        // jstree will automaticaly select parent node when the parent is closed
                        // and any descendant is selected. Prevent the select_node handler from
                        // immediately toggling open again in this case.
                        suppressToggleOpen = _projectTree.jstree("is_open", data.args[0]);
                    }
                }
            ).bind(
                "select_node.jstree",
                function (event, data) {
                    var entry = data.rslt.obj.data("entry");
                    if (entry) {
                        if (entry.isFile) {
                            var openResult = FileViewController.openAndSelectDocument(entry.fullPath, FileViewController.PROJECT_MANAGER);
                        
                            openResult.done(function () {
                                // update when tree display state changes
                                _redraw(true);
                                _lastSelected = data.rslt.obj;
                            }).fail(function () {
                                if (_lastSelected) {
                                    // revert this new selection and restore previous selection
                                    _forceSelection(data.rslt.obj, _lastSelected);
                                } else {
                                    _projectTree.jstree("deselect_all");
                                    _lastSelected = null;
                                }
                            });
                        } else {
                            FileViewController.setFileViewFocus(FileViewController.PROJECT_MANAGER);
                            // show selection marker on folders
                            _redraw(true);
                            
                            // toggle folder open/closed
                            // suppress if this selection was triggered by clicking the disclousre triangle
                            if (!suppressToggleOpen) {
                                _projectTree.jstree("toggle_node", data.rslt.obj);
                            }
                        }
                    }
                    suppressToggleOpen = false;
                }
            ).bind(
                "reopen.jstree",
                function (event, data) {
                    if (_projectInitialLoad.previous) {
                        // Start reopening nodes that were previously open, starting
                        // with the first recorded depth level. As each level completes,
                        // it will trigger the next level to finish.
                        _reopenNodes(_projectInitialLoad.previous, result);
                        _projectInitialLoad.previous = null;
                    }
                }
            ).bind(
                "scroll.jstree",
                function (e) {
                    // close all dropdowns on scroll
                    Menus.closeAll();
                }
            ).bind(
                "loaded.jstree open_node.jstree close_node.jstree",
                function (event, data) {
                    if (event.type === "open_node") {
                        // select the current document if it becomes visible when this folder is opened
                        var curDoc = DocumentManager.getCurrentDocument();
                        
                        if (_hasFileSelectionFocus() && curDoc && data) {
                            var entry = data.rslt.obj.data("entry");
                            
                            if (entry && curDoc.file.fullPath.indexOf(entry.fullPath) === 0) {
                                _forceSelection(data.rslt.obj, _lastSelected);
                            } else {
                                _redraw(true, false);
                            }
                        }
                    } else if (event.type === "close_node") {
                        // always update selection marker position when collapsing a node
                        _redraw(true, false);
                    } else {
                        _redraw(false);
                    }
                    
                    _savePreferences();
                }
            ).bind(
                "mousedown.jstree",
                function (event) {
                    // select tree node on right-click
                    if (event.which === 3 || (event.ctrlKey && event.which === 1 && brackets.platform === "mac")) {
                        var treenode = $(event.target).closest("li");
                        if (treenode) {
                            var saveSuppressToggleOpen = suppressToggleOpen;
                            
                            // don't toggle open folders (just select)
                            suppressToggleOpen = true;
                            _projectTree.jstree("deselect_all");
                            _projectTree.jstree("select_node", treenode, false);
                            suppressToggleOpen = saveSuppressToggleOpen;
                        }
                    }
                }
            );

        // jstree has a default event handler for dblclick that attempts to clear the
        // global window selection (presumably because it doesn't want text within the tree
        // to be selected). This ends up messing up CodeMirror, and we don't need this anyway
        // since we've turned off user selection of UI text globally. So we just unbind it,
        // and add our own double-click handler here.
        // Filed this bug against jstree at https://github.com/vakata/jstree/issues/163
        _projectTree.bind("init.jstree", function () {
            // install scroller shadows
            ViewUtils.addScrollerShadow(_projectTree.get(0));
            
            _projectTree
                .unbind("dblclick.jstree")
                .bind("dblclick.jstree", function (event) {
                    var entry = $(event.target).closest("li").data("entry");
                    if (entry && entry.isFile && !_isInRename(event.target)) {
                        FileViewController.addToWorkingSetAndSelect(entry.fullPath);
                    }
                });

            // fire selection changed events for sidebar-selection
            $projectTreeList = $projectTreeContainer.find("ul");
            ViewUtils.sidebarList($projectTreeContainer, "jstree-clicked", "jstree-leaf");
            $projectTreeContainer.show();
        });

        return Async.withTimeout(result.promise(), 1000);
    }
    
    /**
     * @private
     * See shouldShow
     */
    function _shouldShowName(name) {
        return !name.match(_exclusionListRegEx);
    }
    
    /**
     * Returns false for files and directories that are not commonly useful to display.
     *
     * @param {FileSystemEntry} entry File or directory to filter
     * @return boolean true if the file should be displayed
     */
    function shouldShow(entry) {
        return _shouldShowName(entry.name);
    }
    
    /**
     * Returns true if fileName's extension doesn't belong to binary (e.g. archived)
     * @param {string} fileName
     * @return {boolean}
     */
    function isBinaryFile(fileName) {
        return fileName.match(_binaryExclusionListRegEx);
    }
    
    /**
     * @private
     * Generate a string suitable for sorting
     * @param {string} name
     * @param {boolean} isFolder
     * @return {string}
     */
    function _toCompareString(name, isFolder) {
        return ((isFolder) ? _sortPrefixDir : _sortPrefixFile) + name;
    }
    
    /**
     * @private
     * Insert a path in the fullPath-to-DOM ID cache
     * @param {!(FileSystemEntry|string)} entry Entry or full path to add to cache
     */
    function _insertTreeNodeCache(entry, id) {
        var fullPath = entry.fullPath || entry;
        _projectInitialLoad.fullPathToIdMap[fullPath] = id;
    }
    
    /**
     * @private
     * Delete a path from the fullPath-to-DOM ID cache
     * @param {!(FileSystemEntry|string)} entry Entry or full path to remove from cache
     */
    function _deleteTreeNodeCache(entry) {
        var fullPath = entry.fullPath || entry;
        delete _projectInitialLoad.fullPathToIdMap[fullPath];
    }
    
    /**
     * @private
     * Create JSON object for a jstree node. Insert mapping from full path to
     * jstree node ID.
     * 
     * For more info on jsTree's JSON format see: http://www.jstree.com/documentation/json_data
     * @param {!FileSystemEntry} entry
     * @return {data: string, attr: {id: string}, metadata: {entry: FileSystemEntry}, children: Array.<Object>, state: string}
     */
    function _entryToJSON(entry) {
        if (!shouldShow(entry)) {
            return null;
        }
        
        var jsonEntry = {
            data                : entry.name,
            attr                : { id: "node" + _projectInitialLoad.id++ },
            metadata: {
                entry           : entry,
                compareString   : _toCompareString(entry.name, entry.isDirectory)
            }
        };

        if (entry.isDirectory) {
            jsonEntry.children = [];
            jsonEntry.state = "closed";
        } else {
            jsonEntry.data = ViewUtils.getFileEntryDisplay(entry);
        }

        // Map path to ID to initialize loaded and opened states
        _insertTreeNodeCache(entry, jsonEntry.attr.id);
        
        return jsonEntry;
    }

    /**
     * @private
     * Given an array of file system entries, returns a JSON array representing them in the format
     * required by jsTree. Saves the corresponding Entry object as metadata (which jsTree will store in
     * the DOM via $.data()).
     *
     * Does NOT recursively traverse the file system: folders are marked as expandable but are given no
     * children initially.
     *
     * @param {Array.<FileSystemEntry>} entries  Array of FileSystemEntry entry objects.
     * @return {Array} jsTree node data: array of JSON objects
     */
    function _convertEntriesToJSON(entries) {
        var jsonEntryList = [],
            entry,
            entryI,
            jsonEntry;

        for (entryI = 0; entryI < entries.length; entryI++) {
            jsonEntryList.push(_entryToJSON(entries[entryI]));
        }
        
        return jsonEntryList;
    }

    /**
     * @private
     * Called by jsTree when the user has expanded a node that has never been expanded before. We call
     * jsTree back asynchronously with the node's immediate children data once the subfolder is done
     * being fetched.
     *
     * @param {jQueryObject} treeNode  jQ object for the DOM node being expanded
     * @param {function(Array)} jsTreeCallback  jsTree callback to provide children to
     */
    function _treeDataProvider(treeNode, jsTreeCallback) {
        var dirEntry, isProjectRoot = false, deferred = new $.Deferred();
        
        function processEntries(entries) {
            var subtreeJSON = _convertEntriesToJSON(entries),
                wasNodeOpen = false,
                emptyDirectory = (subtreeJSON.length === 0);
            
            if (emptyDirectory) {
                if (!isProjectRoot) {
                    wasNodeOpen = treeNode.hasClass("jstree-open");
                } else {
                    // project root is a special case, add a placeholder
                    subtreeJSON.push({});
                }
            }
            
            jsTreeCallback(subtreeJSON);
            
            if (!isProjectRoot && emptyDirectory) {
                // If the directory is empty, force it to appear as an open or closed node.
                // This is a workaround for issue #149 where jstree would show this node as a leaf.
                var classToAdd = (wasNodeOpen) ? "jstree-closed" : "jstree-open";
                
                treeNode.removeClass("jstree-leaf jstree-closed jstree-open")
                    .addClass(classToAdd);
                
                // This is a workaround for a part of issue #2085, where the file creation process
                // depends on the open_node.jstree event being triggered, which doesn't happen on
                // empty folders
                if (!wasNodeOpen) {
                    treeNode.trigger("open_node.jstree");
                }
            }
            
            deferred.resolve();
        }

        if (treeNode === -1) {
            // Special case: root of tree
            dirEntry = _projectRoot;
            isProjectRoot = true;
        } else {
            // All other nodes: the Directory is saved as jQ data in the tree (by _convertEntriesToJSON())
            dirEntry = treeNode.data("entry");
        }
        
        // Fetch dirEntry's contents
        dirEntry.getContents(function (err, contents, stats, statsErrs) {
            if (err) {
                Dialogs.showModalDialog(
                    DefaultDialogs.DIALOG_ID_ERROR,
                    Strings.ERROR_LOADING_PROJECT,
                    StringUtils.format(
                        Strings.READ_DIRECTORY_ENTRIES_ERROR,
                        StringUtils.breakableUrl(dirEntry.fullPath),
                        err
                    )
                );
                // Reject the render promise so we can move on.
                deferred.reject();
            } else {
                if (statsErrs) {
                    // some but not all entries failed to load, so render what we can
                    console.warn("Error reading a subset of folder " + dirEntry);
                }
                processEntries(contents);
            }
        });
    }
    
    /**
     * Forces createNewItem() to complete by removing focus from the rename field which causes
     * the new file to be written to disk
     */
    function forceFinishRename() {
        $(".jstree-rename-input").blur();
    }
    
    
    /**
     * Although Brackets is generally standardized on folder paths with a trailing "/", some APIs here
     * receive project paths without "/" due to legacy preference storage formats, etc.
     * @param {!string} fullPath  Path that may or may not end in "/"
     * @return {!string} Path that ends in "/"
     */
    function _ensureTrailingSlash(fullPath) {
        if (fullPath[fullPath.length - 1] !== "/") {
            return fullPath + "/";
        }
        return fullPath;
    }
    
    /** Returns the full path to the welcome project, which we open on first launch.
     * @private
     * @return {!string} fullPath reference
     */
    function _getWelcomeProjectPath() {
        var initialPath = FileUtils.getNativeBracketsDirectoryPath(),
            sampleUrl = Urls.GETTING_STARTED;
        if (sampleUrl) {
            // Back up one more folder. The samples folder is assumed to be at the same level as
            // the src folder, and the sampleUrl is relative to the samples folder.
            initialPath = initialPath.substr(0, initialPath.lastIndexOf("/")) + "/samples/" + sampleUrl;
        }

        return _ensureTrailingSlash(initialPath); // paths above weren't canonical
    }
    
    /**
     * Returns true if the given path is the same as one of the welcome projects we've previously opened,
     * or the one for the current build.
     */
    function isWelcomeProjectPath(path) {
        if (path === _getWelcomeProjectPath()) {
            return true;
        }
        var pathNoSlash = FileUtils.stripTrailingSlash(path);  // "welcomeProjects" pref has standardized on no trailing "/"
        var welcomeProjects = _prefs.getValue("welcomeProjects") || [];
        return welcomeProjects.indexOf(pathNoSlash) !== -1;
    }
    
    /**
     * Adds the path to the list of welcome projects we've ever seen, if not on the list already.
     */
    function addWelcomeProjectPath(path) {
        var pathNoSlash = FileUtils.stripTrailingSlash(path);  // "welcomeProjects" pref has standardized on no trailing "/"
        
        var welcomeProjects = _prefs.getValue("welcomeProjects") || [];
        if (welcomeProjects.indexOf(pathNoSlash) === -1) {
            welcomeProjects.push(pathNoSlash);
            _prefs.setValue("welcomeProjects", welcomeProjects);
        }
    }
    
    /**
     * If the provided path is to an old welcome project, returns the current one instead.
     */
    function updateWelcomeProjectPath(path) {
        if (isWelcomeProjectPath(path)) {
            return _getWelcomeProjectPath();
        } else {
            return path;
        }
    }

    /**
     * Initial project path is stored in prefs, which defaults to the welcome project on
     * first launch.
     */
    function getInitialProjectPath() {
        return updateWelcomeProjectPath(_prefs.getValue("projectPath"));
    }
    
    /**
     * Error dialog when max files in index is hit
     * @return {Dialog}
     */
    function _showMaxFilesDialog() {
        return Dialogs.showModalDialog(
            DefaultDialogs.DIALOG_ID_ERROR,
            Strings.ERROR_MAX_FILES_TITLE,
            Strings.ERROR_MAX_FILES
        );
    }
    
    function _watchProjectRoot(rootPath) {
        FileSystem.on("change", _fileSystemChange);
        FileSystem.on("rename", _fileSystemRename);

        FileSystem.watch(FileSystem.getDirectoryForPath(rootPath), _shouldShowName, function (err) {
            if (err === FileSystemError.TOO_MANY_ENTRIES) {
                _showMaxFilesDialog();
            } else if (err) {
                console.error("Error watching project root: ", rootPath, err);
            }
        });
        
        // Reset allFiles cache
        _allFilesCachePromise = null;
    }

        
    /**
     * @private
     * Close the file system and remove listeners.
     * @return {$.Promise} A promise that's resolved when the root is unwatched. Rejected if
     *     there is no project root or if the unwatch fails.
     */
    function _unwatchProjectRoot() {
        var result = new $.Deferred();
        if (!_projectRoot) {
            result.reject();
        } else {
            FileSystem.off("change", _fileSystemChange);
            FileSystem.off("rename", _fileSystemRename);

            FileSystem.unwatch(_projectRoot, function (err) {
                if (err) {
                    console.error("Error unwatching project root: ", _projectRoot.fullPath, err);
                    result.reject();
                } else {
                    result.resolve();
                }
            });
            
            // Reset allFiles cache
            _allFilesCachePromise = null;
        }
        
        return result.promise();
    }
    
    /**
     * Loads the given folder as a project. Normally, you would call openProject() instead to let the
     * user choose a folder.
     *
     * @param {!string} rootPath  Absolute path to the root folder of the project.
     *  A trailing "/" on the path is optional (unlike many Brackets APIs that assume a trailing "/").
     * @param {boolean=} isUpdating  If true, indicates we're just updating the tree;
     *  if false, a different project is being loaded.
     * @return {$.Promise} A promise object that will be resolved when the
     *  project is loaded and tree is rendered, or rejected if the project path
     *  fails to load.
     */
    function _loadProject(rootPath, isUpdating) {
        var result = new $.Deferred(),
            startLoad = new $.Deferred(),
            resultRenderTree;

        forceFinishRename();    // in case we're in the middle of renaming a file in the project
        
        // Some legacy code calls this API with a non-canonical path
        rootPath = _ensureTrailingSlash(rootPath);
        
        if (isUpdating) {
            // We're just refreshing. Don't need to unwatch the project root, so we can start loading immediately.
            startLoad.resolve();
        } else {
            if (_projectRoot && _projectRoot.fullPath === rootPath) {
                return (new $.Deferred()).resolve().promise();
            }
            if (_projectRoot) {
                // close current project
                $(exports).triggerHandler("beforeProjectClose", _projectRoot);
            }
            
            // close all the old files
            DocumentManager.closeAll();
    
            _unwatchProjectRoot().always(function () {
                startLoad.resolve();
            });
        }
        
<<<<<<< HEAD
        startLoad.done(function () {

            // Clear project path map
            _projectInitialLoad = {
                previous        : [],   /* array of arrays containing full paths to open at each depth of the tree */
                id              : 0,    /* incrementing id */
                fullPathToIdMap : {}    /* mapping of fullPath to tree node id attr */
            };

            // restore project tree state from last time this project was open
            _projectInitialLoad.previous = _prefs.getValue(_getTreeStateKey(rootPath)) || [];

            // Populate file tree as long as we aren't running in the browser
            if (!brackets.inBrowser) {
                if (!isUpdating) {
                    _watchProjectRoot(rootPath);
                }
                // Point at a real folder structure on local disk
                var rootEntry = FileSystem.getDirectoryForPath(rootPath);
                rootEntry.exists(function (err, exists) {
                    if (exists) {
                        var projectRootChanged = (!_projectRoot || !rootEntry) ||
                            _projectRoot.fullPath !== rootEntry.fullPath;
                        var i;

                        // Success!
                        var perfTimerName = PerfUtils.markStart("Load Project: " + rootPath);

                        _projectRoot = rootEntry;
                        _projectBaseUrl = _prefs.getValue(_getBaseUrlKey()) || "";

                        // If this is the most current welcome project, record it. In future launches, we want
                        // to substitute the latest welcome project from the current build instead of using an
                        // outdated one (when loading recent projects or the last opened project).
                        if (rootPath === _getWelcomeProjectPath()) {
                            addWelcomeProjectPath(rootPath);
=======
        // Clear project path map
        _projectInitialLoad = {
            previous        : [],   /* array of arrays containing full paths to open at each depth of the tree */
            id              : 0,    /* incrementing id */
            fullPathToIdMap : {}    /* mapping of fullPath to tree node id attr */
        };
        
        var result = new $.Deferred(),
            resultRenderTree;

        // restore project tree state from last time this project was open
        _projectInitialLoad.previous = _prefs.getValue(_getTreeStateKey(rootPath)) || [];

        // Populate file tree as long as we aren't running in the browser
        if (!brackets.inBrowser) {
            if (!isUpdating) {
                _watchProjectRoot(rootPath);
            }
            // Point at a real folder structure on local disk
            var rootEntry = FileSystem.getDirectoryForPath(rootPath);
            rootEntry.exists(function (err, exists) {
                if (exists) {
                    PreferencesManager._setCurrentEditingFile(rootPath);
                    var projectRootChanged = (!_projectRoot || !rootEntry) ||
                        _projectRoot.fullPath !== rootEntry.fullPath;
                    var i;

                    // Success!
                    var perfTimerName = PerfUtils.markStart("Load Project: " + rootPath);

                    _projectRoot = rootEntry;
                    _projectBaseUrl = _prefs.getValue(_getBaseUrlKey()) || "";

                    // If this is the most current welcome project, record it. In future launches, we want
                    // to substitute the latest welcome project from the current build instead of using an
                    // outdated one (when loading recent projects or the last opened project).
                    if (rootPath === _getWelcomeProjectPath()) {
                        addWelcomeProjectPath(rootPath);
                    }

                    // The tree will invoke our "data provider" function to populate the top-level items, then
                    // go idle until a node is expanded - at which time it'll call us again to fetch the node's
                    // immediate children, and so on.
                    resultRenderTree = _renderTree(_treeDataProvider);

                    resultRenderTree.always(function () {
                        if (projectRootChanged) {
                            // Allow asynchronous event handlers to finish before resolving result by collecting promises from them
                            var promises = [];
                            $(exports).triggerHandler({ type: "projectOpen", promises: promises }, [_projectRoot]);
                            $.when.apply($, promises).then(result.resolve, result.reject);
                        } else {
                            $(exports).triggerHandler("projectRefresh", _projectRoot);
                            result.resolve();
>>>>>>> 14a81e13
                        }

                        // The tree will invoke our "data provider" function to populate the top-level items, then
                        // go idle until a node is expanded - at which time it'll call us again to fetch the node's
                        // immediate children, and so on.
                        resultRenderTree = _renderTree(_treeDataProvider);

                        resultRenderTree.always(function () {
                            if (projectRootChanged) {
                                // Allow asynchronous event handlers to finish before resolving result by collecting promises from them
                                var promises = [];
                                $(exports).triggerHandler({ type: "projectOpen", promises: promises }, [_projectRoot]);
                                $.when.apply($, promises).then(result.resolve, result.reject);
                            } else {
                                $(exports).triggerHandler("projectRefresh", _projectRoot);
                                result.resolve();
                            }
                        });
                        resultRenderTree.fail(function () {
                            PerfUtils.finalizeMeasurement(perfTimerName);
                            result.reject();
                        });
                        resultRenderTree.always(function () {
                            PerfUtils.addMeasurement(perfTimerName);
                        });
                    } else {
                        Dialogs.showModalDialog(
                            DefaultDialogs.DIALOG_ID_ERROR,
                            Strings.ERROR_LOADING_PROJECT,
                            StringUtils.format(
                                Strings.REQUEST_NATIVE_FILE_SYSTEM_ERROR,
                                StringUtils.breakableUrl(rootPath),
                                err || FileSystemError.NOT_FOUND
                            )
                        ).done(function () {
                            // The project folder stored in preference doesn't exist, so load the default
                            // project directory.
                            // TODO (issue #267): When Brackets supports having no project directory
                            // defined this code will need to change
                            _loadProject(_getWelcomeProjectPath()).always(function () {
                                // Make sure not to reject the original deferred until the fallback
                                // project is loaded, so we don't violate expectations that there is always
                                // a current project before continuing after _loadProject().
                                result.reject();
                            });
                        });
                    }
                });
            }
        });
        
        return result.promise();
    }
    
    /**
     * @private
     * Lookup jQuery node for a given FileSystem Entry
     * @param {!File|Directory|string} entry String or File/Directory entry to find in the tree
     * @return {?jQuery} The jQuery node for this entry or null if not found
     */
    function _getTreeNode(entry) {
        // Special case if the entry matches the project root
        if (entry === getProjectRoot()) {
            return $projectTreeList;
        }
        
        var fullPath = entry.fullPath || entry,
            id = _projectInitialLoad.fullPathToIdMap[fullPath],
            node = null;
        
        if (id) {
            node = $("#" + id);
        }
        
        return node;
    }
    
    /**
     * Finds the tree node corresponding to the given file/folder (rejected if the path lies
     * outside the project, or if it doesn't exist).
     *
     * @param {!(File|Directory)} entry File or Directory to find
     * @return {$.Promise} Resolved with jQ obj for the jsTree tree node; or rejected if not found
     */
    function _findTreeNode(entry) {
        var result = new $.Deferred(),
            $renderedNode = _getTreeNode(entry);
        
        // Check if tree node was already rendered
        if ($renderedNode) {
            return result.resolve($renderedNode).promise();
        }
        
        var projRelativePath = makeProjectRelativeIfPossible(entry.fullPath);

        if (projRelativePath === entry.fullPath) {
            // If path not within project, ignore
            return result.reject().promise();
        } else if (entry === getProjectRoot()) {
            // If path is the project root, return the tree itself
            return result.resolve($projectTreeList).promise();
        }
        
        var treeAPI = $.jstree._reference(_projectTree);
        
        // We're going to traverse from root of tree, one segment at a time
        var pathSegments = projRelativePath.split("/");
        if (entry.isDirectory) {
            pathSegments.pop();  // Directory always has a trailing "/"
        }
        
        function findInSubtree($nodes, segmentI) {
            var seg = pathSegments[segmentI];
            var match = _.findIndex($nodes, function (node, i) {
                var entry = $(node).data("entry"),
                    nodeName = entry ? entry.name : null;
                
                return nodeName === seg;
            });
            
            if (match === -1) {
                result.reject();    // path doesn't exist
            } else {
                var $node = $nodes.eq(match);
                if (segmentI === pathSegments.length - 1) {
                    result.resolve($node);  // done searching!
                } else {
                    // Search next level down
                    var subChildren = treeAPI._get_children($node);
                    if (subChildren.length > 0) {
                        findInSubtree(subChildren, segmentI + 1);
                    } else {
                        // Subtree not loaded yet: force async load & try again
                        treeAPI.load_node($node, function (data) {
                            subChildren = treeAPI._get_children($node);
                            findInSubtree(subChildren, segmentI + 1);
                        }, function (err) {
                            result.reject();  // includes case where folder is empty
                        });
                    }
                }
            }
        }
        
        // Begin searching from root
        var topLevelNodes = treeAPI._get_children(-1);  // -1 means top level in jsTree-ese
        findInSubtree(topLevelNodes, 0);
        
        return result.promise();
    }
    
    /**
     * Internal function to refresh the project's file tree, maintaining the
     * current selection. This function is expensive and not concurrency-safe,
     * so most callers should use the synchronized and throttled version below,
     * refreshFileTree.
     * 
     * @private
     * @return {$.Promise} A promise object that will be resolved when the
     *  project tree is reloaded, or rejected if the project path
     *  fails to reload. If the previous selected entry is not found, 
     *  the promise is still resolved.
     */
    function _refreshFileTreeInternal() {
        var selectedEntry,
            deferred = new $.Deferred();

        if (_lastSelected) {
            selectedEntry = _lastSelected.data("entry");
        }
        _lastSelected = null;
        
        _loadProject(getProjectRoot().fullPath, true)
            .then(function () {
                if (selectedEntry) {
                    // restore selection, always resolve
                    _findTreeNode(selectedEntry)
                        .done(function ($node) {
                            _forceSelection(null, $node);
                        })
                        .always(deferred.resolve);
                } else {
                    deferred.resolve();
                }
            }, deferred.reject);

        return deferred.promise();
    }
    
    /**
     * @private
     * @type {?jQuery.Promise} Resolves when the currently running instance of
     *      _refreshFileTreeInternal completes, or null if there is no currently
     *      running instance.
     */
    var _refreshFileTreePromise = null;
    
    /**
     * @type {boolean} If refreshFileTree is called before _refreshFileTreePromise
     *      has resolved then _refreshPending is set, which indicates that 
     *      refreshFileTree should be called again once the promise resolves.
     */
    var _refreshPending = false;
    
    /**
     * @const
     * @private
     * @type {number} Minimum delay in milliseconds between calls to refreshFileTree
     */
    var _refreshDelay = 1000;
    
    /**
     * Refresh the project's file tree, maintaining the current selection.
     * 
     * @return {$.Promise} A promise object that will be resolved when the
     *  project tree is reloaded, or rejected if the project path
     *  fails to reload. If the previous selected entry is not found, 
     *  the promise is still resolved.
     */
    function refreshFileTree() {
        if (!_refreshFileTreePromise) {
            var internalRefreshPromise  = _refreshFileTreeInternal(),
                deferred                = new $.Deferred();

            _refreshFileTreePromise = deferred.promise();
            
            _refreshFileTreePromise.always(function () {
                _refreshFileTreePromise = null;
                
                if (_refreshPending) {
                    _refreshPending = false;
                    refreshFileTree();
                }
            });

            // Wait at least one second before resolving the promise
            window.setTimeout(function () {
                internalRefreshPromise.then(deferred.resolve, deferred.reject);
            }, _refreshDelay);
        } else {
            _refreshPending = true;
        }

        return _refreshFileTreePromise;
    }
    
    /**
     * Expands tree nodes to show the given file or folder and selects it. Silently no-ops if the
     * path lies outside the project, or if it doesn't exist.
     *
     * @param {!(File|Directory)} entry File or Directory to show
     * @return {$.Promise} Resolved when done; or rejected if not found
     */
    function showInTree(entry) {
        return _findTreeNode(entry)
            .done(function ($node) {
                // jsTree will automatically expand parent nodes to ensure visible
                _projectTree.jstree("select_node", $node, false);
            });
    }
    
    
    /**
     * Open a new project. Currently, Brackets must always have a project open, so
     * this method handles both closing the current project and opening a new project.
     *
     * @param {string=} path Optional absolute path to the root folder of the project.
     *  If path is undefined or null, displays a dialog where the user can choose a
     *  folder to load. If the user cancels the dialog, nothing more happens.
     * @return {$.Promise} A promise object that will be resolved when the
     *  project is loaded and tree is rendered, or rejected if the project path
     *  fails to load.
     */
    function openProject(path) {

        var result = new $.Deferred();

        // Confirm any unsaved changes first. We run the command in "prompt-only" mode, meaning it won't
        // actually close any documents even on success; we'll do that manually after the user also oks
        // the folder-browse dialog.
        CommandManager.execute(Commands.FILE_CLOSE_ALL, { promptOnly: true })
            .done(function () {
                if (path) {
                    // use specified path
                    _loadProject(path, false).then(result.resolve, result.reject);
                } else {
                    // Pop up a folder browse dialog
                    FileSystem.showOpenDialog(false, true, Strings.CHOOSE_FOLDER, _projectRoot.fullPath, null, function (err, files) {
                        if (!err) {
                            // If length == 0, user canceled the dialog; length should never be > 1
                            if (files.length > 0) {
                                // Load the new project into the folder tree
                                _loadProject(files[0]).then(result.resolve, result.reject);
                            } else {
                                result.reject();
                            }
                        } else {
                            Dialogs.showModalDialog(
                                DefaultDialogs.DIALOG_ID_ERROR,
                                Strings.ERROR_LOADING_PROJECT,
                                StringUtils.format(Strings.OPEN_DIALOG_ERROR, err)
                            );
                            result.reject();
                        }
                    });
                }
            })
            .fail(function () {
                result.reject();
            });

        // if fail, don't open new project: user canceled (or we failed to save its unsaved changes)
        return result.promise();
    }

    /**
     * Invoke project settings dialog.
     * @return {$.Promise}
     */
    function _projectSettings() {
        return PreferencesDialogs.showProjectPreferencesDialog(getBaseUrl()).getPromise();
    }
    
    /**
     * @private
     * Check a filename for illegal characters. If any are found, show an error
     * dialog and return false. If no illegal characters are found, return true.
     * @param {string} filename
     * @param {boolean} isFolder
     * @return {boolean} Returns true if no illegal characters are found
     */
    function _checkForValidFilename(filename, isFolder) {
        // Validate file name
        // Checks for valid Windows filenames:
        // See http://msdn.microsoft.com/en-us/library/windows/desktop/aa365247(v=vs.85).aspx
        if ((filename.search(/[\/?*:;\{\}<>\\|]+/) !== -1) || filename.match(_illegalFilenamesRegEx)) {
            Dialogs.showModalDialog(
                DefaultDialogs.DIALOG_ID_ERROR,
                StringUtils.format(Strings.INVALID_FILENAME_TITLE, isFolder ? Strings.DIRECTORY : Strings.FILE),
                Strings.INVALID_FILENAME_MESSAGE
            );
            return false;
        }
        return true;
    }
    
    /**
     * @private
     * Add a new node (existing FileSystemEntry or untitled file) to the project tree
     * 
     * @param {?jQueryObject} $target Parent or sibling node
     * @param {?number|string} position Position to insert
     * @param {!Object|Array.<Object>} arr Node data or array of node data
     * @param {!boolean} skipRename
     * @param {!boolean} skipRedraw
     */
    function _createNode($target, position, arr, skipRename, skipRedraw) {
        if (typeof arr === "string") {
            arr = [{ data: arr }];
        } else if (!Array.isArray(arr)) {
            arr = [arr];
        }
        
        position = position || 0;
        
        arr.forEach(function (node) {
            // Convert strings to objects
            if (typeof node === "string") {
                node = {
                    data: node,
                    metadata: { compareString: _sortPrefixFile + node }
                };
            }
            
            if (node) {
                _projectTree.jstree("create", $target, position, node, null, skipRename);
            }
        });
        
        if (!skipRedraw) {
            _redraw(true);
        }
    }

    /**
     * Create a new item in the current project.
     *
     * @param baseDir {string|Directory} Full path of the directory where the item should go.
     *   Defaults to the project root if the entry is not valid or not within the project.
     * @param initialName {string} Initial name for the item
     * @param skipRename {boolean} If true, don't allow the user to rename the item
     * @param isFolder {boolean} If true, create a folder instead of a file
     * @return {$.Promise} A promise object that will be resolved with the File
     *  of the created object, or rejected if the user cancelled or entered an illegal
     *  filename.
     */
    function createNewItem(baseDir, initialName, skipRename, isFolder) {
        // We assume the parent directory exists
        var entry               = (typeof baseDir === "string") ? FileSystem.getDirectoryForPath(baseDir) : baseDir,
            baseDirEntry        = isWithinProject(entry) ? entry : getProjectRoot(),
            $baseDirNode        = (baseDir && _getTreeNode(baseDirEntry)) || null,
            position            = "inside",
            escapeKeyPressed    = false,
            result              = new $.Deferred(),
            isRoot              = $baseDirNode === $projectTreeList,
            wasNodeOpen         = isRoot || ($baseDirNode && $baseDirNode.hasClass("jstree-open")) || false,
            newItemData         = {};
        
        // Silently fail if baseDir assumption fails
        if (!$baseDirNode) {
            return result.reject().promise();
        }
        
        // Inject jstree data for sorting
        newItemData.data = initialName;
        newItemData.metadata = { compareString: _toCompareString(initialName, isFolder) };

        _projectTree.on("create.jstree", function (event, data) {
            $(event.target).off("create.jstree");

            function errorCleanup() {
                // TODO (issue #115): If an error occurred, we should allow the user to fix the filename.
                // For now we just remove the node so you have to start again.
                var parent = data.inst._get_parent(data.rslt.obj);
                
                _projectTree.jstree("remove", data.rslt.obj);
                
                // Restore tree node state and styling when errors occur.
                // parent returns -1 when at the root
                if (parent && (parent !== -1)) {
                    var methodName = (wasNodeOpen) ? "open_node" : "close_node";
                    var classToAdd = (wasNodeOpen) ? "jstree-open" : "jstree-closed";
                    
                    // This is a workaround for issue #149 where jstree would show this node as a leaf.
                    _projectTree.jstree(methodName, parent);
                    parent.removeClass("jstree-leaf jstree-closed jstree-open")
                        .addClass(classToAdd);
                }
                
                result.reject();
            }

            if (!escapeKeyPressed) {
                // Validate file name
                if (!_checkForValidFilename(data.rslt.name, isFolder)) {
                    errorCleanup();
                    return;
                }

                var successCallback = function (entry) {
                    // Remove the temporary leaf node used for the name input
                    _projectTree.jstree("remove", data.rslt.obj);

                    _projectTree.one("create.jstree", function (event, data) {
                        // Select the new node and resolve
                        _projectTree.jstree("select_node", data.rslt.obj, true);
                        result.resolve(entry);
                    });

                    // Create a new node
                    _createNode($baseDirNode, null, _entryToJSON(entry), true, true);
                };
                
                var errorCallback = function (error, entry) {
                    var entryType = isFolder ? Strings.DIRECTORY : Strings.FILE,
                        oppositeEntryType = isFolder ? Strings.FILE : Strings.DIRECTORY;
                    if (error === FileSystemError.ALREADY_EXISTS) {
                        var useOppositeType = (isFolder === entry.isFile);
                        Dialogs.showModalDialog(
                            DefaultDialogs.DIALOG_ID_ERROR,
                            StringUtils.format(Strings.INVALID_FILENAME_TITLE, entryType),
                            StringUtils.format(Strings.FILE_ALREADY_EXISTS,
                                useOppositeType ? oppositeEntryType : entryType,
                                StringUtils.breakableUrl(data.rslt.name))
                        );
                    } else {
                        var errString = error === FileSystemError.NOT_WRITABLE ?
                                         Strings.NO_MODIFICATION_ALLOWED_ERR :
                                         StringUtils.format(Strings.GENERIC_ERROR, error);

                        Dialogs.showModalDialog(
                            DefaultDialogs.DIALOG_ID_ERROR,
                            StringUtils.format(Strings.ERROR_CREATING_FILE_TITLE, entryType),
                            StringUtils.format(Strings.ERROR_CREATING_FILE, entryType,
                                StringUtils.breakableUrl(data.rslt.name), errString)
                        );
                    }

                    errorCleanup();
                };
                
                var newItemPath = baseDirEntry.fullPath + data.rslt.name;
                
                FileSystem.resolve(newItemPath, function (err, item) {
                    if (!err) {
                        // Item already exists, fail with error
                        errorCallback(FileSystemError.ALREADY_EXISTS, item);
                    } else {
                        if (isFolder) {
                            var directory = FileSystem.getDirectoryForPath(newItemPath);
                            
                            directory.create(function (err) {
                                if (err) {
                                    errorCallback(err);
                                } else {
                                    successCallback(directory);
                                }
                            });
                        } else {
                            // Create an empty file
                            var file = FileSystem.getFileForPath(newItemPath);
                            
                            file.write("", function (err) {
                                if (err) {
                                    errorCallback(err);
                                } else {
                                    successCallback(file);
                                }
                            });
                        }
                    }
                });
                
            } else { //escapeKeyPressed
                errorCleanup();
            }
        });

        // There is a race condition in jstree if "open_node" and "create" are called in rapid
        // succession and the node was not yet loaded. To avoid it, first open the node and wait
        // for the open_node event before trying to create the new one. See #2085 for more details.
        if (wasNodeOpen) {
            _createNode($baseDirNode, position, newItemData, skipRename);

            if (!skipRename) {
                var $renameInput = _projectTree.find(".jstree-rename-input");
    
                $renameInput.on("keydown", function (event) {
                    // Listen for escape key on keydown, so we can remove the node in the create.jstree handler above
                    if (event.keyCode === KeyEvent.DOM_VK_ESCAPE) {
    
                        escapeKeyPressed = true;
                    }
                });
    
                ViewUtils.scrollElementIntoView(_projectTree, $renameInput, true);
            }
        } else {
            _projectTree.one("open_node.jstree", function () {
                _createNode($baseDirNode, position, newItemData, skipRename);
            });
    
            // Open the node before creating the new child
            _projectTree.jstree("open_node", $baseDirNode);
        }
        
        return result.promise();
    }

    /**
     * Rename a file/folder. This will update the project tree data structures
     * and send notifications about the rename.
     *
     * @prarm {string} oldName Old item name
     * @param {string} newName New item name
     * @param {boolean} isFolder True if item is a folder; False if it is a file.
     * @return {$.Promise} A promise object that will be resolved or rejected when
     *   the rename is finished.
     */
    function renameItem(oldName, newName, isFolder) {
        var result = new $.Deferred();
        
        if (oldName === newName) {
            result.resolve();
            return result.promise();
        }
        
        var entry = isFolder ? FileSystem.getDirectoryForPath(oldName) : FileSystem.getFileForPath(oldName);
        entry.rename(newName, function (err) {
            if (!err) {
                if (EditorManager.getCurrentlyViewedPath()) {
                    FileViewController.openAndSelectDocument(
                        EditorManager.getCurrentlyViewedPath(),
                        FileViewController.getFileSelectionFocus()
                    );
                }
                
                _redraw(true);
                result.resolve();
            } else {
                // Show an error alert
                Dialogs.showModalDialog(
                    DefaultDialogs.DIALOG_ID_ERROR,
                    Strings.ERROR_RENAMING_FILE_TITLE,
                    StringUtils.format(
                        Strings.ERROR_RENAMING_FILE,
                        StringUtils.breakableUrl(newName),
                        err === FileSystemError.ALREADY_EXISTS ?
                                Strings.FILE_EXISTS_ERR :
                                FileUtils.getFileErrorString(err)
                    )
                );
                result.reject(err);
            }
        });
        
        return result.promise();
    }
    
    /**
     * Initiates a rename of the selected item in the project tree, showing an inline editor
     * for input. Silently no-ops if the entry lies outside the tree or doesn't exist.
     * @param {!(File|Directory)} entry File or Directory to rename
     */
    function renameItemInline(entry) {
        // First make sure the item in the tree is visible - jsTree's rename API doesn't do anything to ensure inline input is visible
        showInTree(entry)
            .done(function ($selected) {
                // Don't try to rename again if we are already renaming
                if (_isInRename($selected)) {
                    return;
                }
                
                var isFolder = $selected.hasClass("jstree-open") || $selected.hasClass("jstree-closed");
        
                _projectTree.one("rename.jstree", function (event, data) {
                    // Make sure the file was actually renamed
                    var changed = (data.rslt.old_name !== data.rslt.new_name);
                    
                    var _resetOldFilename = function () {
                        _projectTree.jstree("set_text", $selected, ViewUtils.getFileEntryDisplay(entry));
                    };
                    
                    if (!changed || !_checkForValidFilename(data.rslt.new_name, isFolder)) {
                        // No change or invalid filename. Reset the old name and bail.
                        _resetOldFilename();
                        return;
                    }
                    
                    var oldFullPath = $selected.data("entry").fullPath;
                    // Folder paths have to end with a slash. Use look-head (?=...) to only replace the folder's name, not the slash as well
                    
                    var oldNameEndPattern = isFolder ? "(?=\/$)" : "$";
                    var oldNameRegex = new RegExp(StringUtils.regexEscape(data.rslt.old_name) + oldNameEndPattern);
                    var newName = oldFullPath.replace(oldNameRegex, data.rslt.new_name);
                    
                    renameItem(oldFullPath, newName, isFolder)
                        .done(function () {
                            _projectTree.jstree("set_text", $selected, ViewUtils.getFileEntryDisplay(entry));
                            
                            // Update caches: compareString and fullPathToIdMap
                            $selected.data("compareString", _toCompareString(entry.name, isFolder));
                            _deleteTreeNodeCache(oldFullPath);
                            _insertTreeNodeCache(entry, $selected.attr("id"));
                            
                            // If a folder was renamed, re-select it here, since openAndSelectDocument()
                            // changed the selection.
                            if (isFolder) {
                                var oldSuppressToggleOpen = suppressToggleOpen;
                                
                                // Supress the open/close toggle
                                suppressToggleOpen = true;
                                _projectTree.jstree("select_node", $selected, true);
                                suppressToggleOpen = oldSuppressToggleOpen;
                            }
                        })
                        .fail(function (err) {
                            // Error during rename. Reset to the old name and alert the user.
                            _resetOldFilename();
                        })
                        .always(function () {
                            _projectTree.jstree("sort", $selected.parent());
                            _redraw(true);
                        });
                });
                
                // since html_titles are enabled, we have to reset the text without markup
                _projectTree.jstree("set_text", $selected, entry.name);
                _projectTree.jstree("rename");
            });
        // No fail handler: silently no-op if file doesn't exist in tree
    }
    
    /**
     * @private
     * Deletes a node from jstree. Does not make assumptions on file existence.
     * @param {FileSystemEntry|Array.<FileSystemEntry>} target Entry or array of entries to delete
     * @param {boolean} skipRedraw
     */
    function _deleteTreeNode(target, skipRedraw) {
        var arr = !Array.isArray(target) ? [target] : target,
            oldSuppressToggleOpen = suppressToggleOpen,
            treeAPI = $.jstree._reference(_projectTree);
        
        suppressToggleOpen = true;
        
        arr.forEach(function (entry) {
            var $treeNode = _getTreeNode(entry),
                parentEntry,
                parentNode,
                siblings,
                parentWasOpen = false;

            // Save parent node open/closed state for non-root nodes
            if (entry.parentPath) {
                parentEntry = FileSystem.getDirectoryForPath(entry.parentPath);
                parentNode  = (parentEntry !== getProjectRoot()) && _getTreeNode(parentEntry);

                if (parentNode) {
                    parentWasOpen = parentNode.hasClass("jstree-open");
                }
            }
            
            if ($treeNode) {
                _projectTree.jstree("delete_node", $treeNode);
                _deleteTreeNodeCache(entry);
                
                if (parentNode) {
                    siblings    = treeAPI._get_children(parentNode);
                    
                    // Make sure it didn't turn into a leaf node. This happens if
                    // the only file in the directory was deleted
                    if (siblings.length === 0 && parentNode.hasClass("jstree-leaf")) {
                        parentNode.removeClass("jstree-leaf jstree-open jstree-closed");

                        // Only apply style if parent is a tree node (i.e. not project root)
                        if (parentWasOpen) {
                            parentNode.addClass("jstree-open");
                        } else {
                            parentNode.addClass("jstree-closed");
                        }
                    }
                }
            }
        });
        
        suppressToggleOpen = oldSuppressToggleOpen;
        
        if (!skipRedraw) {
            _redraw(true);
        }
        
        // Trigger notifications after tree updates are complete
        arr.forEach(function (entry) {
            if (DocumentManager.getCurrentDocument()) {
                DocumentManager.notifyPathDeleted(entry.fullPath);
            } else {
                EditorManager.notifyPathDeleted(entry.fullPath);
            }
        });
    }

    /**
     * Delete file or directore from project
     * @param {!(File|Directory)} entry File or Directory to delete
     */
    function deleteItem(entry) {
        var result = new $.Deferred();

        entry.moveToTrash(function (err) {
            if (!err) {
                _deleteTreeNode(entry);
                result.resolve();
            } else {
                // Show an error alert
                Dialogs.showModalDialog(
                    Dialogs.DIALOG_ID_ERROR,
                    Strings.ERROR_DELETING_FILE_TITLE,
                    StringUtils.format(
                        Strings.ERROR_DELETING_FILE,
                        _.escape(entry.fullPath),
                        FileUtils.getFileErrorString(err)
                    )
                );
    
                result.reject(err);
            }
        });

        return result.promise();
    }
    
    /**
     * Returns a promise that resolves with a cached copy of all project files.
     * Used by ProjectManager.getAllFiles(). Ensures that at most one un-cached
     * directory traversal is active at a time, which is useful at project load
     * time when watchers (and hence filesystem-level caching) has not finished
     * starting up. The cache is cleared on every filesystem change event, and
     * also on project load and unload.
     * 
     * @private
     * @return {jQuery.Promise.<Array.<File>>}
     */
    function _getAllFilesCache() {
        if (!_allFilesCachePromise) {
            var deferred = new $.Deferred(),
                allFiles = [],
                allFilesVisitor = function (entry) {
                    if (shouldShow(entry)) {
                        if (entry.isFile && !isBinaryFile(entry.name)) {
                            allFiles.push(entry);
                        }
                        return true;
                    }
                    return false;
                };

            _allFilesCachePromise = deferred.promise();
            
            getProjectRoot().visit(allFilesVisitor, function (err) {
                if (err) {
                    deferred.reject();
                    _allFilesCachePromise = null;
                } else {
                    deferred.resolve(allFiles);
                }
            });
        }
        
        return _allFilesCachePromise;
    }
    
    /**
     * Returns an Array of all files for this project, optionally including
     * files in the working set that are *not* under the project root. Files filtered
     * out by shouldShow() OR isBinaryFile() are excluded.
     *
     * @param {function (File, number):boolean=} filter Optional function to filter
     *          the file list (does not filter directory traversal). API matches Array.filter().
     * @param {boolean=} includeWorkingSet If true, include files in the working set
     *          that are not under the project root (*except* for untitled documents).
     *
     * @return {$.Promise} Promise that is resolved with an Array of File objects.
     */
    function getAllFiles(filter, includeWorkingSet) {
        // The filter and includeWorkingSet params are both optional.
        // Handle the case where filter is omitted but includeWorkingSet is
        // specified.
        if (includeWorkingSet === undefined && typeof (filter) !== "function") {
            includeWorkingSet = filter;
            filter = null;
        }
        
        var filteredFilesDeferred = new $.Deferred();
        
        // First gather all files in project proper
        _getAllFilesCache().done(function (result) {
            // Add working set entries, if requested
            if (includeWorkingSet) {
                DocumentManager.getWorkingSet().forEach(function (file) {
                    if (result.indexOf(file) === -1 && !(file instanceof InMemoryFile)) {
                        result.push(file);
                    }
                });
            }
            
            // Filter list, if requested
            if (filter) {
                result = result.filter(filter);
            }
            
            // If a done handler attached to the returned filtered files promise
            // throws an exception that isn't handled here then it will leave
            // _allFilesCachePromise in an inconsistent state such that no
            // additional done handlers will ever be called!
            try {
                filteredFilesDeferred.resolve(result);
            } catch (e) {
                console.warn("Unhandled exception in getAllFiles handler: ", e);
            }
        });
        
        return filteredFilesDeferred.promise();
    }
    
    /**
     * Returns a filter for use with getAllFiles() that filters files based on LanguageManager language id
     * @param {!string} languageId
     * @return {!function(File):boolean}
     */
    function getLanguageFilter(languageId) {
        return function languageFilter(file) {
            return (LanguageManager.getLanguageForPath(file.fullPath).getId() === languageId);
        };
    }
        
    /**
     * @private 
     * Respond to a FileSystem change event. Note that if renames are initiated
     * externally, they may be reported as a separate removal and addition. In
     * this case, the editor state isn't currently preserved.
     * 
     * @param {$.Event} event
     * @param {?(File|Directory)} entry File or Directory changed
     * @param {Array.<FileSystemEntry>=} added If entry is a Directory, contains zero or more added children
     * @param {Array.<FileSystemEntry>=} removed If entry is a Directory, contains zero or more removed children
     */
    _fileSystemChange = function (event, entry, added, removed) {
        FileSyncManager.syncOpenDocuments();
        
        // Reset allFiles cache
        _allFilesCachePromise = null;

        // A whole-sale change event; refresh the entire file tree
        if (!entry) {
            refreshFileTree();
            return;
        }
        
        var $directoryNode = _getTreeNode(entry);
        
        // Ignore change event when: the entry is not a directory, the directory
        // was not yet rendered or the directory is outside the current project
        if (!entry.isDirectory || !$directoryNode || !isWithinProject(entry.fullPath)) {
            return;
        }
        
        // If there is a change event with unknown added and removed sets
        // just refresh the tree.
        // 
        // TODO: in the former case we really should just refresh the affected
        // directory instead of refreshing the entire tree.
        if (!added || !removed) {
            refreshFileTree();
            return;
        }

        var wasOpen = $directoryNode.hasClass("jstree-open"),
            doRedraw = false;
        
        // Directory contents removed
        if (removed.length > 0) {
            // Synchronously remove all tree nodes
            _deleteTreeNode(removed, true);
            doRedraw = true;
        }

        // Before creating new nodes, make sure it doesn't already exist
        var addedJSON = added.filter(function (addedEntry) {
            return !_getTreeNode(addedEntry);
        });

        // Convert entries to JSON objects for jstree
        addedJSON = addedJSON.map(_entryToJSON);

        // Directory contents added
        if (addedJSON.length > 0) {
            var isClosed = $directoryNode.hasClass("jstree-closed");

            // Manually force the directory to open in case it was auto-closed
            // when deleting the files in the removed file set for this event.
            // This starts an async call to load_node/Directory.getContents().
            // We do this to avoid a race condition in jstree create_node where
            // jstree attempts to load empty nodes during the create workflow,
            // resulting in duplicate nodes for the same entry, see
            // https://github.com/adobe/brackets/issues/6474.
            if (wasOpen && isClosed) {
                _projectTree.one("open_node.jstree", function () {
                    _redraw(true);
                });
        
                // Open the node before creating the new child
                _projectTree.jstree("open_node", $directoryNode);
            } else {
                // Create all new nodes in a batch
                _createNode($directoryNode, null, addedJSON, true, true);
                doRedraw = true;
            }
        }
        
        if (doRedraw) {
            _redraw(true);
        }
    };

    /**
     * @private
     * Respond to a FileSystem rename event.
     */
    _fileSystemRename = function (event, oldName, newName) {
        // Tell the document manager about the name change. This will update
        // all of the model information and send notification to all views
        DocumentManager.notifyPathNameChanged(oldName, newName);
    };
    
    // Initialize variables and listeners that depend on the HTML DOM
    AppInit.htmlReady(function () {
        $projectTreeContainer = $("#project-files-container");
        
        $("#open-files-container").on("contentChanged", function () {
            _redraw(false); // redraw jstree when working set size changes
        });
        
        $(".main-view").click(function (jqEvent) {
            if (jqEvent.target.className !== "jstree-rename-input") {
                forceFinishRename();
            }
        });
        
        $projectTreeContainer.on("contextmenu", function () {
            forceFinishRename();
        });
    });

    // Init PreferenceStorage
    var defaults = {
        projectPath:      _getWelcomeProjectPath()  /* initialize to welcome project */
    };
    _prefs = PreferencesManager.getPreferenceStorage(module, defaults);
    
    // Event Handlers
    $(FileViewController).on("documentSelectionFocusChange", _documentSelectionFocusChange);
    $(FileViewController).on("fileViewFocusChange", _fileViewFocusChange);
    $(exports).on("beforeAppClose", _unwatchProjectRoot);
    
    // Commands
    CommandManager.register(Strings.CMD_OPEN_FOLDER,      Commands.FILE_OPEN_FOLDER,      openProject);
    CommandManager.register(Strings.CMD_PROJECT_SETTINGS, Commands.FILE_PROJECT_SETTINGS, _projectSettings);
    CommandManager.register(Strings.CMD_FILE_REFRESH,     Commands.FILE_REFRESH, refreshFileTree);
    
    // Define public API
    exports.getProjectRoot           = getProjectRoot;
    exports.getBaseUrl               = getBaseUrl;
    exports.setBaseUrl               = setBaseUrl;
    exports.isWithinProject          = isWithinProject;
    exports.makeProjectRelativeIfPossible = makeProjectRelativeIfPossible;
    exports.shouldShow               = shouldShow;
    exports.isBinaryFile             = isBinaryFile;
    exports.openProject              = openProject;
    exports.getSelectedItem          = getSelectedItem;
    exports.getInitialProjectPath    = getInitialProjectPath;
    exports.isWelcomeProjectPath     = isWelcomeProjectPath;
    exports.updateWelcomeProjectPath = updateWelcomeProjectPath;
    exports.createNewItem            = createNewItem;
    exports.renameItemInline         = renameItemInline;
    exports.deleteItem               = deleteItem;
    exports.forceFinishRename        = forceFinishRename;
    exports.showInTree               = showInTree;
    exports.refreshFileTree          = refreshFileTree;
    exports.getAllFiles              = getAllFiles;
    exports.getLanguageFilter        = getLanguageFilter;
});<|MERGE_RESOLUTION|>--- conflicted
+++ resolved
@@ -1055,7 +1055,6 @@
             });
         }
         
-<<<<<<< HEAD
         startLoad.done(function () {
 
             // Clear project path map
@@ -1077,6 +1076,7 @@
                 var rootEntry = FileSystem.getDirectoryForPath(rootPath);
                 rootEntry.exists(function (err, exists) {
                     if (exists) {
+                        PreferencesManager._setCurrentEditingFile(rootPath);
                         var projectRootChanged = (!_projectRoot || !rootEntry) ||
                             _projectRoot.fullPath !== rootEntry.fullPath;
                         var i;
@@ -1092,62 +1092,6 @@
                         // outdated one (when loading recent projects or the last opened project).
                         if (rootPath === _getWelcomeProjectPath()) {
                             addWelcomeProjectPath(rootPath);
-=======
-        // Clear project path map
-        _projectInitialLoad = {
-            previous        : [],   /* array of arrays containing full paths to open at each depth of the tree */
-            id              : 0,    /* incrementing id */
-            fullPathToIdMap : {}    /* mapping of fullPath to tree node id attr */
-        };
-        
-        var result = new $.Deferred(),
-            resultRenderTree;
-
-        // restore project tree state from last time this project was open
-        _projectInitialLoad.previous = _prefs.getValue(_getTreeStateKey(rootPath)) || [];
-
-        // Populate file tree as long as we aren't running in the browser
-        if (!brackets.inBrowser) {
-            if (!isUpdating) {
-                _watchProjectRoot(rootPath);
-            }
-            // Point at a real folder structure on local disk
-            var rootEntry = FileSystem.getDirectoryForPath(rootPath);
-            rootEntry.exists(function (err, exists) {
-                if (exists) {
-                    PreferencesManager._setCurrentEditingFile(rootPath);
-                    var projectRootChanged = (!_projectRoot || !rootEntry) ||
-                        _projectRoot.fullPath !== rootEntry.fullPath;
-                    var i;
-
-                    // Success!
-                    var perfTimerName = PerfUtils.markStart("Load Project: " + rootPath);
-
-                    _projectRoot = rootEntry;
-                    _projectBaseUrl = _prefs.getValue(_getBaseUrlKey()) || "";
-
-                    // If this is the most current welcome project, record it. In future launches, we want
-                    // to substitute the latest welcome project from the current build instead of using an
-                    // outdated one (when loading recent projects or the last opened project).
-                    if (rootPath === _getWelcomeProjectPath()) {
-                        addWelcomeProjectPath(rootPath);
-                    }
-
-                    // The tree will invoke our "data provider" function to populate the top-level items, then
-                    // go idle until a node is expanded - at which time it'll call us again to fetch the node's
-                    // immediate children, and so on.
-                    resultRenderTree = _renderTree(_treeDataProvider);
-
-                    resultRenderTree.always(function () {
-                        if (projectRootChanged) {
-                            // Allow asynchronous event handlers to finish before resolving result by collecting promises from them
-                            var promises = [];
-                            $(exports).triggerHandler({ type: "projectOpen", promises: promises }, [_projectRoot]);
-                            $.when.apply($, promises).then(result.resolve, result.reject);
-                        } else {
-                            $(exports).triggerHandler("projectRefresh", _projectRoot);
-                            result.resolve();
->>>>>>> 14a81e13
                         }
 
                         // The tree will invoke our "data provider" function to populate the top-level items, then
