--- conflicted
+++ resolved
@@ -70,11 +70,8 @@
         Urls                = require("i18n!nls/urls"),
         KeyEvent            = require("utils/KeyEvent"),
         Async               = require("utils/Async"),
-<<<<<<< HEAD
-        FileSyncManager     = require("project/FileSyncManager");
-=======
+        FileSyncManager     = require("project/FileSyncManager"),
         EditorManager       = require("editor/EditorManager");
->>>>>>> f244f624
     
     
     /**
@@ -114,15 +111,7 @@
      * @type {jQueryObject}
      */
     var _projectTree = null;
-    
-    function canonicalize(path) {
-        if (path.length > 0 && path[path.length - 1] === "/") {
-            return path.slice(0, -1);
-        } else {
-            return path;
-        }
-    }
-    
+        
     /**
      * @private
      * Reference to previous selected jstree leaf node when ProjectManager had
