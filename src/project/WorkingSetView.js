/*
 * Copyright (c) 2014 Adobe Systems Incorporated. All rights reserved.
 *  
 * Permission is hereby granted, free of charge, to any person obtaining a
 * copy of this software and associated documentation files (the "Software"), 
 * to deal in the Software without restriction, including without limitation 
 * the rights to use, copy, modify, merge, publish, distribute, sublicense, 
 * and/or sell copies of the Software, and to permit persons to whom the 
 * Software is furnished to do so, subject to the following conditions:
 *  
 * The above copyright notice and this permission notice shall be included in
 * all copies or substantial portions of the Software.
 *  
 * THE SOFTWARE IS PROVIDED "AS IS", WITHOUT WARRANTY OF ANY KIND, EXPRESS OR
 * IMPLIED, INCLUDING BUT NOT LIMITED TO THE WARRANTIES OF MERCHANTABILITY, 
 * FITNESS FOR A PARTICULAR PURPOSE AND NONINFRINGEMENT. IN NO EVENT SHALL THE
 * AUTHORS OR COPYRIGHT HOLDERS BE LIABLE FOR ANY CLAIM, DAMAGES OR OTHER 
 * LIABILITY, WHETHER IN AN ACTION OF CONTRACT, TORT OR OTHERWISE, ARISING 
 * FROM, OUT OF OR IN CONNECTION WITH THE SOFTWARE OR THE USE OR OTHER 
 * DEALINGS IN THE SOFTWARE.
 * 
 */


/*jslint vars: true, plusplus: true, devel: true, nomen: true, indent: 4, maxerr: 50 */
/*global define, $, window, brackets, Mustache  */

/**
 * WorkingSetView generates the UI for the list of the files user is editing based on the model provided by EditorManager.
 * The UI allows the user to see what files are open/dirty and allows them to close files and specify the current editor.
 *
 */
define(function (require, exports, module) {
    "use strict";
    
    // Load dependent modules
    var DocumentManager       = require("document/DocumentManager"),
        MainViewManager       = require("view/MainViewManager"),
        CommandManager        = require("command/CommandManager"),
        Commands              = require("command/Commands"),
        Menus                 = require("command/Menus"),
        FileViewController    = require("project/FileViewController"),
        ViewUtils             = require("utils/ViewUtils"),
        KeyEvent              = require("utils/KeyEvent"),
        paneListTemplate      = require("text!htmlContent/working-set.html"),
        Strings               = require("strings"),
        _                     = require("thirdparty/lodash");
    
    /**
     * Open view dictionary  
     * Maps PaneId to WorkingSetView
     * @private
     * @type {Object.<string, WorkingSetView>}
     */
    var _views = {};

    /**
     * Icon Providers
     * @see {@link WorkingSetView#addIconProvider()}
     * @private
     */
    var _iconProviders = [];
    
    /**
     * Class Providers
     * @see {@link WorkingSetView#addClassProvider()}
     * @private
     */
    var _classProviders = [];
        

    /**
     * Constants for event.which values
     * @enum {number}
     */
    var LEFT_BUTTON = 1,
        MIDDLE_BUTTON = 2;
    
    /**
     * Each list item in the working set stores a references to the related document in the list item's data.  
     *  Use `listItem.data(_FILE_KEY)` to get the document reference
     * @type {string}
     * @private
     */
    var _FILE_KEY = "file";
    
    /**
     * Constants for hitTest.where 
     * @enum {string}
     */
    var NOMANSLAND = "nomansland",
        NOMOVEITEM = "nomoveitem",
        ABOVEITEM  = "aboveitem",
        BELOWITEM  = "belowitem",
        TOPSCROLL  = "topscroll",
        BOTSCROLL  = "bottomscroll",
        BELOWVIEW  = "belowview",
        ABOVEVIEW  = "aboveview";
    
    /**
     * Refreshes all Pane View List Views
     */
    function refresh(rebuild) {
        _.forEach(_views, function (view) {
            var top = view.$openFilesContainer.scrollTop();
            if (rebuild) {
                view._rebuildViewList(true);
            } else {
                view._redraw();
            }
            view.$openFilesContainer.scrollTop(top);
        });
    }
    
    /** 
     * Synchronizes the selection indicator for all views
     */
    function syncSelectionIndicator() {
        _.forEach(_views, function (view) {
            view.$openFilesContainer.triggerHandler("scroll");
        });
    }
    
    /**
     * Updates the appearance of the list element based on the parameters provided.
     * @private
     * @param {!HTMLLIElement} listElement
     * @param {?File} selectedFile
     */
    function _updateListItemSelection(listItem, selectedFile) {
        var shouldBeSelected = (selectedFile && $(listItem).data(_FILE_KEY).fullPath === selectedFile.fullPath);
        
        ViewUtils.toggleClass($(listItem), "selected", shouldBeSelected);
    }

    /**
     * Determines if a file is dirty
     * @private
     * @param {!File} file - file to test
     * @return {boolean} true if the file is dirty, false otherwise
     */
    function _isOpenAndDirty(file) {
        // working set item might never have been opened; if so, then it's definitely not dirty
        var docIfOpen = DocumentManager.getOpenDocumentForPath(file.fullPath);
        return (docIfOpen && docIfOpen.isDirty);
    }
    
    
    function _hasSelectionFocus() {
        return FileViewController.getFileSelectionFocus() === FileViewController.WORKING_SET_VIEW;
    }
    
    /** 
     * Turns on/off the flag which suppresses rebuilding of the working set 
     * when the "workingSetSort" event is dispatched from MainViewManager.
     * Only used while dragging things around in the working set to disable
     * rebuilding the list while dragging.
     * @private
     * @param {boolean} suppress - true suppress, false to allow sort redrawing
     */
    function _suppressSortRedrawForAllViews(suppress) {
        _.forEach(_views, function (view) {
            view.suppressSortRedraw = suppress;
        });
    }
    
    /** 
     * turns off the scroll shadow on view containers so they don't interfere with dragging
     * @private
     * @param {Boolean} disable - true to disable, false to enable
     */
    function _suppressScrollShadowsOnAllViews(disable) {
        _.forEach(_views, function (view) {
            if (disable) {
                ViewUtils.removeScrollerShadow(view.$openFilesContainer[0], null);
            } else if (view.$openFilesContainer[0].scrollHeight > view.$openFilesContainer[0].clientHeight) {
                ViewUtils.addScrollerShadow(view.$openFilesContainer[0], null, true);
            }
        });
    }
    
    /** 
     * Deactivates all views so the selection marker does not show
     * @private
     * @param {Boolean} deactivate - true to deactivate, false to reactivate
     */
    function _deactivateAllViews(deactivate) {
        _.forEach(_views, function (view) {
            if (deactivate) {
                if (view.$el.hasClass("active")) {
                    view.$el.removeClass("active").addClass("reactivate");
                    view.$openFilesList.trigger("selectionHide");
                }
            } else {
                if (view.$el.hasClass("reactivate")) {
                    view.$el.removeClass("reactivate").addClass("active");
                }
                // don't update the scroll pos
                view._fireSelectionChanged(false);
            }
        });
    }
    
    /** 
     * Finds the WorkingSetView object for the specified element
     * @private
     * @param {jQuery} $el - the element to find the view for
     * @return {View} view object
     */
    function _viewFromEl($el) {
        if (!$el.hasClass("working-set-view")) {
            $el = $el.parents(".working-set-view");
        }

        var id = $el.attr("id").match(/working\-set\-list\-([\w]+[\w\d\-\.\:\_]*)/).pop();
        return _views[id];
    }
    
    /** 
     * Makes the specified element draggable
     * @private
     * @param {jQuery} $el - the element to make draggable
     */
    function _makeDraggable($el) {
        var interval,
            sourceFile = $el.data(_FILE_KEY);

        // turn off the "hover-scroll" 
        function endScroll($el) {
            if (interval) {
                window.clearInterval(interval);
                interval = undefined;
            }
        }
        
        //  We scroll the list while hovering over the first or last visible list element
        //  in the working set, so that positioning a working set item before or after one
        //  that has been scrolled out of view can be performed.
        // 
        //  This function will call the drag interface repeatedly on an interval to allow
        //  the item to be dragged while scrolling the list until the mouse is moved off 
        //  the first or last item or endScroll is called
        function scroll($container, $el, dir, callback) {
            var container = $container[0],
                maxScroll = container.scrollHeight - container.clientHeight;
            if (maxScroll && dir && !interval) {
                // Scroll view if the mouse is over the first or last pixels of the container
                interval = window.setInterval(function () {
                    var scrollTop = $container.scrollTop();
                    if ((dir === -1 && scrollTop <= 0) || (dir === 1 && scrollTop >= maxScroll)) {
                        endScroll($el);
                    } else {
                        $container.scrollTop(scrollTop + 7 * dir);
                        callback($el);
                    }
                }, 50);
            }
        }
        
        // The mouse down handler pretty much handles everything
        $el.mousedown(function (e) {
            var scrollDir = 0,
                dragged = false,
                startPageY = e.pageY,
                lastPageY = startPageY,
                itemHeight = $el.height(),
                tryClosing = $(e.target).hasClass("can-close"),
                offset = $el.offset(),
                $copy = $el.clone(),
                $ghost = $("<div class='open-files-container wsv-drag-ghost' style='overflow: hidden; display: inline-block;'>").append($("<ul>").append($copy).css("padding", "0")),
                sourceView = _viewFromEl($el),
                currentFile = MainViewManager.getCurrentlyViewedFile(),
                activePaneId = MainViewManager.getActivePaneId(),
                activeView = _views[activePaneId],
                draggingCurrentFile = ($el.hasClass("selected") && sourceView.paneId === activePaneId),
                startingIndex = MainViewManager.findInWorkingSet(sourceView.paneId, sourceFile.fullPath),
                currentView = sourceView,
                lastHit = { where: NOMANSLAND };
            
            // Switches the view context to match the hit context
            function updateContext(hit) {
                // just set the container and update
                currentView = _viewFromEl(hit.which);
            }
            
            // Determines where the mouse hit was
            function hitTest(e) {
                var pageY = $ghost.offset().top,
                    direction =  e.pageY - lastPageY,
                    result = {
                        where: NOMANSLAND
                    },
                    lookCount = 0,
                    hasScroller = false,
                    onTopScroller = false,
                    onBottomScroller = false,
                    $workingFilesContainer =  $("#working-set-list-container"),
                    $container,
                    $hit,
                    $item,
                    $view,
                    gTop,
                    gHeight,
                    gBottom,
                    deltaY,
                    containerOffset,
                    scrollerTopArea,
                    scrollerBottomArea;
                
                // if the mouse is outside of the view then
                //  return nomansland -- this prevents some UI glitches
                //  that appear when dragging onto a second monitor
                if (e.pageX < 0 || e.pageX > $workingFilesContainer.width()) {
                    return result;
                }
                
                do {
                    // Turn off the ghost so elementFromPoint ignores it
                    $ghost.hide();

                    $hit = $(window.document.elementFromPoint(e.pageX, pageY));
                    $view = $hit.closest(".working-set-view");
                    $item = $hit.closest("#working-set-list-container li");

                    // Show the ghost again
                    $ghost.show();

                    $container = $view.children(".open-files-container");

                    if ($container.length) {
                        containerOffset = $container.offset();

                        // Compute "scrollMe" regions
                        scrollerTopArea = { top: containerOffset.top - 14,
                                            bottom: containerOffset.top + 7};

                        scrollerBottomArea = { top: containerOffset.top + $container.height() - 7,
                                               bottom: containerOffset.top + $container.height() + 14};
                    }

                    // If we hit ourself then look for another 
                    //  element to insert before/after
                    if ($item[0] === $el[0]) {
                        if (direction > 0) {
                            $item = $item.next();
                            if ($item.length) {
                                pageY += itemHeight;
                            }
                        } else {
                            $item = $item.prev();
                            if ($item.length) {
                                pageY -= itemHeight;
                            }
                        }
                    }
                    
                    // If we didn't hit anything then
                    //  back up and try again in the other direction
                    if (!$item.length) {
                        pageY += itemHeight;
                    }
                    
                    // look one more time below the mouse
                    //  if we didn't get a hit
                } while (!$item.length && ++lookCount < 2);
                
                // if we hit a span or an anchor tag and didn't
                //  find an item then force the selection hit to
                //  the item so we can bail out on the scrollMe 
                //  region at the top and bottom of the list
                if ($item.length === 0 && ($hit.is("a") || $hit.is("span"))) {
                    $item = $hit.parents("#working-set-list-container li");
                }
              
                // compute ghost location, we compute the insertion point based
                //  on where the ghost is, not where the  mouse is
                gTop = $ghost.offset().top;
                gHeight = $ghost.height();
                gBottom = gTop + gHeight;
                deltaY = pageY - e.pageY;
                
                // data to help us determine if we have a scroller
                hasScroller = $item.length && $container.length && $container[0].scrollHeight > $container[0].clientHeight;
                
                // data to help determine if the ghost is in either of the scrollMe regions
                onTopScroller = hasScroller && scrollerTopArea && ((gTop >= scrollerTopArea.top && gTop <= scrollerTopArea.bottom)  ||
                                                    (gBottom >= scrollerTopArea.top && gBottom <= scrollerTopArea.bottom));
                onBottomScroller = hasScroller && scrollerBottomArea && ((gTop >= scrollerBottomArea.top && gTop <= scrollerBottomArea.bottom) ||
                                                         (gBottom >= scrollerBottomArea.top && gBottom <= scrollerBottomArea.bottom));

                
                // helpers 
                function mouseIsInTopHalf($elem) {
                    var top = $elem.offset().top,
                        height = $elem.height();
                    
                    return (pageY < top + (height / 2));
                }
                
                function ghostIsAbove($elem) {
                    var top = $elem.offset().top,
                        checkVal = gTop;
                    
                    if (direction > 0) {
                        checkVal += gHeight;
                    }
                    
                    return (checkVal <=  (top + (itemHeight / 2)));
                }
                
                function ghostIsBelow($elem) {
                    var top = $elem.offset().top,
                        checkVal = gTop;
                    
                    if (direction > 0) {
                        checkVal += gHeight;
                    }
                    
                    return (checkVal >= (top + (itemHeight / 2)));
                }
                
                function elIsClearBelow($a, $b) {
                    var aTop = $a.offset().top,
                        bTop = $b.offset().top;
                    
                    return (aTop >= bTop + $b.height());
                }
                
                function draggingBelowWorkingSet() {
                    return ($hit.length === 0 || elIsClearBelow($hit, $workingFilesContainer));
                }
                
                function targetIsContainer() {
                    return ($hit.is(".working-set-view") ||
                            $hit.is(".open-files-container") ||
                            ($hit.is("ul") && $hit.parent().is(".open-files-container")));
                }
                
                function targetIsNoDrop() {
                    return $hit.is(".working-set-header") ||
                           $hit.is(".working-set-header-title") ||
                           $hit.is(".scroller-shadow") ||
                           $hit.is(".scroller-shadow");
                }
                
                function findViewFor($elem) {
                    if ($elem.is(".working-set-view")) {
                        return $elem;
                    }
                    return $elem.parents(".working-set-view");
                }
                
                if ($item.length) {
                    // We hit an item (li)
                    if (onTopScroller && (direction <= 0 || lastHit.where === TOPSCROLL)) {
                        result = {
                            where: TOPSCROLL,
                            which: $item
                        };
                    } else if (onBottomScroller && (direction >= 0 || lastHit.where === BOTSCROLL)) {
                        result = {
                            where: BOTSCROLL,
                            which: $item
                        };
                    } else if (ghostIsAbove($item)) {
                        result = {
                            where: ABOVEITEM,
                            which: $item
                        };
                    } else if (ghostIsBelow($item)) {
                        result = {
                            where: BELOWITEM,
                            which: $item
                        };
                    }
                } else if ($el.parent()[0] !== $hit[0]) {
                    // Didn't hit an li, figure out 
                    //  where to go from here
                    $view = $el.parents(".working-set-view");
                    
                    if (targetIsNoDrop()) {
                        if (direction < 0) {
                            if (ghostIsBelow($hit)) {
                                return result;
                            }
                        } else {
                            return result;
                        }
                    }

                    if (draggingBelowWorkingSet()) {
                        return result;
                    }
                    
                    if (targetIsContainer()) {
                        if (mouseIsInTopHalf($hit)) {
                            result = {
                                where: ABOVEVIEW,
                                which: findViewFor($hit)
                            };
                        } else {
                            result = {
                                where: BELOWVIEW,
                                which: findViewFor($hit)
                            };
                        }
                        return result;
                    }
                    
                    // Data to determine to help determine if we should
                    //  append to the previous or prepend to the next
                    var $prev = $view.prev(),
                        $next = $view.next();
                    
                    if (direction < 0) {
                        // moving up, if there is a view above
                        //  then we want to append to the view above
                        // otherwise we're in nomandsland
                        if ($prev.length) {
                            result = {
                                where: BELOWVIEW,
                                which: $prev
                            };
                        }
                    } else if (direction > 0) {
                        // moving down, if there is a view below
                        // then we want to append to the view below
                        //  otherwise we're in nomandsland
                        if ($next.length) {
                            result = {
                                where: ABOVEVIEW,
                                which: $next
                            };
                        }
                    } else if (mouseIsInTopHalf($view)) {
                        // we're inside the top half of
                        //  a view so prepend to the view we hit
                        result = {
                            where: ABOVEVIEW,
                            which: $view
                        };
                    } else {
                        // we're inside the bottom half of 
                        //  a view so append to the view we hit
                        result = {
                            where: BELOWVIEW,
                            which: $view
                        };
                    }
                } else {
                    // The item doesn't need updating
                    result = {
                        where: NOMOVEITEM,
                        which: $hit
                    };
                }

                return result;
            }
   
            // mouse move handler -- this pretty much does
            //  the heavy lifting for dragging the item around
            $(window).on("mousemove.wsvdragging", function (e) {
                // The drag function
                function drag(e) {
                    if (!dragged) {
                        
                        // sort redraw and scroll shadows
                        //  cause problems during drag so disable them
                        _suppressSortRedrawForAllViews(true);
                        _suppressScrollShadowsOnAllViews(true);
                        
                        // remove the "active" class to remove the 
                        //  selection indicator so we don't have to 
                        //  keep it in sync while we're dragging
                        _deactivateAllViews(true);
                        
                        // add a "dragging" class to the outer container
                        $("#working-set-list-container").addClass("dragging");
                        
                        // add a class to the element we're dragging if 
                        //  it's the currently selected file so that we 
                        //  can show it as selected while dragging
                        if (!draggingCurrentFile && FileViewController.getFileSelectionFocus() === FileViewController.WORKING_SET_VIEW) {
                            $(activeView._findListItemFromFile(currentFile)).addClass("drag-show-as-selected");
                        }
                        
                        // we've dragged the item so set
                        //  dragged to true so we don't try and open it
                        dragged = true;
                    }
                    
                    // reset the scrolling direction to no-scroll
                    scrollDir = 0;
                    
                    // Find out where to to drag it to
                    lastHit = hitTest(e);

                    // if the drag goes into nomansland then
                    //  drop the opacity on the drag affordance
                    //  and show the inserted item at reduced opacity
                    switch (lastHit.where) {
                    case NOMANSLAND:
                    case BELOWVIEW:
                    case ABOVEVIEW:
                        $el.css({opacity: ".75"});
                        $ghost.css("opacity", ".25");
                        break;
                    default:
                        $el.css({opacity: ".0001"});
                        $ghost.css("opacity", "");
                        break;
                    }
                    
                    // now do the insertion
                    switch (lastHit.where) {
                    case TOPSCROLL:
                    case ABOVEITEM:
                        if (lastHit.where === TOPSCROLL) {
                            scrollDir = -1;
                        }
                        $el.insertBefore(lastHit.which);
                        updateContext(lastHit);
                        break;
                    case BOTSCROLL:
                    case BELOWITEM:
                        if (lastHit.where === BOTSCROLL) {
                            scrollDir = 1;
                        }
                        $el.insertAfter(lastHit.which);
                        updateContext(lastHit);
                        break;
                    case BELOWVIEW:
                        $el.appendTo(lastHit.which.find("ul"));
                        updateContext(lastHit);
                        break;
                    case ABOVEVIEW:
                        $el.prependTo(lastHit.which.find("ul"));
                        updateContext(lastHit);
                        break;
                    }
                    
                    // we need to scroll
                    if (scrollDir) {
                        // we're in range to scroll
                        scroll(currentView.$openFilesContainer, $el, scrollDir, function () {
                            // as we scroll, recompute the element and insert
                            //  it before/after the item to drag it in to place
                            drag(e);
                        });
                    } else {
                        // we've moved away from the top/bottom "scrolling" region
                        endScroll($el);
                    }
                }

                // move the drag affordance
                $ghost.css("top", $ghost.offset().top + (e.pageY - lastPageY));

                // if we have't started dragging yet then we wait until
                //  the mouse has moved 3 pixels before we start dragging
                //  to avoid the item moving when clicked or double clicked
                if (dragged || Math.abs(e.pageY - startPageY) > 3) {
                    drag(e);
                }

                lastPageY = e.pageY;
                e.stopPropagation();
            });
            

            function scrollCurrentViewToBottom() {
                var $container = currentView.$openFilesContainer,
                    container = $container[0],
                    maxScroll = container.scrollHeight - container.clientHeight;
                
                if (maxScroll) {
                    $container.scrollTop(maxScroll);
                }
            }
            
            // Close down the drag operation
            function preDropCleanup() {
                $("#working-set-list-container").removeClass("dragging");
                $("#working-set-list-container .drag-show-as-selected").removeClass("drag-show-as-selected");
                endScroll($el);
                // re-activate the views (adds the "active" class to the view that was previously active)
                _deactivateAllViews(false);
                // turn scroll wheel back on
                window.onmousewheel = window.document.onmousewheel = null;
                $(window).off(".wsvdragging");
                $ghost.remove();
                $el.css("opacity", "");
                
                if (dragged && $el.next().length === 0) {
                    scrollCurrentViewToBottom();
                }
            }
        
            // Final Cleanup
            function postDropCleanup(noRefresh) {
                if (dragged) {
                    // re-enable stuff we turned off
                    _suppressSortRedrawForAllViews(false);
                    _suppressScrollShadowsOnAllViews(false);
                }
                
<<<<<<< HEAD
=======
                
>>>>>>> 2f716805
                // we don't need to refresh if the item
                //  was dragged but not enough to not change 
                //  its order in the working set
                if (!noRefresh) {
                    // rebuild the view
                    refresh(true);
                }
                // focus the editor
                MainViewManager.focusActivePane();
            }
            
            // Drop
            function drop() {
                preDropCleanup();
                if (sourceView.paneId === currentView.paneId && startingIndex === $el.index()) {
                    // if the item was dragged but not moved then don't open or close 
                    if (!dragged) {
                        // Click on close icon, or middle click anywhere - close the item without selecting it first
                        if (tryClosing || e.which === MIDDLE_BUTTON) {
                            CommandManager
                                .execute(Commands.FILE_CLOSE, {file: sourceFile,
                                                               paneId: sourceView.paneId})
                                .always(function () {
                                    postDropCleanup();
                                });
                        } else {
                            // Normal right and left click - select the item
                            FileViewController.setFileViewFocus(FileViewController.WORKING_SET_VIEW);
                            CommandManager
                                .execute(Commands.FILE_OPEN, {fullPath: sourceFile.fullPath,
                                                               paneId: currentView.paneId})
                                .always(function () {
                                    postDropCleanup();
                                });
                        }
                    } else {
                        // no need to refresh
                        postDropCleanup(true);
                    }
                } else if (sourceView.paneId === currentView.paneId) {
                    // item was reordered 
                    MainViewManager._moveWorkingSetItem(sourceView.paneId, startingIndex, $el.index());
                    postDropCleanup();
                } else {
                    // item was dragged to another working set
                    MainViewManager._moveView(sourceView.paneId, currentView.paneId, sourceFile, $el.index())
                        .always(function () {
                            // if the current document was dragged to another working set 
                            //  then reopen it to make it the currently selected file
                            if (draggingCurrentFile) {
                                CommandManager
                                    .execute(Commands.FILE_OPEN, {fullPath: sourceFile.fullPath,
                                                                   paneId: currentView.paneId})
                                    .always(function () {
                                        postDropCleanup();
                                    });
                            } else {
                                postDropCleanup();
                            }
                        });
                }
            }

            // prevent working set from grabbing focus no matter what type of click/drag occurs
            e.preventDefault();
            
            // initialization
            $(window).on("mouseup.wsvdragging", function () {
                drop();
            });
            
            // let escape cancel the drag
            $(window).on("keydown.wsvdragging", function (e) {
                if (e.keyCode === KeyEvent.DOM_VK_ESCAPE) {
                    preDropCleanup();
                    postDropCleanup();
                    e.stopPropagation();
                }
            });
            
            // turn off scroll wheel
            window.onmousewheel = window.document.onmousewheel = function (e) {
                e.preventDefault();
            };

            // close all menus, and disable sorting 
            Menus.closeAll();
            
            // Dragging only happens with the left mouse button
            //  or (on the Mac) when the ctrl key isn't pressed
            if (e.which !== LEFT_BUTTON || (e.ctrlKey && brackets.platform === "mac")) {
                drop();
                return;
            }
            
            // setup our ghost element as position absolute
            //  so we can put it wherever we want to while dragging
            if (draggingCurrentFile && _hasSelectionFocus()) {
                $ghost.addClass("dragging-current-file");
            }

            $ghost.css({
                top: offset.top,
                left: offset.left,
                width: $el.width() + 8
            });
            
            // this will give the element the appearence that it's ghosted if the user
            //  drags the element out of the view and goes off into no mans land
            $ghost.appendTo($("body"));
            
            e.stopPropagation();
        });
    }
    
    /* 
     * WorkingSetView constructor
     * @constructor
     * @param {!jQuery} $container - owning container
     * @param {!string} paneId - paneId of this view pertains to
     */
    function WorkingSetView($container, paneId) {
        var id = "working-set-list-" + paneId;
        
        this.$header = null;
        this.$openFilesList = null;
        this.$container = $container;
        this.$el = $container.append(Mustache.render(paneListTemplate, _.extend({id: id}, Strings))).find("#" + id);
        this.suppressSortRedraw = false;
        this.paneId = paneId;
        
        this.init();
    }

    /*
     * Hides or shows the WorkingSetView
     */
    WorkingSetView.prototype._updateVisibility = function () {
        var fileList = MainViewManager.getWorkingSet(this.paneId);
        if (MainViewManager.getPaneCount() === 1 && (!fileList || fileList.length === 0)) {
            this.$openFilesContainer.hide();
            this.$workingSetListViewHeader.hide();
        } else {
            this.$openFilesContainer.show();
            this.$workingSetListViewHeader.show();
            this._checkForDuplicatesInWorkingTree();
        }
    };
    
    /*
     * paneLayoutChange event listener
     * @private
     */
    WorkingSetView.prototype._handlePaneLayoutChange = function () {
        var $titleEl = this.$el.find(".working-set-header-title"),
            title = Strings.WORKING_FILES;
        
        this._updateVisibility();
        
        if (MainViewManager.getPaneCount() > 1) {
            title = MainViewManager.getPaneTitle(this.paneId);
        }
        
        $titleEl.text(title);
    };

    /**
     * Finds the listItem item assocated with the file. Returns null if not found.
     * @private
     * @param {!File} file
     * @return {HTMLLIItem} returns the DOM element of the item. null if one could not be found
     */
    WorkingSetView.prototype._findListItemFromFile = function (file) {
        var result = null;

        if (file) {
            var items = this.$openFilesContainer.find("ul").children();
            items.each(function () {
                var $listItem = $(this);
                if ($listItem.data(_FILE_KEY).fullPath === file.fullPath) {
                    result = $listItem;
                    return false; // breaks each
                }
            });
        }

        return result;
    };

    /*
     * creates a name that is namespaced to this pane
     * @param {!string} name - name of the event to create.
     * use an empty string to get just the event name to turn off all events in the namespace
     * @private
     */
    WorkingSetView.prototype._makeEventName = function (name) {
        return name + ".paneList" + this.paneId;
    };
    

    /**
     * Scrolls the selected file into view
     * @private
     */
    WorkingSetView.prototype._scrollSelectedFileIntoView = function () {
        if (!_hasSelectionFocus()) {
            return;
        }

        var file = MainViewManager.getCurrentlyViewedFile(this.paneId);

        var $selectedFile = this._findListItemFromFile(file);
        if (!$selectedFile) {
            return;
        }

        ViewUtils.scrollElementIntoView(this.$openFilesContainer, $selectedFile, false);
    };

    /**
     * Redraw selection when list size changes or DocumentManager currentDocument changes.
     * @param {boolean=} scrollIntoView = Scrolls the selected item into view (the default behavior)
     * @private
     */
    WorkingSetView.prototype._fireSelectionChanged = function (scrollIntoView) {
        var reveal = (scrollIntoView === undefined || scrollIntoView === true);
        
        if (reveal) {
            this._scrollSelectedFileIntoView();
        }

        if (_hasSelectionFocus() && this.$el.hasClass("active")) {
            this.$openFilesList.trigger("selectionChanged", reveal);
        } else {
            this.$openFilesList.trigger("selectionHide");
        }
        // in-lieu of resize events, manually trigger contentChanged to update scroll shadows
        this.$openFilesContainer.trigger("contentChanged");
    };

    /**
     * adds the style 'vertical-scroll' if a vertical scroll bar is present
     * @private
     */
    WorkingSetView.prototype._adjustForScrollbars = function () {
        if (this.$openFilesContainer[0].scrollHeight > this.$openFilesContainer[0].clientHeight) {
            if (!this.$openFilesContainer.hasClass("vertical-scroll")) {
                this.$openFilesContainer.addClass("vertical-scroll");
            }
        } else {
            this.$openFilesContainer.removeClass("vertical-scroll");
        }
    };
    
    /**
     * Adds directory names to elements representing passed files in working tree
     * @private
     * @param {Array.<File>} filesList - list of Files with the same filename
     */
    WorkingSetView.prototype._addDirectoryNamesToWorkingTreeFiles = function (filesList) {
        // filesList must have at least two files in it for this to make sense
        if (filesList.length <= 1) {
            return;
        }

        var displayPaths = ViewUtils.getDirNamesForDuplicateFiles(filesList);

        // Go through open files and add directories to appropriate entries
        this.$openFilesContainer.find("ul > li").each(function () {
            var $li = $(this);
            var io = filesList.indexOf($li.data(_FILE_KEY));
            if (io !== -1) {
                var dirSplit = displayPaths[io].split("/");
                if (dirSplit.length > 3) {
                    displayPaths[io] = dirSplit[0] + "/\u2026/" + dirSplit[dirSplit.length - 1];
                }

                var $dir = $("<span class='directory'/>").html(" &mdash; " + displayPaths[io]);
                $li.children("a").append($dir);
            }
        });
    };

    /**
     * Looks for files with the same name in the working set
     * and adds a parent directory name to them
     * @private
     */
    WorkingSetView.prototype._checkForDuplicatesInWorkingTree = function () {
        var self = this,
            map = {},
            fileList = MainViewManager.getWorkingSet(MainViewManager.ALL_PANES);

        // We need to always clear current directories as files could be removed from working tree.
        this.$openFilesContainer.find("ul > li > a > span.directory").remove();

        // Go through files and fill map with arrays of files.
        fileList.forEach(function (file) {
            // Use the same function that is used to create html for file.
            var displayHtml = ViewUtils.getFileEntryDisplay(file);

            if (!map[displayHtml]) {
                map[displayHtml] = [];
            }
            map[displayHtml].push(file);
        });

        // Go through the map and solve the arrays with length over 1. Ignore the rest.
        _.forEach(map, function (value) {
            if (value.length > 1) {
                self._addDirectoryNamesToWorkingTreeFiles(value);
            }
        });
    };

    /**
     * Shows/Hides open files list based on working set content.
     * @private
     */
    WorkingSetView.prototype._redraw = function () {
        this._updateViewState();
        this._updateVisibility();
        this._updateItemClasses();
        this._adjustForScrollbars();
        this._fireSelectionChanged();
    };
    
    /**
     * activePaneChange event handler
     * @private
     */
    WorkingSetView.prototype._handleActivePaneChange = function () {
        this._redraw();
    };
    
    /**
     * Updates the appearance of the list element based on the parameters provided
     * @private
     * @param {!HTMLLIElement} listElement
     * @param {bool} isDirty 
     * @param {bool} canClose
     */
    WorkingSetView.prototype._updateFileStatusIcon = function (listElement, isDirty, canClose) {
        var $fileStatusIcon = listElement.find(".file-status-icon"),
            showIcon = isDirty || canClose;

        // remove icon if its not needed
        if (!showIcon && $fileStatusIcon.length !== 0) {
            $fileStatusIcon.remove();
            $fileStatusIcon = null;
            
        // create icon if its needed and doesn't exist
        } else if (showIcon && $fileStatusIcon.length === 0) {
            
            $fileStatusIcon = $("<div class='file-status-icon'></div>")
                .prependTo(listElement);
        }

        // Set icon's class
        if ($fileStatusIcon) {
            ViewUtils.toggleClass($fileStatusIcon, "dirty", isDirty);
            ViewUtils.toggleClass($fileStatusIcon, "can-close", canClose);
        }
    };
    
    /**
     * Updates the working set item class list
     * @private
     */
    WorkingSetView.prototype._updateItemClasses = function () {
        if (_classProviders.length > 0) {
            this.$openFilesContainer.find("ul > li").each(function () {
                var $li = $(this),
                    file = $li.data(_FILE_KEY),
                    data = {fullPath: file.fullPath,
                            name: file.name,
                            isFile: file.isFile};
                $li.removeAttr("class");
                _classProviders.forEach(function (provider) {
                    $li.addClass(provider(data));
                });
            });
        }
    };
    
    /** 
     * Builds the UI for a new list item and inserts in into the end of the list
     * @private
     * @param {File} file
     * @return {HTMLLIElement} newListItem
     */
    WorkingSetView.prototype._createNewListItem = function (file) {
        var self = this,
            selectedFile = MainViewManager.getCurrentlyViewedFile(this.paneId),
            data = {fullPath: file.fullPath,
                    name: file.name,
                    isFile: file.isFile};

        // Create new list item with a link
        var $link = $("<a href='#'></a>").html(ViewUtils.getFileEntryDisplay(file));
           
        _iconProviders.forEach(function (provider) {
            var icon = provider(data);
            if (icon) {
                $link.prepend($(icon));
            }
        });
        
        var $newItem = $("<li></li>")
            .append($link)
            .data(_FILE_KEY, file);

        this.$openFilesContainer.find("ul").append($newItem);
        
        _classProviders.forEach(function (provider) {
            $newItem.addClass(provider(data));
        });
        
        // Update the listItem's apperance
        this._updateFileStatusIcon($newItem, _isOpenAndDirty(file), false);
        _updateListItemSelection($newItem, selectedFile);
        _makeDraggable($newItem);
        
        $newItem.hover(
            function () {
                self._updateFileStatusIcon($(this), _isOpenAndDirty(file), true);
            },
            function () {
                self._updateFileStatusIcon($(this), _isOpenAndDirty(file), false);
            }
        );
    };
    
    /**
     * Deletes all the list items in the view and rebuilds them from the working set model
     * @private
     */
    WorkingSetView.prototype._rebuildViewList = function (forceRedraw) {
        var self = this,
            fileList = MainViewManager.getWorkingSet(this.paneId);

        this.$openFilesContainer.find("ul").empty();
        
        fileList.forEach(function (file) {
            self._createNewListItem(file);
        });

        if (forceRedraw) {
            self._redraw();
        }
    };

    /**
     * Updates the pane view's selection state 
     * @private
     */
    WorkingSetView.prototype._updateViewState = function () {
        var paneId = MainViewManager.getActivePaneId();
        if (_hasSelectionFocus() && paneId === this.paneId) {
            this.$el.addClass("active");
            this.$openFilesContainer.addClass("active");
        } else {
            this.$el.removeClass("active");
            this.$openFilesContainer.removeClass("active");
        }
    };
    
    /**
     * Updates the pane view's selection marker and scrolls the item into view
     * @private
     */
    WorkingSetView.prototype._updateListSelection = function () {
        var file = MainViewManager.getCurrentlyViewedFile(this.paneId);
        
        this._updateViewState();
        
        // Iterate through working set list and update the selection on each
        this.$openFilesContainer.find("ul").children().each(function () {
            _updateListItemSelection(this, file);
        });

        // Make sure selection is in view
        this._scrollSelectedFileIntoView();
        this._fireSelectionChanged();
    };

    /**
     * workingSetAdd event handler
     * @private
     * @param {jQuery.Event} e - event object
     * @param {!File} fileAdded - the file that was added
     * @param {!number} index - index where the file was added
     * @param {!string} paneId - the id of the pane the item that was to
     */
    WorkingSetView.prototype._handleFileAdded = function (e, fileAdded, index, paneId) {
        if (paneId === this.paneId) {
            this._rebuildViewList(true);
        } else {
            this._checkForDuplicatesInWorkingTree();
        }
    };

    /**
     * workingSetAddList event handler
     * @private
     * @param {jQuery.Event} e - event object
     * @param {!Array.<File>} files - the files that were added
     * @param {!string} paneId - the id of the pane the item that was to
     */
    WorkingSetView.prototype._handleFileListAdded = function (e, files, paneId) {
        if (paneId === this.paneId) {
            this._rebuildViewList(true);
        } else {
            this._checkForDuplicatesInWorkingTree();
        }
    };

    /**
     * workingSetRemove event handler
     * @private 
     * @param {jQuery.Event} e - event object
     * @param {!File} file - the file that was removed
     * @param {?boolean} suppressRedraw If true, suppress redraw
     * @param {!string} paneId - the id of the pane the item that was to
     */
    WorkingSetView.prototype._handleFileRemoved = function (e, file, suppressRedraw, paneId) {
        /* 
         * The suppressRedraw flag is used in cases when we are replacing the working
         * set entry with another one. There are only 2 use cases for this:
         *
         *      1) When an untitled document is being saved.
         *      2) When a file is saved with a new name.
         */
        if (paneId === this.paneId) {
            if (!suppressRedraw) {
                var $listItem = this._findListItemFromFile(file);
                if ($listItem) {
                    // Make the next file in the list show the close icon, 
                    // without having to move the mouse, if there is a next file.
                    var $nextListItem = $listItem.next();
                    if ($nextListItem && $nextListItem.length > 0) {
                        var canClose = ($listItem.find(".can-close").length === 1);
                        var isDirty = _isOpenAndDirty($nextListItem.data(_FILE_KEY));
                        this._updateFileStatusIcon($nextListItem, isDirty, canClose);
                    }
                    $listItem.remove();
                }
                this._redraw();
            }
        } else {
            /*
             * When this event is handled by a pane that is not being updated then 
             * the suppressRedraw flag does not need to be respected.  
             * _checkForDuplicatesInWorkingTree() does not remove any entries so it's
             * safe to call at any time.
             */
            this._checkForDuplicatesInWorkingTree();
        }
    };

    /**
     * workingSetRemoveList event handler
     * @private
     * @param {jQuery.Event} e - event object
     * @param {!Array.<File>} files - the files that were removed
     * @param {!string} paneId - the id of the pane the item that was to
     */
    WorkingSetView.prototype._handleRemoveList = function (e, files, paneId) {
        var self = this;
        if (paneId === this.paneId) {
            files.forEach(function (file) {
                var $listItem = self._findListItemFromFile(file);
                if ($listItem) {
                    $listItem.remove();
                }
            });

            this._redraw();
        } else {
            this._checkForDuplicatesInWorkingTree();
        }
    };
    
    /**
     * workingSetSort event handler
     * @private
     * @param {jQuery.Event} e - event object
     * @param {!string} paneId - the id of the pane to sort
     */
    WorkingSetView.prototype._handleWorkingSetSort = function (e, paneId) {
        if (!this.suppressSortRedraw && paneId === this.paneId) {
            this._rebuildViewList(true);
        }
    };

    /**
     * dirtyFlagChange event handler
     * @private
     * @param {jQuery.Event} e - event object
     * @param {Document} doc - document whose dirty state has changed
     */
    WorkingSetView.prototype._handleDirtyFlagChanged = function (e, doc) {
        var listItem = this._findListItemFromFile(doc.file);
        if (listItem) {
            var canClose = $(listItem).find(".can-close").length === 1;
            this._updateFileStatusIcon(listItem, doc.isDirty, canClose);
        }
    };
    
    /**
     * workingSetUpdate event handler
     * @private
     * @param {jQuery.Event} e - event object
     * @param {!string} paneId - the id of the pane to update
     */
    WorkingSetView.prototype._handleWorkingSetUpdate = function (e, paneId) {
        if (this.paneId === paneId) {
            this._rebuildViewList(true);
        } else {
            this._checkForDuplicatesInWorkingTree();
        }
    };
    

    /**
     * Initializes the WorkingSetView object
     */
    WorkingSetView.prototype.init = function () {
        this.$openFilesContainer = this.$el.find(".open-files-container");
        this.$workingSetListViewHeader = this.$el.find(".working-set-header");
        
        this.$openFilesList = this.$el.find("ul");
        
        // Register listeners
        $(MainViewManager).on(this._makeEventName("workingSetAdd"), _.bind(this._handleFileAdded, this));
        $(MainViewManager).on(this._makeEventName("workingSetAddList"), _.bind(this._handleFileListAdded, this));
        $(MainViewManager).on(this._makeEventName("workingSetRemove"), _.bind(this._handleFileRemoved, this));
        $(MainViewManager).on(this._makeEventName("workingSetRemoveList"), _.bind(this._handleRemoveList, this));
        $(MainViewManager).on(this._makeEventName("workingSetSort"), _.bind(this._handleWorkingSetSort, this));
        $(MainViewManager).on(this._makeEventName("activePaneChange"), _.bind(this._handleActivePaneChange, this));
        $(MainViewManager).on(this._makeEventName("paneLayoutChange"), _.bind(this._handlePaneLayoutChange, this));
        $(MainViewManager).on(this._makeEventName("workingSetUpdate"), _.bind(this._handleWorkingSetUpdate, this));

        $(DocumentManager).on(this._makeEventName("dirtyFlagChange"), _.bind(this._handleDirtyFlagChanged, this));

        $(FileViewController).on(this._makeEventName("documentSelectionFocusChange") + " " + this._makeEventName("fileViewFocusChange"), _.bind(this._updateListSelection, this));
        
        // Show scroller shadows when open-files-container scrolls
        ViewUtils.addScrollerShadow(this.$openFilesContainer[0], null, true);
        ViewUtils.sidebarList(this.$openFilesContainer);
        
        // Disable horizontal scrolling until WebKit bug #99379 is fixed
        this.$openFilesContainer.css("overflow-x", "hidden");

        this.$openFilesContainer.on("contextmenu.workingSetView", function (e) {
            Menus.getContextMenu(Menus.ContextMenuIds.WORKING_SET_CONTEXT_MENU).open(e);
        });

        this._redraw();
    };

    /**
     * Destroys the WorkingSetView DOM element and removes all event handlers
     */
    WorkingSetView.prototype.destroy = function () {
        ViewUtils.removeScrollerShadow(this.$openFilesContainer[0], null);
        this.$openFilesContainer.off(".workingSetView");
        this.$el.remove();
        $(MainViewManager).off(this._makeEventName(""));
        $(DocumentManager).off(this._makeEventName(""));
        $(FileViewController).off(this._makeEventName(""));
    };
    
    /**
     * paneDestroy event handler
     */
    $(MainViewManager).on("paneDestroy", function (e, paneId) {
        var view = _views[paneId];
        delete _views[view.paneId];
        view.destroy();
    });
    
    /**
     * Creates a new WorkingSetView object for the specified pane
     * @param {!jQuery} $container - the WorkingSetView's DOM parent node
     * @param {!string} paneId - the id of the pane the view is being created for
     */
    function createWorkingSetViewForPane($container, paneId) {
        var view = _views[paneId];
        if (!view) {
            view = new WorkingSetView($container, paneId);
            _views[view.paneId] = view;
        }
    }

    
    /** 
     * adds an icon provider to the view.  
     * Icon providers are called when a working set item is created
     * @param {!function(!{fullPath:string, name:string, isFile:boolean}):?string|jQuery} callback - the function to call for each item
     * The callback must return the html to place before the link of each WSV item. 
     *  The return value can be a string representing the HTML, a jQuery object or undefined.
     * if a falsy value is returned then nothing is prepended to the list item
     */
    function addIconProvider(callback) {
        if (!callback) {
            return;
        }
        _iconProviders.push(callback);
        // build all views so the provider has a chance to add icons
        //    to all items that have already been created
        refresh(true);
    }
    
    /** 
     * adds a list item class provider to the view.  
     * Class providers are called when a working set item is created
     * @param {!function(!{fullPath:string, name:string, isFile:boolean}):?string} callback - the function to call for each item
     * The callback can return a string that contains the class (or classes) to add to the list item
     */
    function addClassProvider(callback) {
        if (!callback) {
            return;
        }
        _classProviders.push(callback);
        // build all views so the provider has a chance to style
        //    all items that have already been created
        refresh(true);
    }
    
    // Public API
    exports.createWorkingSetViewForPane   = createWorkingSetViewForPane;
    exports.refresh                       = refresh;
    exports.addIconProvider               = addIconProvider;
    exports.addClassProvider              = addClassProvider;
    exports.syncSelectionIndicator        = syncSelectionIndicator;
});<|MERGE_RESOLUTION|>--- conflicted
+++ resolved
@@ -705,10 +705,6 @@
                     _suppressScrollShadowsOnAllViews(false);
                 }
                 
-<<<<<<< HEAD
-=======
-                
->>>>>>> 2f716805
                 // we don't need to refresh if the item
                 //  was dragged but not enough to not change 
                 //  its order in the working set
