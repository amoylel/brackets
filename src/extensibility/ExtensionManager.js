/*
 * Copyright (c) 2013 Adobe Systems Incorporated. All rights reserved.
 *
 * Permission is hereby granted, free of charge, to any person obtaining a
 * copy of this software and associated documentation files (the "Software"),
 * to deal in the Software without restriction, including without limitation
 * the rights to use, copy, modify, merge, publish, distribute, sublicense,
 * and/or sell copies of the Software, and to permit persons to whom the
 * Software is furnished to do so, subject to the following conditions:
 *
 * The above copyright notice and this permission notice shall be included in
 * all copies or substantial portions of the Software.
 *
 * THE SOFTWARE IS PROVIDED "AS IS", WITHOUT WARRANTY OF ANY KIND, EXPRESS OR
 * IMPLIED, INCLUDING BUT NOT LIMITED TO THE WARRANTIES OF MERCHANTABILITY,
 * FITNESS FOR A PARTICULAR PURPOSE AND NONINFRINGEMENT. IN NO EVENT SHALL THE
 * AUTHORS OR COPYRIGHT HOLDERS BE LIABLE FOR ANY CLAIM, DAMAGES OR OTHER
 * LIABILITY, WHETHER IN AN ACTION OF CONTRACT, TORT OR OTHERWISE, ARISING
 * FROM, OUT OF OR IN CONNECTION WITH THE SOFTWARE OR THE USE OR OTHER
 * DEALINGS IN THE SOFTWARE.
 *
 */

/*jslint vars: true, plusplus: true, devel: true, nomen: true, regexp: true, indent: 4, maxerr: 50 */
/*global define, $, brackets */
/*unittests: ExtensionManager*/

/**
 * The ExtensionManager fetches/caches the extension registry and provides
 * information about the status of installed extensions. ExtensionManager raises the
 * following events:
 * - statusChange - indicates that an extension has been installed/uninstalled or
 *   its status has otherwise changed. Second parameter is the id of the
 *   extension.
 * - registryUpdate - indicates that an existing extension was synchronized
 *   with new data from the registry.
 */
define(function (require, exports, module) {
    "use strict";

<<<<<<< HEAD
    var _                = require("thirdparty/lodash"),
        Package          = require("extensibility/Package"),
        Async            = require("utils/Async"),
        ExtensionLoader  = require("utils/ExtensionLoader"),
        ExtensionUtils   = require("utils/ExtensionUtils"),
        FileSystem       = require("filesystem/FileSystem"),
        Strings          = require("strings"),
        StringUtils      = require("utils/StringUtils");
=======
    var _                   = require("thirdparty/lodash"),
        Package             = require("extensibility/Package"),
        AppInit             = require("utils/AppInit"),
        Async               = require("utils/Async"),
        ExtensionLoader     = require("utils/ExtensionLoader"),
        ExtensionUtils      = require("utils/ExtensionUtils"),
        FileSystem          = require("filesystem/FileSystem"),
        FileUtils           = require("file/FileUtils"),
        PreferencesManager  = require("preferences/PreferencesManager"),
        Strings             = require("strings"),
        StringUtils         = require("utils/StringUtils"),
        ThemeManager        = require("view/ThemeManager");
>>>>>>> 5ba34689

    // semver.browser is an AMD-compatible module
    var semver = require("extensibility/node/node_modules/semver/semver.browser");

    /**
     * @private
     * @type {$.Deferred} Keeps track of the current registry download so that if a request is already
     * in progress and another request to download the registry comes in, we don't send yet another request.
     * This is primarily used when multiple view models need to download the registry at the same time.
     */
    var pendingDownloadRegistry = null;

    /**
     * Extension status constants.
     */
    var ENABLED      = "enabled",
        START_FAILED = "startFailed";

    /**
     * Extension location constants.
     */
    var LOCATION_DEFAULT = "default",
        LOCATION_DEV     = "dev",
        LOCATION_USER    = "user",
        LOCATION_UNKNOWN = "unknown";

    /**
     * Extension auto-install folder. Also used for preferences key.
     */
    var FOLDER_AUTOINSTALL = "auto-install-extensions";

    /**
     * @private
     * @type {Object.<string, {metadata: Object, path: string, status: string}>}
     * The set of all known extensions, both from the registry and locally installed.
     * The keys are either "name" from package.json (for extensions that have package metadata)
     * or the last segment of local file paths (for installed legacy extensions
     * with no package metadata). The fields of each record are:
     *     registryInfo: object containing the info for this id from the main registry (containing metadata, owner,
     *         and versions). This will be null for legacy extensions.
     *     installInfo: object containing the info for a locally-installed extension:
     *         metadata: the package metadata loaded from the local package.json, or null if it's a legacy extension.
     *             This will be different from registryInfo.metadata if there's a newer version in the registry.
     *         path: the local path to the extension folder on disk
     *         locationType: general type of installation; one of the LOCATION_* constants above
     *         status: the current status, one of the status constants above
     */
    var extensions = {};

    /**
     * Requested changes to the installed extensions.
     */
    var _idsToRemove = [],
        _idsToUpdate = [];

    PreferencesManager.stateManager.definePreference(FOLDER_AUTOINSTALL, "object", undefined);

    /**
     * @private
     * Synchronizes the information between the public registry and the installed
     * extensions. Specifically, this makes the `owner` available in each and sets
     * an `updateAvailable` flag.
     *
     * @param {string} id of the extension to synchronize
     */
    function synchronizeEntry(id) {
        var entry = extensions[id];

        // Do nothing if we only have one set of data
        if (!entry || !entry.installInfo || !entry.registryInfo) {
            return;
        }

        entry.installInfo.owner = entry.registryInfo.owner;

        // Assume false
        entry.installInfo.updateAvailable   = false;
        entry.registryInfo.updateAvailable  = false;
        entry.installInfo.updateCompatible  = false;
        entry.registryInfo.updateCompatible = false;

        var currentVersion = entry.installInfo.metadata ? entry.installInfo.metadata.version : null;
        if (currentVersion && semver.lt(currentVersion, entry.registryInfo.metadata.version)) {
            // Note: available update may still be incompatible; we check for this when rendering the Update button in ExtensionManagerView._renderItem()
            entry.registryInfo.updateAvailable  = true;
            entry.installInfo.updateAvailable   = true;
            // Calculate updateCompatible to check if there's an update for current version of Brackets
            var lastCompatibleVersionInfo = _.findLast(entry.registryInfo.versions, function (versionInfo) {
                return semver.satisfies(brackets.metadata.apiVersion, versionInfo.brackets);
            });
            if (lastCompatibleVersionInfo && lastCompatibleVersionInfo.version && semver.lt(currentVersion, lastCompatibleVersionInfo.version)) {
                entry.installInfo.updateCompatible        = true;
                entry.registryInfo.updateCompatible       = true;
                entry.installInfo.lastCompatibleVersion   = lastCompatibleVersionInfo.version;
                entry.registryInfo.lastCompatibleVersion  = lastCompatibleVersionInfo.version;
            }
        }

        $(exports).triggerHandler("registryUpdate", [id]);
    }

    /**
     * @private
     * Sets our data. For unit testing only.
     */
    function _setExtensions(newExtensions) {
        exports.extensions = extensions = newExtensions;
        Object.keys(extensions).forEach(function (id) {
            synchronizeEntry(id);
        });
    }

    /**
     * @private
     * Clears out our existing data. For unit testing only.
     */
    function _reset() {
        exports.extensions = extensions = {};
        _idsToRemove = [];
        _idsToUpdate = [];
    }

    /**
     * Downloads the registry of Brackets extensions and stores the information in our
     * extension info.
     *
     * @return {$.Promise} a promise that's resolved with the registry JSON data
     * or rejected if the server can't be reached.
     */
    function downloadRegistry() {
        if (pendingDownloadRegistry) {
            return pendingDownloadRegistry.promise();
        }

        pendingDownloadRegistry = new $.Deferred();

        $.ajax({
            url: brackets.config.extension_registry,
            dataType: "json",
            cache: false
        })
            .done(function (data) {
                Object.keys(data).forEach(function (id) {
                    if (!extensions[id]) {
                        extensions[id] = {};
                    }
                    extensions[id].registryInfo = data[id];
                    synchronizeEntry(id);
                });
                $(exports).triggerHandler("registryDownload");
                pendingDownloadRegistry.resolve();
            })
            .fail(function () {
                pendingDownloadRegistry.reject();
            })
            .always(function () {
                // Make sure to clean up the pending registry so that new requests can be made.
                pendingDownloadRegistry = null;
            });

        return pendingDownloadRegistry.promise();
    }


    /**
     * @private
     * When an extension is loaded, fetches the package.json and stores the extension in our map.
     * @param {$.Event} e The event object
     * @param {string} path The local path of the loaded extension's folder.
     * @param {Package.OperationTypes} operationType Tells if the package is being installed or updated
     */
    function _handleExtensionLoad(e, path, operationType) {
        function setData(id, metadata) {
            var locationType,
                userExtensionPath = ExtensionLoader.getUserExtensionPath();
            if (path.indexOf(userExtensionPath) === 0) {
                locationType = LOCATION_USER;
            } else {
                var segments = path.split("/"), parent;
                if (segments.length > 2) {
                    parent = segments[segments.length - 2];
                }
                if (parent === "dev") {
                    locationType = LOCATION_DEV;
                } else if (parent === "default") {
                    locationType = LOCATION_DEFAULT;
                } else {
                    locationType = LOCATION_UNKNOWN;
                }
            }
            if (!extensions[id]) {
                extensions[id] = {};
            }
            extensions[id].installInfo = {
                metadata: metadata,
                path: path,
                locationType: locationType,
                status: (e.type === "loadFailed" ? START_FAILED : ENABLED),
                operationType: operationType
            };
            synchronizeEntry(id);
            $(exports).triggerHandler("statusChange", [id]);
        }

        ExtensionUtils.loadPackageJson(path)
            .done(function (metadata) {
                setData(metadata.name, metadata);
            })
            .fail(function () {
                // If there's no package.json, this is a legacy extension. It was successfully loaded,
                // but we don't have an official ID or metadata for it, so we just create an id and
                // "title" for it (which is the last segment of its pathname)
                // and record that it's enabled.
                var match = path.match(/\/([^\/]+)$/),
                    name = (match && match[1]) || path,
                    metadata = { name: name, title: name };
                setData(name, metadata);
            });
    }

    /**
     * Determines if the given versions[] entry is compatible with the given Brackets API version, and if not
     * specifies why.
     * @param {Object} extVersion
     * @param {string} apiVersion
     * @return {{isCompatible: boolean, requiresNewer: ?boolean, compatibleVersion: ?string}}
     */
    function getCompatibilityInfoForVersion(extVersion, apiVersion) {
        var requiredVersion = (extVersion.brackets || (extVersion.engines && extVersion.engines.brackets)),
            result = {};
        result.isCompatible = !requiredVersion || semver.satisfies(apiVersion, requiredVersion);
        if (result.isCompatible) {
            result.compatibleVersion = extVersion.version;
        } else {
            // Find out reason for incompatibility
            if (requiredVersion.charAt(0) === '<') {
                result.requiresNewer = false;
            } else if (requiredVersion.charAt(0) === '>') {
                result.requiresNewer = true;
            } else if (requiredVersion.charAt(0) === "~") {
                var compareVersion = requiredVersion.slice(1);
                // Need to add .0s to this style of range in order to compare (since valid version
                // numbers must have major/minor/patch).
                if (compareVersion.match(/^[0-9]+$/)) {
                    compareVersion += ".0.0";
                } else if (compareVersion.match(/^[0-9]+\.[0-9]+$/)) {
                    compareVersion += ".0";
                }
                result.requiresNewer = semver.lt(apiVersion, compareVersion);
            }
        }
        return result;
    }

    /**
     * Finds the newest version of the entry that is compatible with the given Brackets API version, if any.
     * @param {Object} entry The registry entry to check.
     * @param {string} apiVersion The Brackets API version to check against.
     * @return {{isCompatible: boolean, requiresNewer: ?boolean, compatibleVersion: ?string, isLatestVersion: boolean}}
     *      Result contains an "isCompatible" member saying whether it's compatible. If compatible, "compatibleVersion"
     *      specifies the newest version that is compatible and "isLatestVersion" indicates if this is the absolute
     *      latest version of the extension or not. If !isCompatible or !isLatestVersion, "requiresNewer" says whether
     *      the latest version is incompatible due to requiring a newer (vs. older) version of Brackets.
     */
    function getCompatibilityInfo(entry, apiVersion) {
        if (!entry.versions) {
            var fallback = getCompatibilityInfoForVersion(entry.metadata, apiVersion);
            if (fallback.isCompatible) {
                fallback.isLatestVersion = true;
            }
            return fallback;
        }

        var i = entry.versions.length - 1,
            latestInfo = getCompatibilityInfoForVersion(entry.versions[i], apiVersion);

        if (latestInfo.isCompatible) {
            latestInfo.isLatestVersion = true;
            return latestInfo;
        } else {
            // Look at earlier versions (skipping very latest version since we already checked it)
            for (i--; i >= 0; i--) {
                var compatInfo = getCompatibilityInfoForVersion(entry.versions[i], apiVersion);
                if (compatInfo.isCompatible) {
                    compatInfo.isLatestVersion = false;
                    compatInfo.requiresNewer = latestInfo.requiresNewer;
                    return compatInfo;
                }
            }

            // No version is compatible, so just return info for the latest version
            return latestInfo;
        }
    }

    /**
     * Given an extension id and version number, returns the URL for downloading that extension from
     * the repository. Does not guarantee that the extension exists at that URL.
     * @param {string} id The extension's name from the metadata.
     * @param {string} version The version to download.
     * @return {string} The URL to download the extension from.
     */
    function getExtensionURL(id, version) {
        return StringUtils.format(brackets.config.extension_url, id, version);
    }

    /**
     * Removes the installed extension with the given id.
     * @param {string} id The id of the extension to remove.
     * @return {$.Promise} A promise that's resolved when the extension is removed or
     *     rejected with an error if there's a problem with the removal.
     */
    function remove(id) {
        var result = new $.Deferred();
        if (extensions[id] && extensions[id].installInfo) {
            Package.remove(extensions[id].installInfo.path)
                .done(function () {
                    extensions[id].installInfo = null;
                    result.resolve();
                    $(exports).triggerHandler("statusChange", [id]);
                })
                .fail(function (err) {
                    result.reject(err);
                });
        } else {
            result.reject(StringUtils.format(Strings.EXTENSION_NOT_INSTALLED, id));
        }
        return result.promise();
    }

    /**
     * Updates an installed extension with the given package file.
     * @param {string} id of the extension
     * @param {string} packagePath path to the package file
     * @param {boolean=} keepFile Flag to keep extension package file, default=false
     * @return {$.Promise} A promise that's resolved when the extension is updated or
     *     rejected with an error if there's a problem with the update.
     */
    function update(id, packagePath, keepFile) {
        return Package.installUpdate(packagePath, id).done(function () {
            if (!keepFile) {
                FileSystem.getFileForPath(packagePath).unlink();
            }
        });
    }

    /**
     * Deletes any temporary files left behind by extensions that
     * were marked for update.
     */
    function cleanupUpdates() {
        Object.keys(_idsToUpdate).forEach(function (id) {
            var installResult = _idsToUpdate[id],
                keepFile = installResult.keepFile,
                filename = installResult.localPath;

            if (filename && !keepFile) {
                FileSystem.getFileForPath(filename).unlink();
            }
        });
        _idsToUpdate = {};
    }

    /**
     * Unmarks all extensions marked for removal.
     */
    function unmarkAllForRemoval() {
        _idsToRemove = {};
    }

    /**
     * Marks an extension for later removal, or unmarks an extension previously marked.
     * @param {string} id The id of the extension to mark for removal.
     * @param {boolean} mark Whether to mark or unmark it.
     */
    function markForRemoval(id, mark) {
        if (mark) {
            _idsToRemove[id] = true;
        } else {
            delete _idsToRemove[id];
        }
        $(exports).triggerHandler("statusChange", [id]);
    }

    /**
     * Returns true if an extension is marked for removal.
     * @param {string} id The id of the extension to check.
     * @return {boolean} true if it's been marked for removal, false otherwise.
     */
    function isMarkedForRemoval(id) {
        return !!(_idsToRemove[id]);
    }

    /**
     * Returns true if there are any extensions marked for removal.
     * @return {boolean} true if there are extensions to remove
     */
    function hasExtensionsToRemove() {
        return Object.keys(_idsToRemove).length > 0;
    }

    /**
     * If a downloaded package appears to be an update, mark the extension for update.
     * If an extension was previously marked for removal, marking for update will
     * turn off the removal mark.
     * @param {Object} installationResult info about the install provided by the Package.download function
     */
    function updateFromDownload(installationResult) {
        if (installationResult.keepFile === undefined) {
            installationResult.keepFile = false;
        }

        var installationStatus = installationResult.installationStatus;
        if (installationStatus === Package.InstallationStatuses.ALREADY_INSTALLED ||
                installationStatus === Package.InstallationStatuses.NEEDS_UPDATE ||
                installationStatus === Package.InstallationStatuses.SAME_VERSION ||
                installationStatus === Package.InstallationStatuses.OLDER_VERSION) {
            var id = installationResult.name;
            delete _idsToRemove[id];
            _idsToUpdate[id] = installationResult;
            $(exports).triggerHandler("statusChange", [id]);
        }
    }

    /**
     * Removes the mark for an extension to be updated on restart. Also deletes the
     * downloaded package file.
     * @param {string} id The id of the extension for which the update is being removed
     */
    function removeUpdate(id) {
        var installationResult = _idsToUpdate[id];
        if (!installationResult) {
            return;
        }
        if (installationResult.localPath && !installationResult.keepFile) {
            FileSystem.getFileForPath(installationResult.localPath).unlink();
        }
        delete _idsToUpdate[id];
        $(exports).triggerHandler("statusChange", [id]);
    }

    /**
     * Returns true if an extension is marked for update.
     * @param {string} id The id of the extension to check.
     * @return {boolean} true if it's been marked for update, false otherwise.
     */
    function isMarkedForUpdate(id) {
        return !!(_idsToUpdate[id]);
    }

    /**
     * Returns true if there are any extensions marked for update.
     * @return {boolean} true if there are extensions to update
     */
    function hasExtensionsToUpdate() {
        return Object.keys(_idsToUpdate).length > 0;
    }

    /**
     * Removes extensions previously marked for removal.
     * @return {$.Promise} A promise that's resolved when all extensions are removed, or rejected
     *     if one or more extensions can't be removed. When rejected, the argument will be an
     *     array of error objects, each of which contains an "item" property with the id of the
     *     failed extension and an "error" property with the actual error.
     */
    function removeMarkedExtensions() {
        return Async.doInParallel_aggregateErrors(
            Object.keys(_idsToRemove),
            function (id) {
                return remove(id);
            }
        );
    }

    /**
     * Updates extensions previously marked for update.
     * @return {$.Promise} A promise that's resolved when all extensions are updated, or rejected
     *     if one or more extensions can't be updated. When rejected, the argument will be an
     *     array of error objects, each of which contains an "item" property with the id of the
     *     failed extension and an "error" property with the actual error.
     */
    function updateExtensions() {
        return Async.doInParallel_aggregateErrors(
            Object.keys(_idsToUpdate),
            function (id) {
                var installationResult = _idsToUpdate[id];
                return update(installationResult.name, installationResult.localPath, installationResult.keepFile);
            }
        );
    }

    /**
     * Gets an array of extensions that are currently installed and can be updated to a new version
     * @return {Array.<{id: string, installVersion: string, registryVersion: string}>}
     *     where id = extensionId
     *     installVersion = currently installed version of extension
     *     registryVersion = latest version compatible with current Brackets
     */
    function getAvailableUpdates() {
        var result = [];
        Object.keys(extensions).forEach(function (extensionId) {
            var extensionInfo = extensions[extensionId];
            // skip extensions that are not installed or are not in the registry
            if (!extensionInfo.installInfo || !extensionInfo.registryInfo) {
                return;
            }
            if (extensionInfo.registryInfo.updateCompatible) {
                result.push({
                    id: extensionId,
                    installVersion: extensionInfo.installInfo.metadata.version,
                    registryVersion: extensionInfo.registryInfo.lastCompatibleVersion
                });
            }
        });
        return result;
    }

    /**
     * Takes the array returned from getAvailableUpdates() as an input and removes those entries
     * that are no longer current - when currently installed version of an extension
     * is equal or newer than registryVersion returned by getAvailableUpdates().
     * This function is designed to work without the necessity to download extension registry
     * @param {Array.<{id: string, installVersion: string, registryVersion: string}>} updates
     *     previous output of getAvailableUpdates()
     * @return {Array.<{id: string, installVersion: string, registryVersion: string}>}
     *     filtered input as function description
     */
    function cleanAvailableUpdates(updates) {
        return updates.reduce(function (arr, updateInfo) {
            var extDefinition = extensions[updateInfo.id];
            if (!extDefinition || !extDefinition.installInfo) {
                // extension has been uninstalled in the meantime
                return arr;
            }

            var installedVersion = extDefinition.installInfo.metadata.version;
            if (semver.lt(installedVersion, updateInfo.registryVersion)) {
                arr.push(updateInfo);
            }

            return arr;
        }, []);
    }

    /**
     * @private
     * Find valid extensions in specified path
     * @param {string} dirPath Directory with extensions
     * @param {Object} autoExtensions Object that maps names of previously auto-installed
     *      extensions {string} to installed version {string}.
     * @return {$.Promise} Promise that resolves with arrays for extensions to update and install
     */
    function _getAutoInstallFiles(dirPath, autoExtensions) {
        var zipFiles    = [],
            installZips = [],
            updateZips  = [],
            deferred    = new $.Deferred();

        FileSystem.getDirectoryForPath(dirPath).getContents(function (err, contents) {
            if (!err) {
                zipFiles = contents.filter(function (dirItem) {
                    return (dirItem.isFile && FileUtils.getFileExtension(dirItem.fullPath) === "zip");
                });
            }

            // Parse zip files and separate new installs vs. updates
            Async.doInParallel_aggregateErrors(zipFiles, function (file) {
                var zipFilePromise = new $.Deferred();

                // Call validate() so that we open the local zip file and parse the
                // package.json. We need the name to detect if this zip will be a
                // new install or an update.
                Package.validate(file.fullPath, { requirePackageJSON: true }).done(function (info) {
                    if (info.errors.length) {
                        zipFilePromise.reject(Package.formatError(info.errors));
                        return;
                    }

                    var extensionInfo, installedVersion, zipArray, existingItem,
                        extensionName   = info.metadata.name,
                        autoExtVersion  = autoExtensions[extensionName];

                    // Verify extension has not already been auto-installed/updated
                    if (autoExtVersion && semver.lte(info.metadata.version, autoExtVersion)) {
                        // Have already auto installed/updated version >= version of this extension
                        zipFilePromise.reject();
                        return;
                    }

                    // Verify extension has not already been installed/updated by some other means
                    extensionInfo = extensions[extensionName];
                    installedVersion = extensionInfo && extensionInfo.installInfo && extensionInfo.installInfo.metadata.version;
                    if (installedVersion && semver.lte(info.metadata.version, installedVersion)) {
                        // Have already manually installed/updated version >= version of this extension
                        zipFilePromise.reject();
                        return;
                    }

                    // Update appropriate zip array. There could be multiple zip files for an
                    // extension, so make sure only the latest is stored
                    zipArray = (installedVersion) ? updateZips : installZips;
                    zipArray.some(function (zip) {
                        if (zip.info.metadata.name === extensionName) {
                            existingItem = zip;
                            return true;
                        }
                        return false;
                    });
                    if (existingItem) {
                        if (semver.lt(existingItem.info.metadata.version, info.metadata.version)) {
                            existingItem.file = file;
                            existingItem.info = info;
                        }
                    } else {
                        zipArray.push({ file: file, info: info });
                    }

                    zipFilePromise.resolve();
                }).fail(function (err) {
                    zipFilePromise.reject(Package.formatError(err));
                });

                return zipFilePromise.promise();
            }).fail(function (errorArray) {
                // Async.doInParallel() fails if some are successful, so write errors
                // to console and always resolve
                errorArray.forEach(function (errorObj) {
                    if (errorObj.error) {
                        if (errorObj.error.forEach) {
                            console.error("Errors for", errorObj.item);
                            errorObj.error.forEach(function (error) {
                                console.error(Package.formatError(error));
                            });
                        } else {
                            console.error("Error for", errorObj.item, errorObj);
                        }
                    }
                });
            }).always(function () {
                deferred.resolve({
                    installZips: installZips,
                    updateZips:  updateZips
                });
            });
        });

        return deferred.promise();
    }

    /**
     * @private
     * Auto-install extensions bundled with installer
     * @return {$.Promise} Promise that resolves when finished
     */
    function _autoInstallExtensions() {
        var dirPath        = FileUtils.getDirectoryPath(FileUtils.getNativeBracketsDirectoryPath()) + FOLDER_AUTOINSTALL + "/",
            autoExtensions = PreferencesManager.getViewState(FOLDER_AUTOINSTALL) || {},
            deferred       = new $.Deferred();

        _getAutoInstallFiles(dirPath, autoExtensions).done(function (result) {
            var installPromise = Async.doSequentially(result.installZips, function (zip) {
                autoExtensions[zip.info.metadata.name] = zip.info.metadata.version;
                return Package.installFromPath(zip.file.fullPath);
            });

            var updatePromise = installPromise.always(function () {
                return Async.doSequentially(result.updateZips, function (zip) {
                    autoExtensions[zip.info.metadata.name] = zip.info.metadata.version;
                    return Package.installUpdate(zip.file.fullPath);
                });
            });

            // Always resolve the outer promise
            updatePromise.always(function () {
                if (result.installZips.length > 0 || result.updateZips.length > 0) {
                    // Keep track of auto-installed extensions so we only install an extension once
                    PreferencesManager.setViewState(FOLDER_AUTOINSTALL, autoExtensions);
                }

                deferred.resolve();
            });
        });

        return deferred.promise();
    }

    AppInit.appReady(function () {
        Package._getNodeConnectionDeferred().done(function () {
            _autoInstallExtensions();
        });
    });

    // Listen to extension load and loadFailed events
    $(ExtensionLoader)
        .on("load", _handleExtensionLoad)
        .on("loadFailed", _handleExtensionLoad);

    // Public exports
    exports.downloadRegistry        = downloadRegistry;
    exports.getCompatibilityInfo    = getCompatibilityInfo;
    exports.getExtensionURL         = getExtensionURL;
    exports.remove                  = remove;
    exports.update                  = update;
    exports.extensions              = extensions;
    exports.cleanupUpdates          = cleanupUpdates;
    exports.markForRemoval          = markForRemoval;
    exports.isMarkedForRemoval      = isMarkedForRemoval;
    exports.unmarkAllForRemoval     = unmarkAllForRemoval;
    exports.hasExtensionsToRemove   = hasExtensionsToRemove;
    exports.updateFromDownload      = updateFromDownload;
    exports.removeUpdate            = removeUpdate;
    exports.isMarkedForUpdate       = isMarkedForUpdate;
    exports.hasExtensionsToUpdate   = hasExtensionsToUpdate;
    exports.removeMarkedExtensions  = removeMarkedExtensions;
    exports.updateExtensions        = updateExtensions;
    exports.getAvailableUpdates     = getAvailableUpdates;
    exports.cleanAvailableUpdates   = cleanAvailableUpdates;
    exports.ENABLED       = ENABLED;
    exports.START_FAILED  = START_FAILED;

    exports.LOCATION_DEFAULT  = LOCATION_DEFAULT;
    exports.LOCATION_DEV      = LOCATION_DEV;
    exports.LOCATION_USER     = LOCATION_USER;
    exports.LOCATION_UNKNOWN  = LOCATION_UNKNOWN;

    // For unit testing only
    exports._getAutoInstallFiles    = _getAutoInstallFiles;
    exports._reset                  = _reset;
    exports._setExtensions          = _setExtensions;
});<|MERGE_RESOLUTION|>--- conflicted
+++ resolved
@@ -38,16 +38,6 @@
 define(function (require, exports, module) {
     "use strict";
 
-<<<<<<< HEAD
-    var _                = require("thirdparty/lodash"),
-        Package          = require("extensibility/Package"),
-        Async            = require("utils/Async"),
-        ExtensionLoader  = require("utils/ExtensionLoader"),
-        ExtensionUtils   = require("utils/ExtensionUtils"),
-        FileSystem       = require("filesystem/FileSystem"),
-        Strings          = require("strings"),
-        StringUtils      = require("utils/StringUtils");
-=======
     var _                   = require("thirdparty/lodash"),
         Package             = require("extensibility/Package"),
         AppInit             = require("utils/AppInit"),
@@ -58,9 +48,7 @@
         FileUtils           = require("file/FileUtils"),
         PreferencesManager  = require("preferences/PreferencesManager"),
         Strings             = require("strings"),
-        StringUtils         = require("utils/StringUtils"),
-        ThemeManager        = require("view/ThemeManager");
->>>>>>> 5ba34689
+        StringUtils         = require("utils/StringUtils");
 
     // semver.browser is an AMD-compatible module
     var semver = require("extensibility/node/node_modules/semver/semver.browser");
