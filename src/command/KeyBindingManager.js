--- conflicted
+++ resolved
@@ -1158,15 +1158,7 @@
     function _loadUserKeyMap() {
         _readUserKeyMap()
             .then(function (keyMap) {
-<<<<<<< HEAD
-                if (_.size(_customKeyMap)) {
-                    _customKeyMapCache = _.cloneDeep(_customKeyMap);
-                } else {
-                    _customKeyMapCache = {};
-                }
-=======
                 _customKeyMapCache = _.cloneDeep(_customKeyMap);
->>>>>>> a39d1d28
                 _customKeyMap = keyMap;
                 _undoPriorUserKeyBindings();
                 _applyUserKeyBindings();
