/*
 * Copyright (c) 2012 Adobe Systems Incorporated. All rights reserved.
 *
 * Permission is hereby granted, free of charge, to any person obtaining a
 * copy of this software and associated documentation files (the "Software"),
 * to deal in the Software without restriction, including without limitation
 * the rights to use, copy, modify, merge, publish, distribute, sublicense,
 * and/or sell copies of the Software, and to permit persons to whom the
 * Software is furnished to do so, subject to the following conditions:
 *
 * The above copyright notice and this permission notice shall be included in
 * all copies or substantial portions of the Software.
 *
 * THE SOFTWARE IS PROVIDED "AS IS", WITHOUT WARRANTY OF ANY KIND, EXPRESS OR
 * IMPLIED, INCLUDING BUT NOT LIMITED TO THE WARRANTIES OF MERCHANTABILITY,
 * FITNESS FOR A PARTICULAR PURPOSE AND NONINFRINGEMENT. IN NO EVENT SHALL THE
 * AUTHORS OR COPYRIGHT HOLDERS BE LIABLE FOR ANY CLAIM, DAMAGES OR OTHER
 * LIABILITY, WHETHER IN AN ACTION OF CONTRACT, TORT OR OTHERWISE, ARISING
 * FROM, OUT OF OR IN CONNECTION WITH THE SOFTWARE OR THE USE OR OTHER
 * DEALINGS IN THE SOFTWARE.
 *
 */

/*
 * This file first imports all of the shared LESS/CSS, and then defines
 * version-specific layout (e.g. layout for the App shell, or layout for
 * the In-Browser version on Firefox).
 *
 * Going forward, we may have different versions of this file for different
 * Versions (e.g. App, In-Browser, etc.)
 *
 * Anything that is general/reusable should be pushed up into a LESS file
 * in the "styles" directory. See "brackets_shared.less" for the organization
 *
 * Date: @DATE
 */

/* IMPORTANT: importing brackets_shared should be the first step in this file
 * This is so that imported CSS files (NOT LESS files) end up in the
 * right place
 */
@import "brackets_shared.less";

/* Overall layout */

html, body {
    color: @bc-text;
    height: 100%;
    overflow: hidden;

    /* Turn off selection for UI elements */
    .user-select(none);

    /* And make sure we get a pointer cursor even over text */
    cursor: default;

    /* Turn off subpixel antialiasing on Mac since it flickers during animations. */
    -webkit-font-smoothing: antialiased;

    // This is a hack to avoid flicker when animations (like inline editors) that use the GPU complete.
    // It seems that we have to put it here rather than on the animated element in order to prevent the
    // entire window from flashing.
    // See: http://stackoverflow.com/questions/3461441/prevent-flicker-on-webkit-transition-of-webkit-transform
    // Mac-only though, since this would turn off subpixel antialiasing (ClearType) on Windows
    &.platform-mac {
        -webkit-backface-visibility: hidden;
        backface-visibility: hidden;
    }

    .dark,
    &.dark {
         color: @dark-bc-text;
    }
}



.resizing-container {
    position: absolute;
    top: 0;
    width: 100%;
    height: 100%;
    z-index: @z-index-brackets-panel-resizer;

    &.horz-resizing {
        cursor: col-resize;
    }

    &.vert-resizing {
        cursor: row-resize;
    }
}

a, img {
    -webkit-user-drag: none;
}

.main-view {
    background: @bc-menu-bg; // to keep the theme background consistent
    height: 100%;

    .dark & {
        background: @dark-bc-menu-bg;
    }

    .sidebar, .content {
        height: 100%;
        position: absolute;
        top: 0;
    }

    .sidebar {
        .vbox;
        left: 0;
        width: @sidebar-width;  // changed dynamically via Resizer
        white-space: nowrap;
    }

    .content {
        padding: 0;
        left: @sidebar-width;  // changed dynamically via Resizer
        right: @main-toolbar-width;
    }
}

#titlebar, .modal-bar {
    border-bottom: 1px solid @bc-panel-border;
    box-shadow: 0 1px 3px @bc-shadow-small;

    // Make sure the bottom box-shadow goes above the editor (position: relative needed to start a new stacking group)
    position: relative;
    z-index: @z-index-brackets-toolbar;
    
    .dark & {
        border-bottom: 1px solid @dark-bc-shadow;
        box-shadow: 0 1px 3px @dark-bc-shadow-small;
    }
}

.forced-hidden {
    display: none !important;
}

.busyCursor {
    cursor: wait !important;
}

#status-bar {
    position: relative;
    background: @bc-bg-status-bar;
    border-top: 1px solid @bc-panel-border;
    box-sizing: border-box;
    color: @bc-text;
    font-family: @sansFontFamily;
    font-size: 11px;
    line-height: 25px;
    height: 26px;
    overflow: hidden;
    .dark & {
        background: @dark-bc-bg-status-bar;
        border-top: 1px solid @dark-bc-panel-separator;
        color: @dark-bc-text;
    }
}

#status-info {
    color: @bc-text;
    left: 10px;
    position: absolute;
    white-space: nowrap;

    .dark & {
        color: @dark-bc-text;
    }

    div {
        display: inline;
    }
}

#status-file {
    color: @bc-text-quiet;
    
    .dark & {
        color: @dark-bc-text-quiet;
    }
}

#status-indicators {
    background: @bc-bg-status-bar;
    color: @bc-text;
    position: absolute;
    right: 0;
    text-align: right;
    white-space: nowrap;

    .dark & {
        background: @dark-bc-bg-status-bar;
        color: @dark-bc-text;
    }

    > div {
        &:not(.spinner) {
            border-left: 1px solid @bc-panel-border;
            
            .dark & {
                border-left: 1px solid @dark-bc-panel-separator;
            }
        }
        float: right;
        padding: 0 10px;
    }
    .spinner {  // spinner is tiny & usually invisible; reduce margin so gap is less glaring
        margin: 6px 10px;
        padding: 0;
    }

    #status-language {
        border-right: 1px solid @bc-panel-border;
        padding: 0px;
        margin: 0px;
        
        .dark & {
            border-right: 1px solid @dark-bc-panel-separator;
        }
    }
    
    /* dropdown button styling */
    .btn-status-bar {
        border: 0;
        background-color: inherit;
        color: inherit;
        font: inherit;
        height: inherit;
        line-height: inherit;
        margin: 0;
        padding: 0 21px 0 10px;
        vertical-align: top;
        width: auto;
        cursor: pointer;
        border-radius: 0;
        box-shadow: none;
        text-shadow: none;
        
        &:focus {
            outline: 0;
        }
        &[disabled] {
            cursor: inherit;
            background: none;
            text-decoration: none;
        }
        &::after {
            top: 10px;
            right: 8px;
        }
    }
    
}

#status-indent > * {
    display: inline-block;
}

#status-indent > *.hidden {
    display: none;
}

#indent-type, #indent-width-label {
    cursor: pointer;
    margin-right: 3px;
}

#status-overwrite:hover, #indent-type:hover, #indent-width-label:hover {
    text-decoration: underline;
}

#indent-width-input {
    font-size: 11px;
    font-weight: @font-weight-semibold;
    height: 13px;
    line-height: 1;
    vertical-align: middle;
    color: @bc-text;
    margin: 0;
    padding: 0 3px 2px;
    position: relative;
    left: 0;
    top: -1px;
    width: 6px;
    transition: 0.1s linear all;
    
    .dark & {
        color: @dark-bc-text;
    }
}

#indent-width-input:focus {

}

#indent-width-input::-webkit-inner-spin-button {
    -webkit-appearance: none;
    margin: 0;
}

#status-overwrite {
    transition: background-color 3s;
    background-color: rgba(255, 255, 255, 0);
    color: @bc-text;
    cursor: pointer;
    
    .dark & {
        color: @dark-bc-text;
    }
}

#status-overwrite.flash {
    transition: background-color 1s;
    background-color: rgb(120, 178, 242);
}


#editor-holder {
    position: relative;

    /* Placeholder shown when there is no editor open */

    .view-pane {
        display: block;
        margin: 0;
        overflow: hidden;
    }

    .pane-content {
        display: block;
        margin: 0;
        overflow: hidden;
        height: 100%;
        width: 100%;
        box-sizing: border-box;

        /* Image Preview */
        .image-view {
            overflow: hidden;
            position: absolute;
            top: 0px;
            right: 0px;
            bottom: 0px;
            left: 0px;
            text-align: center;
            .image-centering {
                display: inline-block;
                vertical-align: middle;
                width: 90%; //As long as the width isn't set on the image itself theres no need for max-width/height
                height: 90%;
            }
            .image-data {
                font-weight: @font-weight-semibold;
            }
        }

        .image-view:before {
            content: '';
            display: inline-block;
            height: 100%;
            margin-right: -0.25em; /* Adjusts for spacing */
            vertical-align: middle;
        }

        .image-preview {
            background: url(images/preview_bg.png);
            box-shadow: 0 1px 3px @bc-shadow;
            max-height: 100%;

            .dark & {
                background: url(images/preview_bg_dark.png);
                box-shadow: 0 1px 3px @dark-bc-shadow;
            }
        }

        .image-header {
            display: block;
            width: 100%;
            height: 38px;
            margin-bottom: 15px;
        }

        .image-data,
        .image-path {
            text-align: left;
            .user-select(text);
            white-space: nowrap;
            text-overflow: ellipsis;
            overflow: hidden;
        }

        .image-data::selection,
        .image-path::selection {
            background: @selection-color-focused;
        }

        .image {
            position: relative;
            height: calc(~'100% - 53px');//.image-header height+margin
        }

        .image-guide,
        .image-tip, 
        .image-scale {
            pointer-events: none;
        }

        .image-scale {
            display: block;
            position: absolute;
            top: 5px;
            left: 5px;
            width: 40px;
            text-align: center;
            background-color: rgba(0, 0, 0, 0.8);
            color: @bc-text-alt;
            border-radius: 3px;
            box-shadow: 0 1px 3px @bc-shadow;

            .dark & {
                color: @dark-bc-text-alt;
                box-shadow: 0 1px 3px @dark-bc-shadow;
            }
        }

        .image-tip {
            display: block;
            position: absolute;
            text-align: left;
            white-space: nowrap;
            padding: 6px 9px;
            color: @bc-text-alt;
            background-color: rgba(0, 0, 0, 0.8);
            font-size: 11px;
            font-family: @sourceFontFamily;
            line-height: 13px;
            border-radius: 3px;
            box-shadow: 0 1px 3px @bc-shadow;

            .dark & {
                color: @dark-bc-text-alt;
                box-shadow: 0 1px 3px @dark-bc-shadow;
            }
        }

        .x-value,
        .y-value {
            text-align: right;
        }

        .tip-container {
            border: 0;
        }

        .horz-guide {
            background-image: url("images/horizontal-dash.svg");
            background-repeat: repeat-x;
            width: 8px;
            height: 1px;
        }

        .vert-guide {
            background-image: url("images/vertical-dash.svg");
            background-repeat: repeat-y;
            width: 1px;
            height: 8px;
        }

        .horz-guide,
        .vert-guide {
            position: absolute;
            display: block;
        }
    }
    .pane-header {
        opacity: 0.7; // quieten inactive pane header
        box-sizing: border-box;
        border-bottom:  1px solid rgba(0, 0, 0, 0.05);
        padding: 5px 10px;
        background-color: @background;
        white-space: nowrap;
        overflow: hidden;
        text-overflow: ellipsis;
        
        .dark & {
            background-color: #1d1f21; // not using a variable on purpose.
            border-bottom-color: rgba(255, 255, 255, 0.05);
        }
    }
    .active-pane {
        
        .pane-header {
            opacity: 1;
            color: @bc-menu-text;

            .dark & {
                color: @dark-bc-menu-text;
            }
        }
    }
}

// moved this out of #editor-holder because we need to lower the specificity so theme authors can override the background color
.not-editor {
    height: 100%;
    .vbox;
    .box-pack(center);
    .box-align(center);
    background: #f8f8f8 url('images/no_content_bg.svg') no-repeat center 45%;

    .dark & {
        background: #1d1f21 url('images/no_content_bg_dark.svg') no-repeat center 45%;
    }
}

// Split View Separator Styles
.split-vertical #second-pane {
    border-left: 1px solid rgba(0, 0, 0, 0.17);
    .dark & {
        border-left: 1px solid rgba(255, 255, 255, 0.3);
    }
}

.split-horizontal #second-pane {
    border-top: 1px solid rgba(0, 0, 0, 0.17);
    .dark & {
        border-top: 1px solid rgba(255, 255, 255, 0.3);
    }
}

.vert-resizer {
    position: absolute;
    height: 6px;
    width: 100%;
    z-index: @z-index-brackets-panel-resizer;
    opacity: 0;
    cursor: row-resize;
}

.horz-resizer {
    position: absolute;
    height: 100%;
    width: 6px;
    z-index: @z-index-brackets-panel-resizer;
    opacity: 0;
    cursor: col-resize;
}

.bottom-panel {
    background-color: @bc-panel-bg;
    display: none;
    height: 200px;
    border-top: 1px solid @bc-panel-border;
    
    .dark & {
        background-color: @dark-bc-panel-bg;
        border-top: 1px solid @dark-bc-panel-border;        
    }

    .check-all {
        margin: 7px 15px 7px 7px;
    }

    .toolbar {
        background-color: @bc-panel-bg-promoted;
        border-bottom: @bc-panel-separator;
        height: auto;
        padding-top: (@base-padding / 2);
        padding-bottom: (@base-padding / 2);
        z-index: @z-index-brackets-results-panel;
        box-shadow: inset 0 1px 0 @bc-highlight-hard, 0 -1px 3px @bc-shadow-small;
        
        .dark & {
            background-color: @dark-bc-panel-bg-promoted;
            border-bottom: @dark-bc-panel-separator;
            box-shadow: inset 0 1px 0 @dark-bc-highlight, 0 -1px 3px @dark-bc-shadow-small;            
        }
        
        .title {
            color: @bc-text;
            font-size: @label-font-size;
            font-weight: @font-weight-semibold;
            
            .dark & {
                color: @dark-bc-text;
            }
        }
        .close {
            position: absolute;
            right: 10px;

            // vertically centers close button
            top: 50%;
            margin-top: -10px;
        }
    }

    .table-container {
        height: 170px;
        overflow: auto;

        .highlight {
            background: @bc-panel-bg-text-highlight;
            border-radius: 2px;
            
            .dark & {
                background: @dark-bc-panel-bg-text-highlight;
            }
        }

        tr.selected td {
            background-color: @bc-panel-bg-selected;
            color: @bc-text-thin;
            
            .dark & {
                background-color: @dark-bc-panel-bg-selected;
                color: @dark-bc-text-thin;
            }
        }
    }
}

.bottom-panel-table {
    td {
        font-size: 12px;
        padding-left: 15px;
        padding-right: 0;
        vertical-align: baseline;
    }

    .file-section > .checkbox-column {
        width: 15px;
    }

    .line-number {
        color: @bc-text-thin-quiet;
        font-family: @sourceFontFamily;
        font-size: 11px;
        padding: 4px 0 0 15px;
        text-align: right;
        white-space: nowrap;
        width: 5px;
        
        .dark & {
            color: @dark-bc-text-thin-quiet;
        }
    }

    .dialog-filename {
        font-size: 13px;
        font-weight: @font-weight-semibold;
    }

    .dialog-path {
        font-size: 11px;
        font-weight: normal;
    }

    .line-text {
        width: 100%;
    }
}


#update-notification {
    .sprite-icon(0, 0, 24px, 24px, "images/updateSprites.svg");
}

#toolbar-go-live {
    // background-position is 0 0 for 24x24 icons
    // Default icon is for the 'disconnected' state
    // The 'connecting failed' (.warning) state also maps here
    .sprite-icon(0, 0, 24px, 24px, "images/live_development_sprites.svg");
    // 'Connected' state
    &.success {
        .sprite-swap(0, 24px);
    }
    // 'Connection in progress' state
    &.info {
        .sprite-swap(0, 48px);
    }
    // 'Out-of-sync' state
    &.out-of-sync {
        .sprite-swap(0, 72px);
    }
    // 'sync-error'
    &.sync-error {
        .sprite-swap(0, 96px);
    }
}

#toolbar-extension-manager {
    .sprite-icon(0, 0, 24px, 24px, "images/extension-manager-sprite.svg");
    &.updatesAvailable {
        .sprite-icon(0, 24px, 24px, 24px, "images/extension-manager-sprite.svg");
    }
}

/* Project panel */

#working-set-list-container {
    background: @bc-sidebar-bg;
    
    > div:last-child ul { 
        padding-bottom: 21px; // Adds working set bottom padding to the last UL.
    }
}

.working-set-header {
    position: relative;
    height: 19px;
    padding: 10px 0 9px 12px;
    background: @bc-sidebar-bg;
    color: @project-panel-text-2;
    text-shadow: none;
    overflow: hidden;
    
    > span {
        background: @bc-sidebar-bg;
        position: relative;
        z-index: 9;
    }
    
    > div {
        background-color: @dark-bc-sidebar-bg;
        opacity: 1;
    }
}

.working-set-option-btn {
    position: absolute;
    right: 30px;
    top: 7px;
    padding: 4px 6px;
    .sprite-icon(0, 0, 13px, 13px, "images/topcoat-settings-13.svg");
    background-position: center;
    opacity: 0.8;
    z-index: 1;
}

.working-set-splitview-btn {
    position: absolute;
    right: 4px;
    top: 7px;
    padding: 4px 6px;
    .sprite-icon(0, 0, 13px, 13px, "images/split-view-icons.svg");
    background-origin: content-box;  // center image within the 13x13 area - ignore button's padding
    -webkit-transform: translateZ(0); // forces GPU mode for better filter rendering on retina
    transform: translateZ(0); // future proofing
    -webkit-filter: drop-shadow(0 1px 0 rgba(0,0,0,0.36));
    z-index: 1;
}
.splitview-icon-none {
    background-position: center 1px;
}
.splitview-icon-vertical {
    background-position: center -20px;
}
.splitview-icon-horizontal {
    background-position: center -41px;
}

// Show splitview icons on the button's dropdown menu too
#splitview-menu ul.dropdown-menu > li {
    .menu-name::before {
        display: inline-block;
        .sprite-icon(0, 0, 13px, 13px, "images/split-view-icons.svg");
        margin: 0 5px 0 -1px;
        vertical-align: -2px;
        
        .dark & {
            .sprite-icon(0, 0, 13px, 13px, "images/split-view-icons-dark.svg");
        }
    }
    &:nth-child(1) .menu-name::before {
        .splitview-icon-none();
    }
    &:nth-child(2) .menu-name::before {
        .splitview-icon-vertical();
    }
    &:nth-child(3) .menu-name::before {
        .splitview-icon-horizontal();
    }
}

#sidebar-resizer {
    position: absolute;
    width: 6px;
    height: 100%;
    z-index: @z-index-brackets-sidebar-resizer;
    opacity: 0;
    cursor: col-resize;
}

#project-files-header {
    border-top: 1px solid rgba(255, 255, 255, 0.05);
    padding: 8px 0 9px 12px;
    font-size: 13px;
    color: @project-panel-text-2;
    overflow: hidden;
    
    .btn-alt-quiet {
        background-color: #47484b;
        
        // relative positioning plus z-index make sure that the splitview button flows under the left aligned buttons in the project pane when there are no working set files
        position: relative;
        z-index: 9; 
    }
}

.open-files-container {
    .box-flex(0);
    padding: 0px;
    max-height: 200px; // TODO (Issue #276): it would be nicer to have this be 50%, but that doesn't seem to work


    ul {
        list-style-type: none;
        margin: 0 0 2px; // 2px bottom margin required to stop scrollbar from appearing when the cursor is hovering over the last opened file.
    }

    li {
        position: relative; // so that children can be positioned absolute
        line-height: 18px;
        padding: 0 0 0 8px;
        min-height: 18px;
        vertical-align: baseline;
        white-space: nowrap;
        
        &.selected a {
            color: @open-working-file-name-highlight;
        }

        &.selected .extension {
            color: @open-working-file-ext-highlight;
        }
    }

    a {
        color: @bc-text-alt;

        font-size: 13px;
        text-decoration: none;

        display: block;
        height: 16px;
        line-height: 15px;
        margin-left: 18px;
        padding: 3px 0 3px 0;

        cursor: default;

        .dark & {
            color: @dark-bc-text-alt;
        }

        .directory {
            font-size: 11px;
        }
    }

    .extension, .directory {
        color: @project-panel-text-2;
    }
}



.sidebar-selection, .filetree-selection {
    background: @bc-sidebar-selection;
    border-top: 1px solid @bc-shadow-small;
    border-bottom: 1px solid @bc-highlight;
    box-sizing: border-box;
    height: 23px;
    position: absolute;
}

.sidebar-selection-extension, .filetree-selection-extension {
    background: @bc-sidebar-selection;
    border-top: 1px solid @bc-shadow-small;
    border-bottom: 1px solid @bc-highlight;
    box-sizing: border-box;
    height: 23px;
    width: 9px; /* quiet scrollbar width */
    position: fixed;

    z-index: @z-index-brackets-selection-extension; /* scroller-shadow appears above the extension */
}

.filetree-context-extension {
    background: rgba(255, 255, 255, 0.06);
    box-sizing: border-box;
    height: 23px;
    width: 9px; /* quiet scrollbar width */
    position: fixed;

    z-index: @z-index-brackets-selection-extension; /* scroller-shadow appears above the extension */
}

.filetree-context {
    background: rgba(255, 255, 255, 0.06);
    box-sizing: border-box;
    position: absolute;
    height: 23px;
}

//Initially start with the open files hidden, they will get show as files are added
.open-files-container {
    display:none;
}

#project-files-container {
    .box-flex(1);

    ul {
        padding-left: 8px;
    }

    > ul {
        padding-bottom: 24px;
    }    
}

.scroller-shadow {
    background-size: 100%;
    background-repeat: no-repeat;
    height: 5px;
    position: fixed;
    z-index: @z-index-brackets-scroller-shadow;

    &.top {
        #gradient > .vertical(rgba(0,0,0,0.1), rgba(0,0,0,0));
        background-position: 0 -5px;
        background-color: transparent; /* override background-color: @endColor from #gradient.vertical */
    }

    &.bottom {
        #gradient > .vertical(rgba(0,0,0,0), rgba(0,0,0,0.1));
        background-position: 0 5px;
        background-color: transparent; /* override background-color: @endColor from #gradient.vertical */
    }
}


@jstree-sprite-size: 18px;  // this is hardcoded in jsTree's JS code

/** Classes for icons from jsTreeSprites.svg
*/
.jstree-sprite {
    background-image: @jstree-sprite;
    background-repeat: no-repeat;
    background-color: transparent;
    vertical-align: middle;
    width: @jstree-sprite-size;
    height: @jstree-sprite-size;
    
    .dark & {
        background-image: @dark-jstree-sprite;
    }
}

/** Overriding jsTreeTheme.less
*/
.jstree-brackets .jstree-no-dots .jstree-open > ins {
    background-position: 7px -8px;
    -webkit-transform: translateZ(0) rotate(90deg);
    -webkit-transition: -webkit-transform 190ms cubic-bezier(.01, .91, 0, .99);
    -webkit-filter: drop-shadow(1px 0 1px @bc-shadow);
    
    .dark & {
        -webkit-filter: drop-shadow(1px 0 1px @dark-bc-shadow);        
    }
}

.jstree-brackets .jstree-no-dots .jstree-closed > ins {
    background-position: 7px -8px;
    -webkit-transform: translateZ(0); /* Need this to make sure that the svg isn't blurry on retina. */
    -webkit-transition: -webkit-transform 90ms cubic-bezier(.01, .91, 0, .99);
    -webkit-filter: drop-shadow(1px 0 1px @bc-shadow);
    
    .dark & {
        -webkit-filter: drop-shadow(1px 0 1px @dark-bc-shadow);        
    }
}

/** Unicode Icon container
*/
.unicode-icon-container {
    display: inline-block;
    width: 16px;
    height: 16px;
    font-size: 20px;
    line-height: 15px;
    text-align: center;
}

.file-status-icon {
    margin: 0 0 0 8px;
    position: absolute;
    left: 0;
    top: 0;

    &.dirty:before,
    &.can-close:before {
        .unicode-icon-container;
        color: rgba(255, 255, 255, 0.5);
    }
    
    &.dirty:before {
        content: "\2022";
        line-height: 1em;
    }
    
    &.can-close:before {
        content: "\00D7";
        line-height: 1.1em;
    }
    
    &.can-close:hover:before {
        color: rgba(255, 255, 255, 0.7);
    }

    &.can-close:active:before {
        color: rgba(255, 255, 255, 0.3);
    }
}

/* Styles for inline editors */

.inline-text-editor {
    line-height: 0px;
}

.inline-widget {
    position: relative;
    overflow: hidden;
    outline: none;

    background-color: @bc-bg-inline-widget;
    min-width: 250px;
    cursor: default;

    .dark & {
        background-color: @dark-bc-bg-inline-widget; 
    }

    &.animating {
        // Make the animation use the GPU--especially important for retina.
        -webkit-transform: translateZ(0);
        transform: translateZ(0);

        transition: height 250ms cubic-bezier(0, 1.02, 0.6, 1);
    }

    .CodeMirror {
        /* remove CodeMirror default height: 300px */
        height: auto;
    }

    .inline-text-editor {
        white-space: nowrap;
    }

    .inline-editor-header {
        display: inline-block;
        padding: 9px 10px 1px 40px;

        .filename {
            vertical-align: middle;
            font-family: @sansFontFamily;
            font-size: 13px;
            color: @bc-text-thin;

            // Filename header is clickable (it's an <a> tag, so we get underscore on hover by
            // default; but the hand cursor is shut off by Bootstrap's reset stylesheet)
            cursor: pointer;

            .dark & {
                color: @dark-bc-text-thin;
            }

            .dirty-indicator {
                .unicode-icon-container;
                color: @bc-text-quiet;
                overflow: hidden;
                position: relative;
                top: 1px;
                
                .dark & {
                    color: @dark-bc-text-quiet;
                }
            }

            .line-number {
                color: @accent-comment;
            }
        }
    }

    .shadow {
        display: block;
        height: 4px;
        width: 100%;
        position: absolute;
        content: " ";
        left: 0;
        z-index: @z-index-brackets-inline-editor-shadow;
    }

    .shadow.top {
        top: 0px;
        background-image: -webkit-linear-gradient(top, rgba(0, 0, 0, 0.1), rgba(0, 0, 0, 0));
    }

    .shadow.bottom {
        bottom: 0px;
        background-image: -webkit-linear-gradient(top, rgba(0, 0, 0, 0), rgba(0, 0, 0, 0.1));
    }

    .CodeMirror-scroll {
        background-color: transparent !important;

        .CodeMirror-linenumbers {
            background-color: @bc-bg-inline-widget;
            
            .dark & {
                background-color: @dark-bc-bg-inline-widget;
            }
        }
    }

    .close {
        position: absolute;
        left: 15px;
        top: 10px;
        margin-right: 30px;
    }

}

/* CSSInlineEditor rule list */
.related-container {
    @top-margin: 12px;

    float: right;
    position: relative;
    min-height: 100%;
    font-family: @sansFontFamily;
    width: 250px;
    max-width: 50%;
    overflow: hidden;
    background: @bc-panel-bg;

    // Without this, the "New Rule" button shows on top of the rule list if you resize
    // the window narrow enough. No idea why, since there's no z-index on the button, and
    // the other items in the header go behind the rule list.
    z-index: 1;

    .dark & {
        background: @dark-bc-panel-bg;
    }

    .selection {
        width: 100%;
        background: @bc-panel-bg-selected;
        position: absolute;
        border-top: none;
        border-bottom: none;
        top: @top-margin;

        .dark & {
            background: @dark-bc-panel-bg-selected;
        }

        &.animate {
            transition: top 0.1s ease-out;
        }
    }

    /*
     * CSS triangle hack with anti-alias workarounds:
     * (a) Use selection-background-color instead of transparent.
     * (b) Use transform scaleX and origin to adjust width.
     */
    .selection:before {
        content: " ";
        position: absolute;
        width: 0;
        height: 0;
        border-top: @inline-triangle-size solid transparent;
        border-bottom: @inline-triangle-size solid transparent;
        border-left: @inline-triangle-size solid @bc-bg-inline-widget;
        margin-top: -@inline-triangle-size;
        top: 50%;
        .scale-x(0.9, left, top);
        
        .dark & {
            border-left: @inline-triangle-size solid @dark-bc-bg-inline-widget;
        }
    }

    .related {
        font-size: 12px;
        position: absolute;
        top: 0;
        left: 1px;
        width: 100%;

        ul {
            margin: 0;
            padding: 10px 0px 10px 5px;
            list-style: none;
        }

        li {
            color: @bc-text-emphasized;
            margin: 0;
            overflow: hidden;
            padding: 2px 0px 2px 15px;
            text-overflow: ellipsis;
            white-space: nowrap;

            .dark & {
                color: @dark-bc-text-emphasized;
            }
            
            &.section-header {
                padding-left: 0;
                padding-bottom: 0;
                .disclosure-triangle {
                    .expand-collapse-triangle();
                }
                .filename {
                    font-weight: @font-weight-semibold;
                }
            }

            .related-file {
                color: @bc-text-thin-quiet;
                padding-left: 3px;
                
                .dark & {
                    color: @dark-bc-text-thin-quiet;
                }
            }
        }

        .selected {
            color: @bc-text-thin;
            transition: color 0.1s ease-out .15s;
            
            .dark & {
                color: @dark-bc-text-thin;
            }
        }
    }
}

.inline-editor-message {
    color: @bc-text-thin-quiet;
    font-family: @sansFontFamily;
    font-size: 12px;
    line-height: 17px;
    height: 20px;
    padding: 10px 0 40px 50px;
    
    .dark & {
        color: @dark-bc-text-thin-quiet;
    }
}

/* This text is used to force the code editor's font to be loaded early on if it's a
   web font. This is necessary in order for the editor's horizontal measurement of text
   to work properly.

   In the future, when we allow the user to switch fonts, we'll need to make sure to
   update the font for this text item whenever the user switches. We'll also need to
   wait to initiate a re-measure in CodeMirror until the new font is loaded (if they
   choose a web font). This library allows for checking if a web font is loaded:

     http://code.google.com/apis/webfonts/docs/webfont_loader.html
*/
.dummy-text {
    position: fixed;
    top: -10000px;
    .code-font();
}

.platform-mac .dummy-text {
    .code-font-mac();
}

/* Find in Files results panel - temporary UI, to be replaced with a richer search feature later */

.search-results .title {
    .sane-box-model;
    padding-right: 20px;
    width: 100%;
    line-height: 25px;

    .flex-box;
    .contracting-col {
        .flex-item(0);
        min-width: 1px;
        overflow: hidden;
        text-overflow: ellipsis;
    }
    .fixed-col {
        .flex-item(0, 0);
    }
    .pagination-col {
        .flex-item(0, 0);
        min-width: 100px;
        word-spacing: 0;
    }
    .pagination-col > span:hover {
        background-color: rgba(255, 255, 255, 0.3);
    }
    .pagination-col > span:active {
        background-color: @bc-shadow;
        
        .dark & {
            background-color: @dark-bc-shadow;
        }
    } 
    .replace-col {
        .flex-item(1, 0);
        min-width: 120px;
        padding: 0 15px;
    }
    .first-page,
    .prev-page,
    .next-page,
    .last-page {
        .jstree-sprite;
        width: 18px;
        display: inline-block;
        margin: 0;
        background-position: 7px 6px;
        vertical-align: text-top;
        border-radius: 3px;
    }
    .first-page {
        background-position: 6px -78px;
        margin-left: 10px;
    }
    .prev-page {
        background-position: 6px -22px;
        margin-right: 5px;
    }
    .next-page {
        margin-left: 5px;
    }
    .last-page {
        background-position: 6px -50px;
    }
    .disabled,
    .disabled:hover,
    .disabled:active {
        background-color: transparent;
        opacity: 0.3;
    }
}

.search-results .disclosure-triangle,
#problems-panel .disclosure-triangle {
    .expand-collapse-triangle();
}
.expand-collapse-triangle() {
    .jstree-sprite;
    display: inline-block;
    background-position: 7px 5px;
    &.expanded {
        // Unfortunately, the way jsTree sprites are aligned within their 18px boxes doesn't look good in
        // other contexts, so we need some tweaks here instead of straight multiples of @jstree-sprite-size
        -webkit-transform: translateZ(0) rotate(90deg);
    }
}

/* Modal bar for Find/Quick Open */

.modal-bar {
    display: block;
    text-align: left;

    font-family: @sansFontFamily;
    font-size: 14px;
    color: @bc-text;
    background: @bc-panel-bg;
    overflow: visible;  // needed for .error popup
    padding: 5px 4px 4px 14px;

    -webkit-transform: translate(0, 0); // Prefix still required.
    transition: -webkit-transform 66ms cubic-bezier(0, 0.62, 0.04, 0.99);
    z-index: @z-index-brackets-modalbar;

    .dark & {
        color: @dark-bc-text;
        background: @dark-bc-panel-bg;
    }

    body.in-browser &,
    body:not(.has-appshell-menus) & {
        // Separator line between us and the HTML menu/titlebar above
        border-top: 1px solid @bc-panel-border;
        
        .dark & {
            border-top: 1px solid @dark-bc-panel-border;
        }
    }

    &.popout {
        position: absolute;
        left: 0;
        right: 0;
        top: 0;
    }

    &.offscreen {
        -webkit-transform: translate(0, -100%);
        transform: translate(0, -100%);
        transition: -webkit-transform 266ms cubic-bezier(0, 0.56, 0, 1);
        transition: transform 266ms cubic-bezier(0, 0.56, 0, 1);
    }

    input {
        font-family: @sansFontFamily;
        outline: none;
        width: 20em;
        margin: 5px 5px 0;
        position: relative;
        top: -3px;
        &.no-results {
            border: 1px solid  @bc-btn-border-error;
            box-shadow: inset 0 1px 0 @bc-shadow-small, 0 0 0 1px @bc-btn-border-error-glow;
            
            .dark & {
                border: 1px solid  @dark-bc-btn-border-error;
                box-shadow: inset 0 1px 0 @dark-bc-shadow-small, 0 0 0 1px @dark-bc-btn-border-error-glow;
            }
        }
    }

    #find-what, #replace-with {
        width: 295px;
    }

    .search-input-container {
        position: relative;
        display: inline;

        .error {  // "popup" that hangs below search field
            position: absolute;
            left: 5px;
            top: 24px;
            min-width: 291px + 2px;  // to align with search field above it
            z-index: 1; // to appear above any controls that wrap below

            background-color: @bc-error;
            color: @bc-text-alt;
            font-size: 12px;
            padding: 3px 8px;
            border-radius: 0 0 3px 3px;
            box-shadow: 0 1px 3px @bc-shadow-small;
            
            .dark & {
                background-color: @dark-bc-error;
                color: @dark-bc-text-alt;
                box-shadow: 0 1px 3px @dark-bc-shadow-small;
            }
        }

        #find-what {
            padding-right: 62px;  // room for #find-counter overlay
            width: 295px - (62px - 6px);  // maintain width, accounting for differing padding
        }
        #find-counter {
            position: absolute;
            color: @bc-text-thin-quiet;
            top: 1px;
            right: 2px;
            font-size: 12px;
            
            .dark & {
                color: @dark-bc-text-thin-quiet;
            }
        }
    }

    .find-input-group {
        display: inline-block;
    }
    #find-group, #replace-group {
        display: inline-block;
        white-space: nowrap;
    }
    #replace-group.has-scope {
        // If scope controls are showing, force the replace controls to a second line.
        display: block;
    }
    
    .scope-group {
        display: inline-block;
        margin-left: 10px;
    }

    .message, .no-results-message {
        display: inline-block;
    }

    #find-case-sensitive, #find-regexp {
        padding: 1px 5px;
    }
    .button-icon {  // icons must be nested inside button so we can apply padding w/o tiling icon
        .sprite-icon(0, 0, 24px, 24px, @button-icon);
        background-repeat: no-repeat;

        .dark & {
            .sprite-icon(0, 0, 24px, 24px, @dark-button-icon);
        }
    }
    #find-regexp.active .button-icon {
        .sprite-swap(0, 24px);
    }
    #find-case-sensitive .button-icon {
        .sprite-swap(0, 48px);
    }
    #find-case-sensitive.active .button-icon {
        .sprite-swap(0, 72px);
    }
    #find-regexp.active,
    #find-regexp:active,
    #find-case-sensitive.active,
    #find-case-sensitive:active { // Make the toggle buttons' down states the same color as 'on' state to prevent a flash of different color.
        background-color: @bc-bg-highlight;
        
        .dark & {
            background-color: @dark-bc-bg-highlight;
        }
    }

    .navigator {  // next/prev buttons
        display: inline-block;
    }
    button {
        margin: 2px 1px 3px;
    }
    #find-prev {
        border-top-right-radius: 0;
        border-bottom-right-radius: 0;
        margin-left: 5px;
    }

    // Make button pairs snug
    #find-prev, #replace-yes, #find-case-sensitive {
        border-right: none;
        margin-right: 0;
    }
    #find-next, #replace-all, #find-regexp {
        border-top-left-radius: 0;
        border-bottom-left-radius: 0;
        margin-left: 0;
    }
    #replace-all.solo {
        border-left: none;
        margin-left: 0px;
    }

    // Make find field snug with options buttons
    //    & replace snug with replace commands
    #find-what, #replace-with {
        margin-right: 0px;
        border-top-right-radius: 0;
        border-bottom-right-radius: 0;
    }
    #find-case-sensitive, #replace-yes {
        border-left: none;
        margin-left: 0px;
        border-radius: 0;
    }
}

// File exclusion filter (used only in Find in Files search bar, for now)
.filter-trash-icon {
    position: absolute;
    left: 7px;
    width: 16px;
    height: 16px;
    font-size: 20px;
    color: rgba(0, 0, 0, 0.5);
    line-height: 15px;
    text-align: center;
    visibility: hidden;
}

.filter-trash-icon:hover {
    color: rgba(0, 0, 0, 1);
}

.filter-edit-icon {
    float: right;
    width: 13px;
    height: 13px;
    background-image: url("images/edit-icon.svg");
    background-repeat: no-repeat;
    opacity: 0.5;
    visibility: hidden;
    position: relative;
    top: 2px;
    right: -4px;
}

.filter-edit-icon:hover {
    opacity: 1;
}

li:hover .filter-trash-icon,
li:hover .filter-edit-icon {
    visibility: visible;
}

.recent-filter-name {
    margin-left: 12px;
}

.recent-filter-patterns {
    color: @bc-text-thin-quiet;
    padding-right: 52px;
    
    .dark & {
        color: @dark-bc-text-thin-quiet;
    }
}

button.file-filter-picker {
    margin-left: 10px;
}

// File exclusion filter editor dialog
input.exclusions-name {
    display: block;
    width: 100%;
    height: 30px;
    box-sizing: border-box; // needed for width: 100% since it has padding
    margin-top: 12px;
    margin-bottom: 0;
}
textarea.exclusions-editor {
    display: block;
    width: 100%;
    height: 120px;
    box-sizing: border-box; // needed for width: 100% since it has padding
    margin-top: 5px;
    margin-bottom: 0;
    .code-font();
}
.exclusions-filecount {
    margin: 12px 0 -14px 0;
    padding: 4px 8px;
    background-color: @bc-bg-highlight;
    border-radius: @bc-border-radius;
    
    .dark & {
        background-color: @dark-bc-bg-highlight;
    }
}


// Find/Replace result highlighting
.CodeMirror-searching {
    background-color: @cm-match-highlight;
    box-shadow: 0 1px 3px @bc-shadow-small;
    color: @match-text !important;
    
    .dark & {
        box-shadow: 0 1px 3px @dark-bc-shadow-small;
    }
    
    &.searching-current-match {
        background-color: @cm-current-match-highlight;
    }
    &.searching-first {  // first in a contiguous run of highlights
        border-top-left-radius: @bc-border-radius-small;
        border-bottom-left-radius: @bc-border-radius-small;
    }
    &.searching-last {  // last in a contiguous run of highlights
        border-top-right-radius: @bc-border-radius-small;
        border-bottom-right-radius: @bc-border-radius-small;
    }
}
#find-counter {
    font-weight: @font-weight-semibold;
    padding: 0 5px;
}

.tickmark-track {
    position: absolute;
    bottom: 0;
    top: 0;
    right: 0;
    width: 12px;
    z-index: @z-index-cm-max;
    pointer-events: none;

    .tickmark {
        position: absolute;
        width: 12px;
        height: 1px;
        background-color: #eddd23;
        border-top: 1px solid #e0d123;
        border-bottom: 1px solid #d4c620;
        opacity: 0.85;  // allow thumb to show through
        &.tickmark-current {
            background-color: #ed9823;
            border-top: 1px solid #dd9128;
            border-bottom: 1px solid #cb8320;
            z-index: 1;  // ensure this one appears above overlapping sibling highlights
        }
    }
}


/* Quick Open search bar & dropdown */

.find-dialog-label {
    background: @bc-input-bg;
    color: @bc-text-quiet;
    position: absolute;
    right: 15px;
    text-align: right;
    top: 12px;
    z-index: 9999;
    
    .dark & {
        background: @dark-bc-input-bg;
        color: @dark-bc-text-quiet;
    }
}

<<<<<<< HEAD
.quick-search-container {
    border: 1px solid @tc-gray-panel-border;
    box-sizing: border-box;  // lets QuickSearchField size the width more nicely
    background-color: @tc-gray-panel;
=======
.smart_autocomplete_container {
    // the borders show up even if the container is empty, must set height to zero using JS.
    background-color: @bc-panel-bg;
>>>>>>> 240347fb
    border-radius: 0 0 4px 4px;
    box-shadow: 0 5px 10px @bc-shadow;
    opacity: 0;
    
    // Animation delayed to avoid overlapping with modal-bar slide in, which would make it stuttery
    .animation (autocomplete, 90ms, cubic-bezier(.01, .91, 0, .99), 66ms, 1);
    -webkit-animation-fill-mode: forwards;
    animation-fill-mode: forwards;
    -webkit-transform-origin: 0 0;
    transform-origin: 0 0;

    padding: 0px;
    margin: 9px 0 0;
    
    z-index: @z-index-brackets-context-menu-base;

    .dark & {
        background-color: @dark-bc-panel-bg;
        border-radius: 0 0 4px 4px;
        box-shadow: 0 5px 10px @dark-bc-shadow;
    }

    .quick-open-path {
        color: @bc-text-medium;
        font-size: 11px;
        letter-spacing: 0.04em;
        line-height: 11px;
        
        .dark & {
            color: @dark-bc-text-medium;
        }
    }

    li {
        color: @bc-text-emphasized;
        line-height: 15px;
        list-style: none;
        cursor: default;
        padding: 6px 10px;

        .dark & {
            color: @dark-bc-text-emphasized;
        }

        &:nth-child(odd) {
            background-color: @bc-panel-bg-alt;
            
            .dark & {
                background-color: @dark-bc-panel-bg-alt;
            }
        }

        &:hover {
            background-color: @bc-panel-bg-hover;
            
            .dark & {
                background-color: @dark-bc-panel-bg-hover;
            }
        }

<<<<<<< HEAD
        &.highlight {
            background-color: @tc-highlight;
=======
        &.smart_autocomplete_highlight {
            background-color: @bc-bg-highlight;
            color: @bc-menu-text;
            
            .dark & {
                background-color: @dark-bc-bg-highlight;
                color: @dark-bc-menu-text;
            }
>>>>>>> 240347fb
        }
    }
}

@-webkit-keyframes autocomplete {
    0%   { opacity: 0.6; -webkit-transform: translate3d(0, 0, 0) scale(0.6); }
    100% { opacity: 1; -webkit-transform: translate3d(0, 0, 0) scale(1); }
}
@keyframes autocomplete {
    0%   { opacity: 0.6; transform: translate3d(0, 0, 0) scale(0.6); }
    100% { opacity: 1; transform: translate3d(0, 0, 0) scale(1); }
}

.quicksearch-pathmatch,
.quicksearch-namematch {
    font-weight: @font-weight-semibold;
}

.quicksearch-pathmatch {
    color: @bc-text-medium;
    
    .dark & {
        color: @dark-bc-text-medium;
    }
}


/* Spinner */

.spinner {
    display: inline-block;
    box-sizing: border-box;
    width: 14px;
    height: 14px;
    border-left: 3px solid @bc-spinner;
    border-right: 3px solid @bc-spinner;
    overflow: hidden;
    position: relative;
    visibility: hidden;

    .dark & {
        border-left: 3px solid @dark-bc-spinner;
        border-right: 3px solid @dark-bc-spinner;
    }

    &:before,
    &:after {
        border-left: 3px solid @bc-spinner;
        border-right: 3px solid @bc-spinner;
        box-sizing: border-box;
        content: "";
        display: block;
        position: absolute;
        width: 100%;
        height: 3px;
        left: 0;

        .dark & {
            border-left: 3px solid @dark-bc-spinner;
            border-right: 3px solid @dark-bc-spinner;
        }
    }
    &:before {
        top: 0;
    }
    &:after {
        bottom: 0;
    }

    &.spin {
        -webkit-animation: spinner-rotateplane 1.2s infinite ease-in-out;
        animation: spinner-rotateplane 1.2s infinite ease-in-out;
        visibility: visible;
    }

    &.large {
        width: 36px;
        height: 36px;
        border-left: 9px solid @bc-spinner;
        border-right: 9px solid @bc-spinner;

        .dark & {
            border-left: 9px solid @dark-bc-spinner;
            border-right: 9px solid @dark-bc-spinner;
        }

        &:before,
        &:after {
            border-left: 7px solid @bc-spinner;
            border-right: 7px solid @bc-spinner;
            height: 9px;

            .dark & {
                border-left: 7px solid @dark-bc-spinner;
                border-right: 7px solid @dark-bc-spinner;
            }
        }
    }
    
    &.inline {
        margin-left: 8px;
        position: relative;
        top: 3px;
    }
}

@-webkit-keyframes spinner-rotateplane {
    0% { -webkit-transform: perspective(120px) }
    50% { -webkit-transform: perspective(120px) rotateY(180deg) }
    100% { -webkit-transform: perspective(120px) rotateY(180deg)  rotateX(180deg) }
}
@keyframes spinner-rotateplane {
    0% { -webkit-transform: perspective(120px) rotateX(0deg) rotateY(0deg); transform: perspective(120px) rotateX(0deg) rotateY(0deg); }
    50% { -webkit-transform: perspective(120px) rotateX(-180.1deg) rotateY(0deg); transform: perspective(120px) rotateX(-180.1deg) rotateY(0deg); }
    100% { -webkit-transform: perspective(120px) rotateX(-180deg) rotateY(-179.9deg); transform: perspective(120px) rotateX(-180deg) rotateY(-179.9deg); }
}



/* Problems panel & CodeInspection status bar indicator */

#status-indicators #status-inspection {
    border: none;
    cursor: default;
    width: 13px;
    
    &.inspection-errors {
        cursor: pointer;
    }
}

.inspection-disabled {
    background: url(images/topcoat-inactive-15.svg) 9px 5px no-repeat;
}

.inspection-errors {
    background: url(images/topcoat-warning-15.svg) 9px 5px no-repeat;
}

.inspection-errors:hover {
    background-color: rgba(0, 0, 0, 0.03);
}

.inspection-errors:active {
    background-color: rgba(0, 0, 0, 0.05);
}

.inspection-valid {
    background: url(images/topcoat-okay-15.svg) 9px 5px no-repeat;
}

#problems-panel {
    .user-select(text);  // allow selecting error messages for easy web searching
    .line {
        text-align: right;  // make line number line up with editor line numbers
    }

    .line-text {
        white-space: nowrap;
        width: auto;
    }

    .line-snippet {
        white-space: nowrap;
        width: 100%;
        padding-left: 10px;
    }
    
    .inspector-section > td {
        padding-left: 5px;
    }
}

/* Line up label text and input text */
label input {
    position: relative;
    top: -2px;
}

/* Live Preview */

// CodeMirror uses inline styles for active line number, so must use !important here to override
.live-preview-sync-error .CodeMirror-linenumber {
    background-color: @live-preview-sync-error-background !important;
    color: @live-preview-sync-error-color !important;
}

/* Quick Edit, Quick Docs */
.popover-message {
    position: absolute;
    top: 0;
    left: 0;
    z-index: @z-index-brackets-inline-editor-error;
    opacity: 1.0;

    -webkit-transform: scale(0);
    transform: scale(0);

    .text {
        padding: 5px 10px;
        background-color: @bc-error;
        border-radius: 3px;
        color: @bc-text-alt;
        box-shadow: 0 3px 9px @bc-shadow;
        white-space: nowrap;
        
        .dark & {
            background-color: @dark-bc-error;
            border-radius: 3px;
            color: @dark-bc-text-alt;
            box-shadow: 0 3px 9px @dark-bc-shadow;            
        }
    }
    .arrowAbove {
        height: 0;
        width: 0;
        border-width: 0 10px 10px 10px;
        border-color: transparent transparent @bc-error transparent;
        border-style: solid;
        
        .dark & {
            border-color: transparent transparent @dark-bc-error transparent;
        }
    }
    .arrowBelow {
        height: 0;
        width: 0;
        border-width: 10px 10px 0 10px;
        border-color: @bc-error transparent transparent transparent;
        border-style: solid;
        
        .dark & {
            border-color: @dark-bc-error transparent transparent transparent;
        }
    }
    &.animateOpen {
        -webkit-transition: -webkit-transform 125ms;
        transition: transform 125ms;
        -webkit-transform: scale(1);
        transform: scale(1);
    }
    &.animateClose {
        // Make the animation use the GPU--especially important for retina.
        -webkit-transform: translateZ(0);
        transform: translateZ(0);
        -webkit-transition: opacity 500ms 5s ease-in, -webkit-transform 500ms 5s;
        transition: opacity 500ms 5s ease-in, transform 500ms 5s;
        opacity: 0.0;
    }
    &.open {
        -webkit-transform: scale(1);
        transform: scale(1);
    }
}

.emphasized {
    font-weight: 900;
    font-size: 1.01em;
}

/* Extension Manager */
#install-drop-zone {
    background-color: transparent;
    box-shadow: initial;
    font-weight: normal;
    border-style: dashed;
    position: relative;

    .dark & {
        border-color: #5f5f5f;
    }
}

#install-drop-zone .install-from-url {
    cursor: pointer;
}

#install-drop-zone-mask {
    position: absolute;
    top: -1px;
    left: -1px;
    
    padding: 1px;
    width: 100%;
    height: 100%;
    display: none;
    
    cursor: copy;
}

#install-drop-zone.drop #install-drop-zone-mask {
    display: block;
}

#install-drop-zone.drop {
    background: @bc-primary-btn-bg;
    box-shadow: initial;
    font-weight: normal;
    border: 1px solid @bc-primary-btn-bg;
    color: @bc-text-alt;
    text-shadow: none;
    
    .dark & {
        background: @dark-bc-primary-btn-bg;
        border: 1px solid @dark-bc-primary-btn-bg;
        color: @dark-bc-text-alt;        
    }
}

.install-drag-message {
    display: none;
}

.install-drop-message {
    display: none;
}

.install-validating-message {
    display: none;
}

#install-drop-zone.drag .install-drag-message {
    display: inline;
}

#install-drop-zone.drop .install-drop-message {
    display: inline;
}

#install-drop-zone.validating .install-validating-message {
    display: inline;
}

#hidden-editors {
    display: none;
}

.theme-settings td {
    padding: 2px;
}

.theme-settings .modal-body {
    min-height: 300px;
    max-height: 300px;
}<|MERGE_RESOLUTION|>--- conflicted
+++ resolved
@@ -1743,22 +1743,15 @@
     }
 }
 
-<<<<<<< HEAD
 .quick-search-container {
-    border: 1px solid @tc-gray-panel-border;
+    border: 1px solid @bc-panel-border;
     box-sizing: border-box;  // lets QuickSearchField size the width more nicely
-    background-color: @tc-gray-panel;
-=======
-.smart_autocomplete_container {
-    // the borders show up even if the container is empty, must set height to zero using JS.
     background-color: @bc-panel-bg;
->>>>>>> 240347fb
     border-radius: 0 0 4px 4px;
     box-shadow: 0 5px 10px @bc-shadow;
     opacity: 0;
     
-    // Animation delayed to avoid overlapping with modal-bar slide in, which would make it stuttery
-    .animation (autocomplete, 90ms, cubic-bezier(.01, .91, 0, .99), 66ms, 1);
+    .animation (autocomplete, 90ms, cubic-bezier(.01, .91, 0, .99), 0, 1);
     -webkit-animation-fill-mode: forwards;
     animation-fill-mode: forwards;
     -webkit-transform-origin: 0 0;
@@ -1813,11 +1806,7 @@
             }
         }
 
-<<<<<<< HEAD
         &.highlight {
-            background-color: @tc-highlight;
-=======
-        &.smart_autocomplete_highlight {
             background-color: @bc-bg-highlight;
             color: @bc-menu-text;
             
@@ -1825,7 +1814,6 @@
                 background-color: @dark-bc-bg-highlight;
                 color: @dark-bc-menu-text;
             }
->>>>>>> 240347fb
         }
     }
 }
