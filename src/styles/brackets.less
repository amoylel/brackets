/*
 * Copyright (c) 2012 Adobe Systems Incorporated. All rights reserved.
 *
 * Permission is hereby granted, free of charge, to any person obtaining a
 * copy of this software and associated documentation files (the "Software"),
 * to deal in the Software without restriction, including without limitation
 * the rights to use, copy, modify, merge, publish, distribute, sublicense,
 * and/or sell copies of the Software, and to permit persons to whom the
 * Software is furnished to do so, subject to the following conditions:
 *
 * The above copyright notice and this permission notice shall be included in
 * all copies or substantial portions of the Software.
 *
 * THE SOFTWARE IS PROVIDED "AS IS", WITHOUT WARRANTY OF ANY KIND, EXPRESS OR
 * IMPLIED, INCLUDING BUT NOT LIMITED TO THE WARRANTIES OF MERCHANTABILITY,
 * FITNESS FOR A PARTICULAR PURPOSE AND NONINFRINGEMENT. IN NO EVENT SHALL THE
 * AUTHORS OR COPYRIGHT HOLDERS BE LIABLE FOR ANY CLAIM, DAMAGES OR OTHER
 * LIABILITY, WHETHER IN AN ACTION OF CONTRACT, TORT OR OTHERWISE, ARISING
 * FROM, OUT OF OR IN CONNECTION WITH THE SOFTWARE OR THE USE OR OTHER
 * DEALINGS IN THE SOFTWARE.
 *
 */

/*
 * This file first imports all of the shared LESS/CSS, and then defines
 * version-specific layout (e.g. layout for the App shell, or layout for
 * the In-Browser version on Firefox).
 *
 * Going forward, we may have different versions of this file for different
 * Versions (e.g. App, In-Browser, etc.)
 *
 * Anything that is general/reusable should be pushed up into a LESS file
 * in the "styles" directory. See "brackets_shared.less" for the organization
 *
 * Date: @DATE
 */

/* IMPORTANT: importing brackets_shared should be the first step in this file
 * This is so that imported CSS files (NOT LESS files) end up in the
 * right place
 */
@import "brackets_shared.less";

/* Overall layout */

html, body {
    color: @bc-text;
    height: 100%;
    overflow: hidden;

    /* Turn off selection for UI elements */
    .user-select(none);

    /* And make sure we get a pointer cursor even over text */
    cursor: default;

    /* Turn off subpixel antialiasing on Mac since it flickers during animations. */
    -webkit-font-smoothing: antialiased;

    /* This is a hack to avoid flicker when animations (like inline editors) that use the GPU complete.
       It seems that we have to put it here rather than on the animated element in order to prevent the
       entire window from flashing.
       See: http://stackoverflow.com/questions/3461441/prevent-flicker-on-webkit-transition-of-webkit-transform
    */
    -webkit-backface-visibility: hidden;
    backface-visibility: hidden;

    .dark,
    &.dark {
         color: @dark-bc-text;
    }
}



.resizing-container {
    position: absolute;
    top: 0;
    width: 100%;
    height: 100%;
    z-index: @z-index-brackets-panel-resizer;

    &.horz-resizing {
        cursor: col-resize;
    }

    &.vert-resizing {
        cursor: row-resize;
    }
}

a, img {
    -webkit-user-drag: none;
}

.main-view {
    background: @bc-menu-bg; // to keep the theme background consistent
    height: 100%;

    .dark & {
         background: @dark-bc-menu-bg;
    }

    .sidebar {
        height: 100%;
        .vbox;
        width: @sidebar-width;  // changed dynamically via Resizer
        position: absolute;
        left: 0;
        top: 0;
    }

    .content {
        height: 100%;
        position: absolute;
        padding: 0;
        top: 0;
        left: @sidebar-width;  // changed dynamically via Resizer
        right: @main-toolbar-width;
    }
}

#titlebar, .modal-bar {
    border-bottom: 1px solid @bc-panel-border;
    box-shadow: 0 1px 3px @bc-shadow-small;

    // Make sure the bottom box-shadow goes above the editor (position: relative needed to start a new stacking group)
    position: relative;
    z-index: @z-index-brackets-toolbar;
    
    .dark & {
        border-bottom: 1px solid @dark-bc-panel-border;
        box-shadow: 0 1px 3px @dark-bc-shadow-small;
    }
}

.forced-hidden {
    display: none !important;
}

.busyCursor {
    cursor: wait !important;
}

#status-bar {
    position: relative;
    background: @bc-bg-status-bar;
    border-top: 1px solid @bc-panel-border;
    box-sizing: border-box;
    color: @bc-text;
    font-family: @sansFontFamily;
    font-size: 11px;
    line-height: 25px;
    height: 26px;
    overflow: hidden;
    .dark & {
        background: @dark-bc-bg-status-bar;
        border-top: 1px solid @dark-bc-panel-separator;
        color: @dark-bc-text;
    }
}

#status-info {
    color: @bc-text;
    left: 10px;
    position: absolute;
    white-space: nowrap;

    .dark & {
        color: @dark-bc-text;
    }

    div {
        display: inline;
    }
}

#status-file {
    color: @bc-text-quiet;
    
    .dark & {
        color: @dark-bc-text-quiet;
    }
}

#status-indicators {
    background: @bc-bg-status-bar;
    color: @bc-text;
    position: absolute;
    right: 0;
    text-align: right;
    white-space: nowrap;

    .dark & {
        background: @dark-bc-bg-status-bar;
        color: @dark-bc-text;
    }

    > div {
        &:not(.spinner) {
            border-left: 1px solid @bc-panel-border;
            
            .dark & {
                border-left: 1px solid @dark-bc-panel-separator;
            }
        }
        float: right;
        padding: 0 10px;
    }
    .spinner {  // spinner is tiny & usually invisible; reduce margin so gap is less glaring
        margin: 6px 10px;
        padding: 0;
    }

    #status-language {
        border-right: 1px solid @bc-panel-border;
        padding: 0px;
        margin: 0px;
        
        .dark & {
            border-right: 1px solid @dark-bc-panel-separator;
        }
    }
    
    /* dropdown button styling */
    .btn-status-bar {
        border: 0;
        background-color: inherit;
        color: inherit;
        font: inherit;
        height: inherit;
        line-height: inherit;
        margin: 0;
        padding: 0 21px 0 10px;
        vertical-align: top;
        width: auto;
        cursor: pointer;
        border-radius: 0;
        box-shadow: none;
        text-shadow: none;
        
        &:focus {
            outline: 0;
        }
        &[disabled] {
            cursor: inherit;
            background: none;
            text-decoration: none;
        }
        &::after {
            top: 10px;
            right: 8px;
        }
    }
    
}

#status-indent > * {
    display: inline-block;
}

#status-indent > *.hidden {
    display: none;
}

#indent-type, #indent-width-label {
    cursor: pointer;
    margin-right: 3px;
}

#status-overwrite:hover, #indent-type:hover, #indent-width-label:hover {
    text-decoration: underline;
}

#indent-width-input {
    font-size: 11px;
    font-weight: @font-weight-semibold;
    height: 13px;
    line-height: 1;
    vertical-align: middle;
    color: @bc-text;
    margin: 0;
    padding: 0 3px 2px;
    position: relative;
    left: 0;
    top: -1px;
    width: 6px;
    transition: 0.1s linear all;
    
    .dark & {
        color: @dark-bc-text;
    }
}

#indent-width-input:focus {

}

#indent-width-input::-webkit-inner-spin-button {
    -webkit-appearance: none;
    margin: 0;
}

#status-overwrite {
    transition: background-color 3s;
    background-color: rgba(255, 255, 255, 0);
    color: @bc-text;
    cursor: pointer;
    
    .dark & {
        color: @dark-bc-text;
    }
}

#status-overwrite.flash {
    transition: background-color 1s;
    background-color: rgb(120, 178, 242);
}


#editor-holder {
    position: relative;

    /* Placeholder shown when there is no editor open */
    .not-editor {
        height: 100%;
        .vbox;
        .box-pack(center);
        .box-align(center);
        background: @bc-menu-bg url('images/no_content_bg.svg') no-repeat center 45%;

        .dark & {
            background: @dark-bc-menu-bg url('images/no_content_bg_dark.svg') no-repeat center 45%;
        }
    }

    .view-pane {
        display: block;
        margin: 0;
        overflow: hidden;
        height: 100%;
        width: 100%;
        border: solid rgba(9, 9, 9, .05) 2px;
        box-sizing: border-box;
    
        /* Image Preview */
        .image-view {
            overflow: hidden;
            position: absolute;
            top: 0px;
            right: 0px;
            bottom: 0px;
            left: 0px;
            text-align: center;
            .image-centering {
                display: inline-block;
                vertical-align: middle;
                margin-top: -50px; /* Offset as vertical align takes image metadata into account */
                max-width: 90%;
                max-height: 90%;
            }
            .image-data {
                font-weight: @font-weight-semibold;
            }
        }

        .image-view:before {
            content: '';
            display: inline-block;
            height: 100%;
            margin-right: -0.25em; /* Adjusts for spacing */
            vertical-align: middle;
        }

        .image-preview {
            background: url(images/preview_bg.png);
            box-shadow: 0 1px 3px @bc-shadow;
            max-height: 90%;

            .dark & {
                background: url(images/preview_bg_dark.png);
                box-shadow: 0 1px 3px @dark-bc-shadow;
            }
        }

        .image-header {
            display: block;
            width: 100%;
            height: 38px;
            margin-bottom: 15px;
        }

        .image-data,
        .image-path {
            text-align: left;
            .user-select(text);
            white-space: nowrap;
            text-overflow: ellipsis;
            overflow: hidden;
        }

        .image-data::selection,
        .image-path::selection {
            background: @selection-color-focused;
        }

        .image {
            position: relative;
        }

        .image-guide,
        .image-tip, 
        .image-scale {
            pointer-events: none;
        }

        .image-scale {
            display: block;
            position: absolute;
            top: 5px;
            left: 5px;
            width: 40px;
            text-align: center;
            background-color: rgba(0, 0, 0, 0.8);
            color: @bc-text-alt;
            border-radius: 3px;
            box-shadow: 0 1px 3px @bc-shadow;

            .dark & {
                color: @dark-bc-text-alt;
                box-shadow: 0 1px 3px @dark-bc-shadow;
            }
        }

        .image-tip {
            display: block;
            position: absolute;
            text-align: left;
            white-space: nowrap;
            padding: 6px 9px;
            color: @bc-text-alt;
            background-color: rgba(0, 0, 0, 0.8);
            font-size: 11px;
            font-family: SourceCodePro;
            line-height: 13px;
            border-radius: 3px;
            box-shadow: 0 1px 3px @bc-shadow;

            .dark & {
                color: @dark-bc-text-alt;
                box-shadow: 0 1px 3px @dark-bc-shadow;
            }
        }

        .x-value,
        .y-value {
            text-align: right;
        }

        .tip-container {
            border: 0;
        }

        .horz-guide {
            background-image: url("images/horizontal-dash.svg");
            background-repeat: repeat-x;
            width: 8px;
            height: 1px;
        }

        .vert-guide {
            background-image: url("images/vertical-dash.svg");
            background-repeat: repeat-y;
            width: 1px;
            height: 8px;
        }

        .horz-guide,
        .vert-guide {
            position: absolute;
            display: block;
        }
    }
    .active-pane {
        border: solid rgba(0, 0, 255, .2) 2px;
        box-sizing: border-box;
        
        .dark & {
            border: solid rgba(255, 255, 255, .2) 2px;
        }
    }
}


.vert-resizer {
    position: absolute;
    height: 6px;
    width: 100%;
    z-index: @z-index-brackets-panel-resizer;
    opacity: 0;
    cursor: row-resize;
}

.horz-resizer {
    position: absolute;
    height: 100%;
    width: 6px;
    z-index: @z-index-brackets-panel-resizer;
    opacity: 0;
    cursor: col-resize;
}

.bottom-panel {
    background-color: @bc-panel-bg;
    display: none;
    height: 200px;
    border-top: 1px solid @bc-panel-border;
    
    .dark & {
        background-color: @dark-bc-panel-bg;
        border-top: 1px solid @dark-bc-panel-border;        
    }

    .check-all {
        margin: 7px 15px 7px 7px;
    }

    .toolbar {
        background-color: @bc-panel-bg-promoted;
        border-bottom: @bc-panel-separator;
        height: auto;
        padding-top: (@base-padding / 2);
        padding-bottom: (@base-padding / 2);
        z-index: @z-index-brackets-results-panel;
        box-shadow: inset 0 1px 0 @bc-highlight-hard, 0 -1px 3px @bc-shadow-small;
        
        .dark & {
            background-color: @dark-bc-panel-bg-promoted;
            border-bottom: @dark-bc-panel-separator;
            box-shadow: inset 0 1px 0 @dark-bc-highlight, 0 -1px 3px @dark-bc-shadow-small;            
        }
        
        .title {
            color: @bc-text;
            font-size: @label-font-size;
            font-weight: @font-weight-semibold;
            
            .dark & {
                color: @dark-bc-text;
            }
        }
        .close {
            position: absolute;
            right: 10px;

            // vertically centers close button
            top: 50%;
            margin-top: -10px;
        }
    }

    .table-container {
        height: 170px;
        overflow: auto;

        .highlight {
            background: @bc-panel-bg-text-highlight;
            border-radius: 2px;
            
            .dark & {
                background: @dark-bc-panel-bg-text-highlight;
            }
        }

        tr.selected td {
            background-color: @bc-panel-bg-selected;
            color: @bc-text-thin;
            
            .dark & {
                background-color: @dark-bc-panel-bg-selected;
                color: @dark-bc-text-thin;
            }
        }
    }
}

.bottom-panel-table {
    td {
        font-size: 12px;
        padding-left: 15px;
        padding-right: 0;
        vertical-align: baseline;
    }

    .file-section > .checkbox-column {
        width: 15px;
    }

    .line-number {
        color: @bc-text-thin-quiet;
        font-family: SourceCodePro;
        font-size: 11px;
        padding: 4px 0 0 15px;
        text-align: right;
        white-space: nowrap;
        width: 5px;
        
        .dark & {
            color: @dark-bc-text-thin-quiet;
        }
    }

    .dialog-filename {
        font-size: 13px;
        font-weight: @font-weight-semibold;
    }

    .dialog-path {
        font-size: 11px;
        font-weight: normal;
    }

    .line-text {
        width: 100%;
    }
}


#update-notification {
    .sprite-icon(0, 0, 24px, 24px, "images/updateSprites.svg");
}

#toolbar-go-live {
    // background-position is 0 0 for 24x24 icons
    // Default icon is for the 'disconnected' state
    // The 'connecting failed' (.warning) state also maps here
    .sprite-icon(0, 0, 24px, 24px, "images/live_development_sprites.svg");
    // 'Connected' state
    &.success {
        .sprite-swap(0, 24px);
    }
    // 'Connection in progress' state
    &.info {
        .sprite-swap(0, 48px);
    }
    // 'Out-of-sync' state
    &.out-of-sync {
        .sprite-swap(0, 72px);
    }
    // 'sync-error'
    &.sync-error {
        .sprite-swap(0, 96px);
    }
}

#toolbar-extension-manager {
    .sprite-icon(0, 0, 24px, 24px, "images/extension-manager-sprite.svg");
    &.updatesAvailable {
        .sprite-icon(0, 24px, 24px, 24px, "images/extension-manager-sprite.svg");
    }
}

/* Project panel */

.working-set-header {
    position: relative;
    height: 19px;
    padding: 10px 0 9px 12px;
    background: @bc-sidebar-bg;
    color: @project-panel-text-2;
    text-shadow: none;
    overflow: hidden;
    
    > div {
        background-color: @dark-bc-sidebar-bg;
        opacity: 1;
    }
}

.working-set-option-btn {
    position: absolute;
    right: 4px;
    top: 7px;
    padding: 4px 6px;
    .sprite-icon(0, 0, 13px, 13px, "images/topcoat-settings-13.svg");
    background-position:center;
    opacity: 0.8;
}

#sidebar {
    position: relative;
    white-space: nowrap;
}

#sidebar-resizer {
    position: absolute;
    width: 6px;
    height: 100%;
    z-index: @z-index-brackets-sidebar-resizer;
    opacity: 0;
    cursor: col-resize;
}

#project-files-header {
    border-top: 1px solid rgba(255, 255, 255, 0.05);
    padding: 8px 0 9px 12px;
    font-size: 13px;
    color: @project-panel-text-2;
    overflow: hidden;
}

.open-files-container {
    .box-flex(0);
    background: @bc-sidebar-bg;
    padding: 0px;
    max-height: 200px; // TODO (Issue #276): it would be nicer to have this be 50%, but that doesn't seem to work


    ul {
        list-style-type: none;
        margin: 0;
        padding-bottom: 23px;
    }

    li {
        position: relative; // so that children can be positioned absolute
        line-height: 18px;
        padding: 0 0 0 8px;
        min-height: 18px;
        vertical-align: baseline;
    }

    a {
        color: @bc-text-alt;

        font-size: 13px;
        text-decoration: none;

        display: block;
        height: 16px;
        line-height: 15px;
        margin-left: 18px;
        padding: 3px (@sidebar-triangle-size * 2) 3px 0;

        cursor: default;

        .dark & {
            color: @dark-bc-text-alt;
        }

        .directory {
            font-size: 11px;
        }
    }

    .extension, .directory {
        color: @project-panel-text-2;
    }
}

.open-files-container.active {

    li {
        &.selected a {
            color: @open-working-file-name-highlight;
        }

        &.selected .extension {
            color: @open-working-file-ext-highlight;
        }
    }
}

.sidebar-selection {
    background: @bc-sidebar-selection;
    border-top: 1px solid @bc-shadow-small;
    border-bottom: 1px solid @bc-highlight;
    height: 22px;
    position: absolute;
}

.sidebar-selection-triangle {
    background: @bc-sidebar-selection;
    border-top: 1px solid @bc-shadow-small;
    border-bottom: 1px solid @bc-highlight;
    height: 22px;
    width: 9px; /* quiet scrollbar width */
    height: 22px;
    position: fixed;

    z-index: @z-index-brackets-selection-triangle; /* scroller-shadow appears above this triangle */
}

.sidebar-selection-triangle.triangle-visible:before {
    content: "";

    border-top: @sidebar-triangle-size solid transparent;
    border-bottom: (@sidebar-triangle-size - 1) solid transparent;
    border-left: @sidebar-triangle-size solid @bc-sidebar-selection;

    display: block;
    position: absolute;
    top: -1px;
    right: -9px;
    width: 0;
    height: 0;

    .scale-x(0.8, right, top);
}

//Initially start with the open files hidden, they will get show as files are added
.open-files-container {
    display:none;
}

#project-files-container {
    .box-flex(1);

    .jstree-brackets li > a {
        padding-right: (@sidebar-triangle-size * 2);
    }

    ul {
        padding-left: 8px;
    }

    > ul {
        padding-bottom: 24px;
    }
}

.scroller-shadow {
    background-size: 100%;
    background-repeat: no-repeat;
    height: 5px;
    position: fixed;
    z-index: @z-index-brackets-scroller-shadow;

    &.top {
        #gradient > .vertical(rgba(0,0,0,0.1), rgba(0,0,0,0));
        background-position: 0 -5px;
        background-color: transparent; /* override background-color: @endColor from #gradient.vertical */
    }

    &.bottom {
        #gradient > .vertical(rgba(0,0,0,0), rgba(0,0,0,0.1));
        background-position: 0 5px;
        background-color: transparent; /* override background-color: @endColor from #gradient.vertical */
    }
}


@jstree-sprite-size: 18px;  // this is hardcoded in jsTree's JS code

/** Classes for icons from jsTreeSprites.svg
*/
.jstree-sprite {
    background-image: @jstree-sprite;
    background-repeat: no-repeat;
    background-color: transparent;
    vertical-align: middle;
    width: @jstree-sprite-size;
    height: @jstree-sprite-size;
    
    .dark & {
        background-image: @dark-jstree-sprite;
    }
}

/** Overriding jsTreeTheme.less
*/
.jstree-brackets .jstree-no-dots .jstree-open > ins {
    background-position: 7px -8px;
    -webkit-transform: translateZ(0) rotate(90deg);
    -webkit-transition: -webkit-transform 190ms cubic-bezier(.01, .91, 0, .99);
    -webkit-filter: drop-shadow(1px 0 1px @bc-shadow);
    
    .dark & {
        -webkit-filter: drop-shadow(1px 0 1px @dark-bc-shadow);        
    }
}

.jstree-brackets .jstree-no-dots .jstree-closed > ins {
    background-position: 7px -8px;
    -webkit-transform: translateZ(0); /* Need this to make sure that the svg isn't blurry on retina. */
    -webkit-transition: -webkit-transform 90ms cubic-bezier(.01, .91, 0, .99);
    -webkit-filter: drop-shadow(1px 0 1px @bc-shadow);
    
    .dark & {
        -webkit-filter: drop-shadow(1px 0 1px @dark-bc-shadow);        
    }
}

/** Unicode Icon container
*/
.unicode-icon-container {
    display: inline-block;
    width: 16px;
    height: 16px;
    font-size: 20px;
    line-height: 15px;
    text-align: center;
}

.file-status-icon {
    margin: 0 0 0 8px;
    position: absolute;
    left: 0;
    top: 0;

    &.dirty:before,
    &.can-close:before {
        .unicode-icon-container;
        color: rgba(255, 255, 255, 0.5);
    }
    
    &.dirty:before {
        content: "\2022";
        line-height: 1em;
    }
    
    &.can-close:before {
        content: "\00D7";
        line-height: 1.1em;
    }
    
    &.can-close:hover:before {
        color: rgba(255, 255, 255, 0.7);
    }

    &.can-close:active:before {
        color: rgba(255, 255, 255, 0.3);
    }
}

/* Styles for inline editors */

.inline-text-editor {
    line-height: 0px;
}

.inline-widget {
    position: relative;
    overflow: hidden;

    background-color: @bc-bg-inline-widget;
    min-width: 250px;
    cursor: default;

    .dark & {
        background-color: @dark-bc-bg-inline-widget; 
    }

    &.animating {
        // Make the animation use the GPU--especially important for retina.
        -webkit-transform: translateZ(0);
        transform: translateZ(0);

        transition: height 250ms cubic-bezier(0, 1.02, 0.6, 1);
    }

    .CodeMirror {
        /* remove CodeMirror default height: 300px */
        height: auto;
    }

    .inline-text-editor {
        white-space: nowrap;
    }

    .inline-editor-header {
        display: inline-block;
        padding: 9px 10px 1px 40px;

        .filename {
            vertical-align: middle;
            font-family: @sansFontFamily;
            font-size: 13px;
            color: @bc-text-thin;

            // Filename header is clickable (it's an <a> tag, so we get underscore on hover by
            // default; but the hand cursor is shut off by Bootstrap's reset stylesheet)
            cursor: pointer;

            .dark & {
                color: @dark-bc-text-thin;
            }

            .dirty-indicator {
                .unicode-icon-container;
                color: @bc-text-quiet;
                overflow: hidden;
                position: relative;
                top: 1px;
                
                .dark & {
                    color: @dark-bc-text-quiet;
                }
            }

            .line-number {
                color: @accent-comment;
            }
        }
    }

    .shadow {
        display: block;
        height: 4px;
        width: 100%;
        position: absolute;
        content: " ";
        left: 0;
        z-index: @z-index-brackets-inline-editor-shadow;
    }

    .shadow.top {
        top: 0px;
        background-image: -webkit-linear-gradient(top, rgba(0, 0, 0, 0.1), rgba(0, 0, 0, 0));
    }

    .shadow.bottom {
        bottom: 0px;
        background-image: -webkit-linear-gradient(top, rgba(0, 0, 0, 0), rgba(0, 0, 0, 0.1));
    }

    .CodeMirror-scroll {
        background-color: transparent !important;

        .CodeMirror-linenumbers {
            background-color: @bc-bg-inline-widget;
            
            .dark & {
                background-color: @dark-bc-bg-inline-widget;
            }
        }
    }

    .close {
        position: absolute;
        left: 15px;
        top: 10px;
        margin-right: 30px;
    }

}

/* CSSInlineEditor rule list */
.related-container {
    @top-margin: 12px;

    float: right;
    position: relative;
    min-height: 100%;
    font-family: @sansFontFamily;
    width: 250px;
    max-width: 50%;
    overflow: hidden;
    background: @bc-panel-bg;

    // Without this, the "New Rule" button shows on top of the rule list if you resize
    // the window narrow enough. No idea why, since there's no z-index on the button, and
    // the other items in the header go behind the rule list.
    z-index: 1;

    .dark & {
        background: @dark-bc-panel-bg;
    }

    .selection {
        width: 100%;
        background: @bc-panel-bg-selected;
        position: absolute;
        border-top: none;
        border-bottom: none;
        top: @top-margin;

        .dark & {
            background: @dark-bc-panel-bg-selected;
        }

        &.animate {
            transition: top 0.1s ease-out;
        }
    }

    /*
     * CSS triangle hack with anti-alias workarounds:
     * (a) Use selection-background-color instead of transparent.
     * (b) Use transform scaleX and origin to adjust width.
     */
    .selection:before {
        content: " ";
        position: absolute;
        width: 0;
        height: 0;
        border-top: @inline-triangle-size solid transparent;
        border-bottom: @inline-triangle-size solid transparent;
        border-left: @inline-triangle-size solid @bc-bg-inline-widget;
        margin-top: -@inline-triangle-size;
        top: 50%;
        .scale-x(0.9, left, top);
        
        .dark & {
            border-left: @inline-triangle-size solid @dark-bc-bg-inline-widget;
        }
    }

    .related {
        font-size: 12px;
        position: absolute;
        top: 0;
        left: 1px;
        width: 100%;

        ul {
            margin: 0;
            padding: @top-margin 0px;
            list-style: none;
        }

        li {
            color: @bc-text-emphasized;
            margin: 0;
            overflow: hidden;
            padding: 2px 0px 2px 15px;
            text-overflow: ellipsis;
            white-space: nowrap;

            .dark & {
                color: @dark-bc-text-emphasized;
            }

            .related-file {
                color: @bc-text-thin-quiet;
                
                .dark & {
                    color: @dark-bc-text-thin-quiet;
                }
            }
        }

        .selected {
            color: @bc-text-thin;
            transition: color 0.1s ease-out .15s;
            
            .dark & {
                color: @dark-bc-text-thin;
            }
        }
    }
}

.inline-editor-message {
    color: @bc-text-thin-quiet;
    font-family: @sansFontFamily;
    font-size: 12px;
    line-height: 17px;
    height: 20px;
    padding: 10px 0 40px 50px;
    
    .dark & {
        color: @dark-bc-text-thin-quiet;
    }
}

/* This text is used to force the code editor's font to be loaded early on if it's a
   web font. This is necessary in order for the editor's horizontal measurement of text
   to work properly.

   In the future, when we allow the user to switch fonts, we'll need to make sure to
   update the font for this text item whenever the user switches. We'll also need to
   wait to initiate a re-measure in CodeMirror until the new font is loaded (if they
   choose a web font). This library allows for checking if a web font is loaded:

     http://code.google.com/apis/webfonts/docs/webfont_loader.html
*/
.dummy-text {
    position: fixed;
    top: -10000px;
    .code-font();
}

.platform-mac .dummy-text {
    .code-font-mac();
}

/* Find in Files results panel - temporary UI, to be replaced with a richer search feature later */

.search-results .title {
    .sane-box-model;
    padding-right: 20px;
    width: 100%;
    line-height: 25px;

    .flex-box;
    .contracting-col {
        .flex-item(0);
        min-width: 1px;
        overflow: hidden;
        text-overflow: ellipsis;
    }
    .fixed-col {
        .flex-item(0, 0);
    }
    .pagination-col {
        .flex-item(0, 0);
        min-width: 100px;
        word-spacing: 0;
    }
    .pagination-col > span:hover {
        background-color: rgba(255, 255, 255, 0.3);
    }
    .pagination-col > span:active {
        background-color: @bc-shadow;
        
        .dark & {
            background-color: @dark-bc-shadow;
        }
    } 
    .replace-col {
        .flex-item(1, 0);
        min-width: 120px;
        padding: 0 15px;
    }
    .first-page,
    .prev-page,
    .next-page,
    .last-page {
        .jstree-sprite;
        width: 18px;
        display: inline-block;
        margin: 0;
        background-position: 7px 6px;
        vertical-align: text-top;
        border-radius: 3px;
    }
    .first-page {
        background-position: 6px -78px;
        margin-left: 10px;
    }
    .prev-page {
        background-position: 6px -22px;
        margin-right: 5px;
    }
    .next-page {
        margin-left: 5px;
    }
    .last-page {
        background-position: 6px -50px;
    }
    .disabled,
    .disabled:hover,
    .disabled:active {
        background-color: transparent;
        opacity: 0.3;
    }
}

.search-results .disclosure-triangle,
#problems-panel .disclosure-triangle {
    .jstree-sprite;
    display: inline-block;
    &.expanded {
        // Unfortunately, the way jsTree sprites are aligned within their 18px boxes doesn't look good in
        // other contexts, so we need some tweaks here instead of straight multiples of @jstree-sprite-size
        background-position: 7px 5px;
        -webkit-transform: translateZ(0) rotate(90deg);
    }
    &.collapsed {
        background-position: 7px 5px;
    }
}

/* Modal bar for Find/Quick Open */

.modal-bar {
    display: block;
    text-align: left;

    font-family: @sansFontFamily;
    font-size: 14px;
    color: @bc-text;
    background: @bc-panel-bg;
    overflow: visible;  // needed for .error popup
    padding: 5px 4px 4px 14px;

    -webkit-transform: translate(0, 0); // Prefix still required.
    transition: -webkit-transform 66ms cubic-bezier(0, 0.62, 0.04, 0.99);
    z-index: @z-index-brackets-modalbar;

    .dark & {
        color: @dark-bc-text;
        background: @dark-bc-panel-bg;
    }

    body.in-browser &,
    body:not(.has-appshell-menus) & {
        // Separator line between us and the HTML menu/titlebar above
        border-top: 1px solid @bc-panel-border;
        
        .dark & {
            border-top: 1px solid @dark-bc-panel-border;
        }
    }

    &.popout {
        position: absolute;
        left: 0;
        right: 0;
        top: 0;
    }

    &.offscreen {
        -webkit-transform: translate(0, -100%);
        transform: translate(0, -100%);
        transition: -webkit-transform 266ms cubic-bezier(0, 0.56, 0, 1);
        transition: transform 266ms cubic-bezier(0, 0.56, 0, 1);
    }

    input {
        font-family: @sansFontFamily;
        outline: none;
        width: 20em;
        margin: 5px 5px 0;
        position: relative;
        top: -3px;
        &.no-results {
            border: 1px solid  @bc-btn-border-error;
            box-shadow: inset 0 1px 0 @bc-shadow-small, 0 0 0 1px @bc-btn-border-error-glow;
            
            .dark & {
                border: 1px solid  @dark-bc-btn-border-error;
                box-shadow: inset 0 1px 0 @dark-bc-shadow-small, 0 0 0 1px @dark-bc-btn-border-error-glow;
            }
        }
    }

    #find-what, #replace-with {
        width: 295px;
    }

    .search-input-container {
        position: relative;
        display: inline;

        .error {  // "popup" that hangs below search field
            position: absolute;
            left: 5px;
            top: 24px;
            min-width: 291px + 2px;  // to align with search field above it
            z-index: 1; // to appear above any controls that wrap below

            background-color: @bc-error;
            color: @bc-text-alt;
            font-size: 12px;
            padding: 3px 8px;
            border-radius: 0 0 3px 3px;
            box-shadow: 0 1px 3px @bc-shadow-small;
            
            .dark & {
                background-color: @dark-bc-error;
                color: @dark-bc-text-alt;
                box-shadow: 0 1px 3px @dark-bc-shadow-small;
            }
        }

        #find-what {
            padding-right: 62px;  // room for #find-counter overlay
            width: 295px - (62px - 6px);  // maintain width, accounting for differing padding
        }
        #find-counter {
            position: absolute;
            color: @bc-text-thin-quiet;
            top: 1px;
            right: 2px;
            font-size: 12px;
            
            .dark & {
                color: @dark-bc-text-thin-quiet;
            }
        }
    }

    .find-input-group {
        display: inline-block;
    }
    #find-group, #replace-group {
        display: inline-block;
        white-space: nowrap;
    }
    #replace-group.has-scope {
        // If scope controls are showing, force the replace controls to a second line.
        display: block;
    }
    
    .scope-group {
        display: inline-block;
        margin-left: 10px;
    }

    .message, .no-results-message {
        display: inline-block;
    }

    #find-case-sensitive, #find-regexp {
        padding: 1px 5px;
    }
    .button-icon {  // icons must be nested inside button so we can apply padding w/o tiling icon
        .sprite-icon(0, 0, 24px, 24px, @button-icon);
        background-repeat: no-repeat;

        .dark & {
            .sprite-icon(0, 0, 24px, 24px, @dark-button-icon);
        }
    }
    #find-regexp.active .button-icon {
        .sprite-swap(0, 24px);
    }
    #find-case-sensitive .button-icon {
        .sprite-swap(0, 48px);
    }
    #find-case-sensitive.active .button-icon {
        .sprite-swap(0, 72px);
    }
    #find-regexp.active,
    #find-regexp:active,
    #find-case-sensitive.active,
    #find-case-sensitive:active { // Make the toggle buttons' down states the same color as 'on' state to prevent a flash of different color.
        background-color: @bc-bg-highlight;
        
        .dark & {
            background-color: @dark-bc-bg-highlight;
        }
    }

    .navigator {  // next/prev buttons
        display: inline-block;
    }
    button {
        margin: 2px 1px 3px;
    }
    #find-prev {
        border-top-right-radius: 0;
        border-bottom-right-radius: 0;
        margin-left: 5px;
    }

    // Make button pairs snug
    #find-prev, #replace-yes, #find-case-sensitive {
        border-right: none;
        margin-right: 0;
    }
    #find-next, #replace-all, #find-regexp {
        border-top-left-radius: 0;
        border-bottom-left-radius: 0;
        margin-left: 0;
    }
    #replace-all.solo {
        border-left: none;
        margin-left: 0px;
    }

    // Make find field snug with options buttons
    //    & replace snug with replace commands
    #find-what, #replace-with {
        margin-right: 0px;
        border-top-right-radius: 0;
        border-bottom-right-radius: 0;
    }
    #find-case-sensitive, #replace-yes {
        border-left: none;
        margin-left: 0px;
        border-radius: 0;
    }
}

// File exclusion filter (used only in Find in Files search bar, for now)
.filter-trash-icon {
    position: absolute;
    left: 7px;
    width: 16px;
    height: 16px;
    font-size: 20px;
    color: rgba(0, 0, 0, 0.5);
    line-height: 15px;
    text-align: center;
    visibility: hidden;
}

.filter-trash-icon:hover {
    color: rgba(0, 0, 0, 1);
}

.filter-edit-icon {
    float: right;
    width: 13px;
    height: 13px;
    background-image: url("images/edit-icon.svg");
    background-repeat: no-repeat;
    opacity: 0.5;
    visibility: hidden;
    position: relative;
    top: 2px;
    right: -4px;
}

.filter-edit-icon:hover {
    opacity: 1;
}

li:hover .filter-trash-icon,
li:hover .filter-edit-icon {
    visibility: visible;
}

.recent-filter-name {
    margin-left: 12px;
}

.recent-filter-patterns {
    color: @bc-text-thin-quiet;
    padding-right: 52px;
    
    .dark & {
        color: @dark-bc-text-thin-quiet;
    }
}

button.file-filter-picker {
    margin-left: 10px;
}

// File exclusion filter editor dialog
input.exclusions-name {
    display: block;
    width: 100%;
    height: 30px;
    box-sizing: border-box; // needed for width: 100% since it has padding
    margin-top: 12px;
    margin-bottom: 0;
}
textarea.exclusions-editor {
    display: block;
    width: 100%;
    height: 120px;
    box-sizing: border-box; // needed for width: 100% since it has padding
    margin-top: 5px;
    margin-bottom: 0;
    .code-font();
}
.exclusions-filecount {
    margin: 12px 0 -14px 0;
    padding: 4px 8px;
    background-color: @bc-bg-highlight;
    border-radius: @bc-border-radius;
    
    .dark & {
        background-color: @dark-bc-bg-highlight;
    }
}


// Find/Replace result highlighting
.CodeMirror-searching {
    background-color: @cm-match-highlight;
    box-shadow: 0 1px 3px @bc-shadow-small;
    color: @match-text !important;
    
    .dark & {
        box-shadow: 0 1px 3px @dark-bc-shadow-small;
    }
    
    &.searching-current-match {
        background-color: @cm-current-match-highlight;
    }
    &.searching-first {  // first in a contiguous run of highlights
        border-top-left-radius: @bc-border-radius-small;
        border-bottom-left-radius: @bc-border-radius-small;
    }
    &.searching-last {  // last in a contiguous run of highlights
        border-top-right-radius: @bc-border-radius-small;
        border-bottom-right-radius: @bc-border-radius-small;
    }
}
#find-counter {
    font-weight: @font-weight-semibold;
    padding: 0 5px;
}

.tickmark-track {
    position: absolute;
    bottom: 0;
    top: 0;
    right: 0;
    width: 12px;
    z-index: @z-index-cm-max;
    pointer-events: none;

    .tickmark {
        position: absolute;
        width: 12px;
        height: 1px;
        background-color: #eddd23;
        border-top: 1px solid #e0d123;
        border-bottom: 1px solid #d4c620;
        opacity: 0.85;  // allow thumb to show through
    }
}


/* Quick Open search bar & dropdown */

.find-dialog-label {
    background: @bc-input-bg;
    color: @bc-text-quiet;
    position: absolute;
    right: 15px;
    text-align: right;
    top: 12px;
    z-index: 9999;
    
    .dark & {
        background: @dark-bc-input-bg;
        color: @dark-bc-text-quiet;
    }
}

.smart_autocomplete_container {
    // the borders show up even if the container is empty, must set height to zero using JS.
    background-color: @bc-panel-bg;
    border-radius: 0 0 4px 4px;
    box-shadow: 0 5px 10px @bc-shadow;
    opacity: 0;
    
    // Need this for border-radius because there are no borders
    overflow: hidden;
    
    .animation (autocomplete, 90ms, cubic-bezier(.01, .91, 0, .99), 190ms, 1);
    -webkit-animation-fill-mode: forwards;
    animation-fill-mode: forwards;
    -webkit-transform-origin: 0 0;
    transform-origin: 0 0;

    // so that border won't show when height is 0.
    box-sizing: border-box;

    // using this to fix the spacing that breaks item seperators and had to use !important to override inline css
    width: 434px !important;

    /* smart auto complete doesn't correctly position the container
     * so these specific padding and margin values are necessary*/
    padding: 0px;
    margin: 9px 0 0;

    .dark & {
        background-color: @dark-bc-panel-bg;
        border-radius: 0 0 4px 4px;
        box-shadow: 0 5px 10px @dark-bc-shadow;
    }

    .quick-open-path {
        color: @bc-text-medium;
        font-size: 11px;
        letter-spacing: 0.04em;
        line-height: 11px;
        
        .dark & {
            color: @dark-bc-text-medium;
        }
    }

    li {
        color: @bc-text-emphasized;
        line-height: 15px;
        list-style: none;
        cursor: default;
        padding: 6px 10px;

        .dark & {
            color: @dark-bc-text-emphasized;
        }

        &:nth-child(odd) {
            background-color: @bc-panel-bg-alt;
            
            .dark & {
                background-color: @dark-bc-panel-bg-alt;
            }
        }

        &:hover {
            background-color: @bc-panel-bg-hover;
            
            .dark & {
                background-color: @dark-bc-panel-bg-hover;
            }
        }

        &.smart_autocomplete_highlight {
            background-color: @bc-bg-highlight;
            color: @bc-menu-text;
            
            .dark & {
                background-color: @dark-bc-bg-highlight;
                color: @dark-bc-menu-text;
            }
        }
    }
}

@-webkit-keyframes autocomplete {
    0%   { opacity: 0.6; -webkit-transform: translate3d(0, 0, 0) scale(0.6); }
    100% { opacity: 1; -webkit-transform: translate3d(0, 0, 0) scale(1); }
}
@keyframes autocomplete {
    0%   { opacity: 0.6; transform: translate3d(0, 0, 0) scale(0.6); }
    100% { opacity: 1; transform: translate3d(0, 0, 0) scale(1); }
}

.quicksearch-pathmatch,
.quicksearch-namematch {
    font-weight: @font-weight-semibold;
}

.quicksearch-pathmatch {
    color: @bc-text-medium;
    
    .dark & {
        color: @dark-bc-text-medium;
    }
}


/* Spinner */

.spinner {
    display: inline-block;
    box-sizing: border-box;
    width: 14px;
    height: 14px;
    border-left: 3px solid @bc-spinner;
    border-right: 3px solid @bc-spinner;
    overflow: hidden;
    position: relative;
    visibility: hidden;

    .dark & {
        border-left: 3px solid @dark-bc-spinner;
        border-right: 3px solid @dark-bc-spinner;
    }

    &:before,
    &:after {
        border-left: 3px solid @bc-spinner;
        border-right: 3px solid @bc-spinner;
        box-sizing: border-box;
        content: "";
        display: block;
        position: absolute;
        width: 100%;
        height: 3px;
        left: 0;

        .dark & {
            border-left: 3px solid @dark-bc-spinner;
            border-right: 3px solid @dark-bc-spinner;
        }
    }
    &:before {
        top: 0;
    }
    &:after {
        bottom: 0;
    }

    &.spin {
        -webkit-animation: spinner-rotateplane 1.2s infinite ease-in-out;
        animation: spinner-rotateplane 1.2s infinite ease-in-out;
        visibility: visible;
    }

    &.large {
        width: 36px;
        height: 36px;
        border-left: 9px solid @bc-spinner;
        border-right: 9px solid @bc-spinner;

        .dark & {
            border-left: 9px solid @dark-bc-spinner;
            border-right: 9px solid @dark-bc-spinner;
        }

        &:before,
        &:after {
            border-left: 7px solid @bc-spinner;
            border-right: 7px solid @bc-spinner;
            height: 9px;

            .dark & {
                border-left: 7px solid @dark-bc-spinner;
                border-right: 7px solid @dark-bc-spinner;
            }
        }
    }
    
    &.inline {
        margin-left: 8px;
        position: relative;
        top: 3px;
    }
}

@-webkit-keyframes spinner-rotateplane {
    0% { -webkit-transform: perspective(120px) }
    50% { -webkit-transform: perspective(120px) rotateY(180deg) }
    100% { -webkit-transform: perspective(120px) rotateY(180deg)  rotateX(180deg) }
}
@keyframes spinner-rotateplane {
    0% { -webkit-transform: perspective(120px) rotateX(0deg) rotateY(0deg); transform: perspective(120px) rotateX(0deg) rotateY(0deg); }
    50% { -webkit-transform: perspective(120px) rotateX(-180.1deg) rotateY(0deg); transform: perspective(120px) rotateX(-180.1deg) rotateY(0deg); }
    100% { -webkit-transform: perspective(120px) rotateX(-180deg) rotateY(-179.9deg); transform: perspective(120px) rotateX(-180deg) rotateY(-179.9deg); }
}



/* Problems panel & CodeInspection status bar indicator */

#status-indicators #status-inspection {
    border: none;
    cursor: default;
    width: 13px;
    
    &.inspection-errors {
        cursor: pointer;
    }
}

.inspection-disabled {
    background: url(images/topcoat-inactive-15.svg) 9px 5px no-repeat;
}

.inspection-errors {
    background: url(images/topcoat-warning-15.svg) 9px 5px no-repeat;
}

.inspection-errors:hover {
    background-color: rgba(0, 0, 0, 0.03);
}

.inspection-errors:active {
    background-color: rgba(0, 0, 0, 0.05);
}

.inspection-valid {
    background: url(images/topcoat-okay-15.svg) 9px 5px no-repeat;
}

#problems-panel {
    .user-select(text);  // allow selecting error messages for easy web searching
    .line {
        text-align: right;  // make line number line up with editor line numbers
    }

    .line-text {
        white-space: nowrap;
        width: auto;
    }

    .line-snippet {
        white-space: nowrap;
        width: 100%;
        padding-left: 10px;
    }
    
    .inspector-section > td {
        padding-left: 5px;
    }
}

/* Line up label text and input text */
label input {
    position: relative;
    top: -2px;
}

/* Live Preview */

// CodeMirror uses inline styles for active line number, so must use !important here to override
.live-preview-sync-error .CodeMirror-linenumber {
    background-color: @live-preview-sync-error-background !important;
    color: @live-preview-sync-error-color !important;
}

/* Quick Edit, Quick Docs */
.popover-message {
    position: absolute;
    top: 0;
    left: 0;
    z-index: @z-index-brackets-inline-editor-error;
    opacity: 1.0;

    -webkit-transform: scale(0);
    transform: scale(0);

    .text {
        padding: 5px 10px;
        background-color: @bc-error;
        border-radius: 3px;
        color: @bc-text-alt;
        box-shadow: 0 3px 9px @bc-shadow;
        white-space: nowrap;
        
        .dark & {
            background-color: @dark-bc-error;
            border-radius: 3px;
            color: @dark-bc-text-alt;
            box-shadow: 0 3px 9px @dark-bc-shadow;            
        }
    }
    .arrowAbove {
        height: 0;
        width: 0;
        border-width: 0 10px 10px 10px;
        border-color: transparent transparent @bc-error transparent;
        border-style: solid;
        
        .dark & {
            border-color: transparent transparent @dark-bc-error transparent;
        }
    }
    .arrowBelow {
        height: 0;
        width: 0;
        border-width: 10px 10px 0 10px;
        border-color: @bc-error transparent transparent transparent;
        border-style: solid;
        
        .dark & {
            border-color: @dark-bc-error transparent transparent transparent;
        }
    }
    &.animateOpen {
        -webkit-transition: -webkit-transform 125ms;
        transition: transform 125ms;
        -webkit-transform: scale(1);
        transform: scale(1);
    }
    &.animateClose {
        // Make the animation use the GPU--especially important for retina.
        -webkit-transform: translateZ(0);
        transform: translateZ(0);
        -webkit-transition: opacity 500ms 5s ease-in, -webkit-transform 500ms 5s;
        transition: opacity 500ms 5s ease-in, transform 500ms 5s;
        opacity: 0.0;
    }
    &.open {
        -webkit-transform: scale(1);
        transform: scale(1);
    }
}

.emphasized {
    font-weight: 900;
    font-size: 1.01em;
}

/* Extension Manager */
#install-drop-zone {
    background-color: transparent;
    box-shadow: initial;
    font-weight: normal;
    border-style: dashed;
    position: relative;

    .dark & {
        border-color: #5f5f5f;
    }
}

#install-drop-zone .install-from-url {
    cursor: pointer;
}

#install-drop-zone-mask {
    position: absolute;
    top: -1px;
    left: -1px;
    
    padding: 1px;
    width: 100%;
    height: 100%;
    display: none;
    
    cursor: copy;
}

#install-drop-zone.drop #install-drop-zone-mask {
    display: block;
}

#install-drop-zone.drop {
    background: @bc-primary-btn-bg;
    box-shadow: initial;
    font-weight: normal;
    border: 1px solid @bc-primary-btn-bg;
    color: @bc-text-alt;
    text-shadow: none;
    
    .dark & {
        background: @dark-bc-primary-btn-bg;
        border: 1px solid @dark-bc-primary-btn-bg;
        color: @dark-bc-text-alt;        
    }
}

.install-drag-message {
    display: none;
}

.install-drop-message {
    display: none;
}

.install-validating-message {
    display: none;
}

#install-drop-zone.drag .install-drag-message {
    display: inline;
}

#install-drop-zone.drop .install-drop-message {
    display: inline;
}

#install-drop-zone.validating .install-validating-message {
    display: inline;
}

#hidden-editors {
    display: none;
}

.theme-settings td {
    padding: 2px;
}

<<<<<<< HEAD
.theme-settings .label {
    padding: 4px !important;
}
=======
.theme-settings .modal-body {
    min-height: 300px;
    max-height: 300px;
}
>>>>>>> df963dfd
<|MERGE_RESOLUTION|>--- conflicted
+++ resolved
@@ -2045,14 +2045,3 @@
 .theme-settings td {
     padding: 2px;
 }
-
-<<<<<<< HEAD
-.theme-settings .label {
-    padding: 4px !important;
-}
-=======
-.theme-settings .modal-body {
-    min-height: 300px;
-    max-height: 300px;
-}
->>>>>>> df963dfd
