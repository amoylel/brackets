
// Copyright (c) 2012 Adobe Systems Incorporated. All rights reserved.
//  
// Permission is hereby granted, free of charge, to any person obtaining a
// copy of this software and associated documentation files (the "Software"), 
// to deal in the Software without restriction, including without limitation 
// the rights to use, copy, modify, merge, publish, distribute, sublicense, 
// and/or sell copies of the Software, and to permit persons to whom the 
// Software is furnished to do so, subject to the following conditions:
//  
// The above copyright notice and this permission notice shall be included in
// all copies or substantial portions of the Software.
//  
// THE SOFTWARE IS PROVIDED "AS IS", WITHOUT WARRANTY OF ANY KIND, EXPRESS OR
// IMPLIED, INCLUDING BUT NOT LIMITED TO THE WARRANTIES OF MERCHANTABILITY, 
// FITNESS FOR A PARTICULAR PURPOSE AND NONINFRINGEMENT. IN NO EVENT SHALL THE
// AUTHORS OR COPYRIGHT HOLDERS BE LIABLE FOR ANY CLAIM, DAMAGES OR OTHER 
// LIABILITY, WHETHER IN AN ACTION OF CONTRACT, TORT OR OTHERWISE, ARISING 
// FROM, OUT OF OR IN CONNECTION WITH THE SOFTWARE OR THE USE OR OTHER 
// DEALINGS IN THE SOFTWARE.


/* Brackets patterns (and overrides and re-definitions of Bootstrap patterns)
 *
 * This file should contain all _reusable_ UI elements / LESS definitions
 * That is, things that will either a.) be used for more than one element or
 * b.) exist in multiple versions of brackets (e.g. App, In-Browser, etc.)
 *
 * Note that if you want a UI element to be themeable, you should put the
 * themeable part in "brackets_theme_default" as variables/mixins.
 *
 */

.panel {
    .vbox;
    .box-flex(1);

    padding: 0;
    margin: 0;

    background: @project-panel-base-color url("images/propertiespanel_back.png") repeat-x 0 0;
    color: #bbb;
    letter-spacing: .01em;
    text-shadow: 0px 1px 2px rgba(0,0,0,.5);
}


/* Toolbar-related styles */

/* Simple toolbar layout (project panel, find in files, etc.)
   We don't set this directly on .toolbar because it'd be a pain to override all the pieces
   if other code (e.g. #main-toolbar) wants to do a different layout */
.simple-toolbar-layout.toolbar {
    .hbox;
    .box-align(center);
    overflow: hidden;
    
    .title-wrapper {
        /* This is necessary because text-overflow: ellipsis doesn't work when it's set
           directly on a flexing box in Chrome currently. */
        .box-flex(1);
    }
    .buttons {
        .hbox;
        margin-left: 4px;
    }
}

/* Horizontal titlebar/menubar (in-browser only)

   CSS hack based on this code: http://jsfiddle.net/cD657/3/ (via StackOverflow)
   This center-aligns the title across the full width of the toolbar (ignoring the width of the nav floated
   left and buttons floated right), yet still have the browser automatically wrap the floats onto a 2nd row
   if they collide with the title. But the centered content must be a block element with fixed width. Since
   the editor title (filename) varies in width, we rely on JS code to update the width whenever the string
   changes.

   Another wrinkle: wrapping to/from the two-line toolbar layout requires notifying the CodeMirror editor that
   its height changed. Currently, we assume this can ONLY happen in two cases:
    - the window resizes (handled by general listener in EditorManager)
    - title content changes (the same JS code that sets .title-wrapper's fixed width is expected to handle this)
*/
#titlebar {
    // Visible only in-browser
    body.in-appshell & {
        display: none;
    }
    
    text-align: center;
    .nav {  // menubar
        float: left;
        text-align: left;
    }
    .title {
        float: none;
        display: inline;  // must be an inline for JS to measure text size
    }
    .title-wrapper {
        margin: 0 auto;
        display: block;  // must be a block for the fixed width applied by JS to be respected
        // width set in px is appled/updated by JavaScript in DocumentCommandHandlers
    }
}

/* Vertical icon toolbar on right */
#main-toolbar {
    position: absolute;
    top: 0;
    right: 0;
    width: @main-toolbar-width;
    height: 100%;
    box-sizing: border-box;
    
    background: @main-toolbar-background-color;
    padding: 5px 0px;
    
    // Ensure icons are vertically stacked & horizontally centered
    .vbox;
    .box-flex(1);
    text-align: center;
    
    .buttons {
        text-align: center;
        margin: 0;
        
        > a {
            margin: 5px 0px 5px 0px;
            padding: 0 !important;
            position: static !important;
            top: 0 !important;
            left: 0 !important;
        }
    }
}

/* Toolbar appearance - shared by all toolbars, independent of layout */

@toolbar-top-gap-px: 5px;
    
.toolbar {
    font-size: @label-font-size;
    padding: 4px 8px;
    background-color: @bc-white;
    color: @bc-black;
    
    position: relative;  // needed for abs-positioned elements in toolbar (e.g. right-aligned "X")
    
    .title-wrapper {
        // Title is taller than menu text, so reduce top padding to keep its baseline aligned
        padding: (@toolbar-top-gap-px - 3px) 0 3px 0;
    }
    .title {
        font-size: @title-font-size;
        line-height: normal;
        font-weight: @font-weight-light;

        // On Win, the size+weight combo used above does not look good for the bullet character
        .dirty-dot {
            font-weight: normal;
        }
        
        white-space: nowrap;
        overflow: hidden;
        -ms-text-overflow: ellipsis;
        -o-text-overflow: ellipsis;
        text-overflow: ellipsis;
    }
    
    .buttons {
        margin: @toolbar-top-gap-px 0 0 4px;
        
        span, a {
            cursor: default;
        }
    }
}


/* Menu-related styles */

@menubar-top-padding: 8px;
@menubar-bottom-padding: 6px;
@menubar-h-padding: 9px;
@item-highlight-color: #e0f0fa;

.toolbar .nav, .context-menu, .codehint-menu {
    
    // The 1px adjustments here are to account for the border around the top-level menu items.
    margin: (@toolbar-top-gap-px - @menubar-top-padding - 1) 0 (-@menubar-bottom-padding + 1) (-@menubar-h-padding + 4);

    // General item appearance
    a {
        color: @bc-black;
        text-shadow: none;
        cursor: default;
    }

    // Menubar item appearance
    .dropdown-toggle {
        padding: @menubar-top-padding @menubar-h-padding @menubar-bottom-padding;
        border: 1px solid rgba(0, 0, 0, 0); // transparent border just to hold the layout so it doesn't shift on hover
        color: fadeout(@bc-black, 25%);
        font-weight: @font-weight-light;
    }
    .dropdown-toggle:hover, .dropdown.open .dropdown-toggle {
        /* Note: we need several selectors for this in order to match the specificity of all the various Bootstrap
           color rules we need to override (and Bootstrap has several selectors because the colors really differ
           in their defaults). */
        color: @bc-black;
        background: @item-highlight-color;
        border-color: #dbeaf4;
    }

    // no triangle icon after menu items
    .dropdown-toggle:after {
        border: 0;
        margin: 0;
    }
    
    // Menu dropdown appearance
    .dropdown-menu {
        top: 34px; // Offset from top of menubar item
                
        background-color: @bc-white;
        border: 1px solid #c8c8c8;
        .border-radius(0 0 3px 3px);
        .box-shadow(0 6px 18px 0 rgba(0, 0, 0, .2));
        
        // Menu items
        li {
            a {
                font-size: @menu-item-font-size;
                line-height: 18px;
                
                // Slightly less padding on left to account for checkmark.
                // More padding on top than bottom to center font within its bg highlight better.
                padding: 2px 10px 0px 6px;
                
                color: @bc-black;
                text-shadow: none;
                white-space: nowrap;
                .box-shadow(none);

                &:hover, &.highlight {
                    color: @bc-black;
                    background: @item-highlight-color;
                }

                &.disabled {
                    color: @bc-gray;

                    &:hover {
                        background: @bc-white;
                    }
                }

                /* hidden checkmark for all list item content ensures consistent left spacing */
                &::before {
                    content: "✓\00a0"; /* non-breaking space */
                    visibility: hidden;
                }
                /* toggle checkmark visibility */
                &.checked::before {
                    visibility: visible;
                }
            }
        }
        
        .divider {
            background-color: #eaeaea;
            border: 0;
        }
    }
    
    // Ensure a minimum amount of space to the left of the shortcut
    .menu-shortcut {
        margin-left: 15px;
    }
}


/* Context menu styles */


.context-menu, .codehint-menu {
    position: absolute;
    z-index: @z-index-brackets-context-menu-base;
    list-style-type: none;

    .dropdown-menu {
        .border-radius(3px);
    }
    
    .menu-shortcut {
        float: right;
    }
}

.codehint-menu {
    .dropdown-menu {
        .box-shadow(none);
        max-height: 160px;
        overflow-y: auto;

        padding: 0;
        
        li {
            a {
                // Less padding than on menus. More padding on top than bottom
                // to center font within its bg highlight better.
                padding: 2px 20px 0px 0px;

                // Don't show highlighting on hover for code hints...
                &:hover {
                    color: @bc-black;
                    background-color: @bc-white;
                }

				// ...except for selected item
                &.highlight:hover {
                    color: @bc-black;
                    background-color: @item-highlight-color;
                }
            }
        }
    }
}

#context-menu-bar {
    margin: 0;
}

/* Dialog-related styles */

.modal {
    width: auto;
}

.modal .close {
    cursor: default;
}

.modal-body, .modal-header {
    /* See styles/bootstrap/patterns.less .modal class.
       Pushing this value down to .modal-header and .modal-body
       to allow the overall modal to take the width of the footer */
    width: 560px;
}

.modal-footer {
    background-color: #dfe2e2;
    border-top: 1px solid rgba(0,0,0,0.15);
    box-shadow: none;
    white-space: nowrap;
}

.modal-footer .btn.left {
    float: left;
    
    /* Transfer the margin to the right of each left-aligned button, so the left side lines up properly
     * with the title.
     */
    margin-left: 0;
    margin-right: 5px;
}

.modal-body ul {
    /* Bootstrap's type.less defines a heavy margin-bottom on ul/ol that we don't want in dialogs
       since they have heavy padding instead. */
    margin-bottom: 0;
}

.dialog-title {
    margin-bottom: 0;
    font-size: 26px;
    line-height: 40px; 
    font-weight: @font-weight-light;
}

.dialog-message {
    font-size: 16px;
    line-height: 26px;
    margin-bottom: 20px;
    font-weight: @font-weight-light;
}

/* bootstrap's base color for generic li is gray */
.dialog-message li {
    line-height: 26px;
    color: @grayDark;
}

.dialog-message select {
    margin-left: 10px;
}

.dialog-filename {
    font-weight: @font-weight-semibold;
    word-wrap: break-word;
}

/* Any Dialog text in this style is automatically turned into a link that opens in the browser. Use data-href for the link's target. */
.clickable-link {
    cursor: pointer;
}

.btn {
    cursor: default;
    font-size: 16px;
    font-weight: @font-weight-semibold;
    color: #454545;
    
    // On hover, gradient slides away to reveal a solid-color bg. Want same bg color in non-hover
    // too so we don't see the color cross-fading during the gradient slide animation
    background-color: #fff;
    &:hover {
        background-position: 0 15px;
    }

    &.primary {
        background-color: @blue;
    }
}

/* Update dialog */
.update-dialog .modal-body {
    position: relative;
    .update-icon {
        position: absolute;
        left: 30px; // relative to border of modal-body
        top: 20px;
        width: 80px;
        height: 80px;
    }
    .update-text {
        // Icon is 120px, so we need at least that much left padding/margin to avoid overlap
        margin: 0 10px 0 123px;
        
        .update-info {
            max-height: 200px;
            overflow: auto;
            
            // Enable text selection
            cursor: auto;
            .user-select(text);
        }
    }
}

/* Project Settings and Install Extension dialogs */
.project-settings-dialog .modal-body, .install-extension-dialog .modal-body {
    text-align: center;

    .field-container {
        display: inline-block;
    }
    label {
        float: none;
    }
    input.url {
        display: inline;
    }
}

.project-settings-dialog .modal-body input.url {
    margin: 10px;
    width: 400px;
}

.install-extension-dialog .modal-body input.url {
    margin: 10px 0;
    width: 550px;
}

/* Extension Manager dialog */
.extension-manager-dialog {
    top: 50%;
    left: 50%;
    margin-top: -325px;
    margin-left: -350px;
    
    .modal-body {
        width: 700px;
        height: 500px;
        text-align: center;
        overflow-y: scroll;
        
        .extension-list {
            .ext-name {
                font-weight: bold;
            }
            .ext-desc {
                width: 60%;
            }
            .ext-version,
            .ext-date,
            .ext-author {
                font-size: 0.8em;
            }
            .spinner {
                position: absolute;
                top: 50%;
                left: 50%;
                margin-top: -18px;
                margin-left: -18px;
            }
            .load-error {
                display: inline-block;
                margin-top: 240px;
            }
            .install {
                width: 90px;
            }
        }
    }
}

/* About dialog */
.about-dialog .modal-body {
    // Simple two-column layout: image on left, text taking up remaining space on right
    position: relative;
    .about-icon {
        position: absolute;
        left: 10px;  // relative to border of modal-body (bounds outside padding)
        top:  11px;
    }
    .about-text {
        // Icon is 120px, so we need at least that much left padding/margin to avoid overlap
        margin: 0 10px 0 123px;
        
        #about-build-number {
            color: #b0b0b0;
        }
        .about-info {
            max-height: 300px;
            overflow: auto;
        }
        .about-contributors {
            min-height: 100px;
        }
        .about-contributors img {
            opacity: 0;
            -webkit-transition: opacity 1s;
            -moz-transition: opacity 1s;
            -o-transition: opacity 1s;
            transition: opacity 1s;
        }
    }
    
    h2 {
        font-weight: normal;
        font-size: 25px;
        margin-bottom: -4px;
        margin-top: 3px;
    }
    .dialog-message {
        font-size: 14px;
        line-height: 17px;
        
        // Enable text selection
        cursor: auto;
        .user-select(text);
    }
}

<<<<<<< HEAD
/* Input */
input {
    background-color: #fff;
    border: 1px solid #9c9e9e;
    .border-radius(3px);
    @shadow: inset 0 1px 0 rgba(0, 0, 0, 0.12);

    // Placeholder text gets special styles; can't be bundled together though for some reason
    &::-webkit-input-placeholder {
        color: #888;
    }
    // Focus states (we use .focused since IE8 and down doesn't support :focus)
    &:focus,
    &.focused {
        outline: 0;
        background-color: #fff;
        color: #000;
        text-shadow: none;
        border: 1px solid @tc-gray-component-focused-border;
        box-shadow: inset 0 1px 0 rgba(0, 0, 0, 0.12), 0 0 0 2px #6fb5f1;
    }
=======
/* Twipsy tooltips */
.twipsy-inner {
    max-width: none;
    white-space: nowrap;
>>>>>>> 4fda1438
}

/* Buttons */

// Base .btn styles
.btn {
    // Button Base
    background-image: none;

    background-color: #e5e9e9;
    text-shadow: 0 1px 0 #fff;
    color: #454545;
    font-weight: 500;
    line-height: normal;
    border: 1px solid #9c9e9e;
    .border-radius(3px);
    box-shadow: inset 0 1px 0 #fff;

    &:hover {
        background-color: #edf1f1;
        color: #454545;
    }

    // Focus state for keyboard and accessibility
    &:focus {
        border: 1px solid @tc-gray-component-focused-border;
        box-shadow: inset 0 1px 0 #fff, 0 0 0 2px #6fb5f1;
        outline: none;
    }

    // Primary Button Type
    &.primary {
        background-image: none;
        background-color: #288edf;
        border: 1px solid  #0055ad;
        box-shadow: inset 0 1px 0 rgba(255,255,255,0.36);
        color: #fff;
        text-shadow: 0 -1px 0 rgba(0,0,0,0.36);
        &.active,
        &:active {
            background-image: none;
            background-color: #0380e8;
            box-shadow: inset 0 1px 0 rgba(0,0,0,0.12);
        }    
   
        &:focus {
            border: 1px solid @tc-gray-component-focused-border;
            box-shadow: inset 0 1px 0 rgba(255,255,255,0.36), 0 0 0 2px #6fb5f1;
            outline: none;
        }        
    }
    
    // Active and Disabled states
    &.active,
    &:active {
        background-image: none;
        background-color: #d3d7d7;
        box-shadow: inset 0 1px 0 rgba(0,0,0,0.12);
    }    
    
    &.disabled, &[disabled] {
        .opacity(30);
    }

    // Button Sizes
    &.large {
        font-size: @basefont + 1px;
        .border-radius(3px);
    }
    &.small {
        font-size: @basefont - 1px;
    }
}<|MERGE_RESOLUTION|>--- conflicted
+++ resolved
@@ -563,7 +563,6 @@
     }
 }
 
-<<<<<<< HEAD
 /* Input */
 input {
     background-color: #fff;
@@ -585,12 +584,12 @@
         border: 1px solid @tc-gray-component-focused-border;
         box-shadow: inset 0 1px 0 rgba(0, 0, 0, 0.12), 0 0 0 2px #6fb5f1;
     }
-=======
+}
+
 /* Twipsy tooltips */
 .twipsy-inner {
     max-width: none;
     white-space: nowrap;
->>>>>>> 4fda1438
 }
 
 /* Buttons */
