--- conflicted
+++ resolved
@@ -76,7 +76,6 @@
 }
 
 
-<<<<<<< HEAD
 span.cm-keyword {color: @accent-keyword;}
 span.cm-atom {color: @accent-atom;}
 span.cm-number {color: @accent-number;}
@@ -99,42 +98,10 @@
 span.cm-header {color: @accent-header;}
 span.cm-quote {color: @accent-quote;}
 span.cm-hr {color: @accent-hr;}
-span.cm-link {color: @accent-link;}
+span.cm-link {color: @accent-link; text-decoration: none;}
 span.cm-rangeinfo {color: @accent-rangeinfo;}
 span.cm-minus {color: @accent-minus;}
 span.cm-plus {color: @accent-plus;}
-=======
-.cm-s-default {
-    span.cm-keyword {color: @accent-keyword;}
-    span.cm-atom {color: @accent-atom;}
-    span.cm-number {color: @accent-number;}
-    span.cm-def {color: @accent-def;}
-    span.cm-variable {color: @accent-variable;}
-    span.cm-variable-2 {color: @accent-variable-2;}
-    span.cm-variable-3 {color: @accent-variable-3;}
-    span.cm-property {color: @accent-property;}
-    span.cm-operator {color: @accent-operator;}
-    span.cm-comment {color: @accent-comment;}
-    span.cm-string {color: @accent-string;}
-    span.cm-string-2 {color: @accent-string-2;}
-    span.cm-meta {color: @accent-meta;}
-    span.cm-error {color: @accent-error;}
-    span.cm-qualifier {color: @accent-qualifier;}
-    span.cm-builtin {color: @accent-builtin;}
-    span.cm-bracket {color: @accent-bracket;}
-    span.cm-tag {color: @accent-tag;}
-    span.cm-attribute {color: @accent-attribute;}
-    span.cm-header {color: @accent-header;}
-    span.cm-quote {color: @accent-quote;}
-    span.cm-hr {color: @accent-hr;}
-    span.cm-link {color: @accent-link; text-decoration: none;}
-    span.cm-rangeinfo {color: @accent-rangeinfo;}
-    span.cm-minus {color: @accent-minus;}
-    span.cm-plus {color: @accent-plus;}
-    
-    span.CodeMirror-matchingbracket {color: @accent-bracket !important; background-color: @matching-bracket;}
-    span.CodeMirror-nonmatchingbracket {color: @accent-bracket !important;}
->>>>>>> cd785359
 
 span.CodeMirror-matchingbracket {color: @accent-bracket !important; background-color: @matching-bracket;}
 span.CodeMirror-nonmatchingbracket {color: @accent-bracket !important;}
@@ -181,7 +148,6 @@
         background-image: url(images/scrollbar-mac-bg.png);
     }
 }
-
 .platform-win {
     .CodeMirror-scrollbar-filler,
     .CodeMirror-gutter-filler {
@@ -192,7 +158,6 @@
         width: 12px !important;
     }
 }
-
 .platform-linux {
     .CodeMirror-scrollbar-filler,
     .CodeMirror-gutter-filler {
@@ -210,7 +175,6 @@
     /*font-size: 0.9em;*/  /* restore after SourceCodePro font fix? */
     padding: 0 @code-padding 0 10px;  /* left padding for project panel selection triangle */
 }
-
 .CodeMirror-focused .CodeMirror-selected {
     background: @selection-color-focused;
 }
