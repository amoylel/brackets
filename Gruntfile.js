/*
 * Copyright (c) 2013 Adobe Systems Incorporated. All rights reserved.
 *
 * Permission is hereby granted, free of charge, to any person obtaining a
 * copy of this software and associated documentation files (the "Software"),
 * to deal in the Software without restriction, including without limitation
 * the rights to use, copy, modify, merge, publish, distribute, sublicense,
 * and/or sell copies of the Software, and to permit persons to whom the
 * Software is furnished to do so, subject to the following conditions:
 *
 * The above copyright notice and this permission notice shall be included in
 * all copies or substantial portions of the Software.
 *
 * THE SOFTWARE IS PROVIDED "AS IS", WITHOUT WARRANTY OF ANY KIND, EXPRESS OR
 * IMPLIED, INCLUDING BUT NOT LIMITED TO THE WARRANTIES OF MERCHANTABILITY,
 * FITNESS FOR A PARTICULAR PURPOSE AND NONINFRINGEMENT. IN NO EVENT SHALL THE
 * AUTHORS OR COPYRIGHT HOLDERS BE LIABLE FOR ANY CLAIM, DAMAGES OR OTHER
 * LIABILITY, WHETHER IN AN ACTION OF CONTRACT, TORT OR OTHERWISE, ARISING
 * FROM, OUT OF OR IN CONNECTION WITH THE SOFTWARE OR THE USE OR OTHER
 * DEALINGS IN THE SOFTWARE.
 *
 */
/*global module, require*/
module.exports = function (grunt) {
    'use strict';

    // load dependencies
    require('load-grunt-tasks')(grunt, {pattern: ['grunt-contrib-*', 'grunt-targethtml', 'grunt-usemin', "grunt-jslint"]});
    grunt.loadTasks('tasks');
<<<<<<< HEAD

    var common = require("./tasks/lib/common")(grunt);

=======
    
>>>>>>> 03a062c4
    // Project configuration.
    grunt.initConfig({
        pkg  : grunt.file.readJSON("package.json"),
        clean: {
            dist: {
                files: [{
                    dot: true,
                    src: [
                        'dist',
                        'src/.index.html',
                        'src/styles/brackets.css'
                    ]
                }]
            }
        },
        copy: {
            dist: {
                files: [
                    {
                        'dist/index.html': 'src/.index.html'
                    },
                    /* static files */
                    {
                        expand: true,
                        dest: 'dist/',
                        cwd: 'src/',
                        src: [
                            'nls/{,*/}*.js',
                            'xorigin.js',
                            'dependencies.js',
                            'thirdparty/requirejs/require.js',
                            'LiveDevelopment/launch.html'
                        ]
                    },
                    /* node domains are not minified and must be copied to dist */
                    {
                        expand: true,
                        dest: 'dist/',
                        cwd: 'src/',
                        src: [
                            'extensibility/node/**',
                            '!extensibility/node/spec/**',
                            'filesystem/impls/appshell/node/**',
                            '!filesystem/impls/appshell/node/spec/**'
                        ]
                    },
                    /* extensions and CodeMirror modes */
                    {
                        expand: true,
                        dest: 'dist/',
                        cwd: 'src/',
                        src: [
                            '!extensions/default/*/unittest-files/**/*',
                            '!extensions/default/*/unittests.js',
                            'extensions/default/*/**/*',
                            'extensions/dev/*',
                            'extensions/samples/**/*',
                            'thirdparty/CodeMirror2/addon/{,*/}*',
                            'thirdparty/CodeMirror2/keymap/{,*/}*',
                            'thirdparty/CodeMirror2/lib/{,*/}*',
                            'thirdparty/CodeMirror2/mode/{,*/}*',
                            'thirdparty/CodeMirror2/theme/{,*/}*',
                            'thirdparty/i18n/*.js',
                            'thirdparty/text/*.js'
                        ]
                    },
                    /* styles, fonts and images */
                    {
                        expand: true,
                        dest: 'dist/styles',
                        cwd: 'src/styles',
                        src: ['jsTreeTheme.css', 'fonts/{,*/}*.*', 'images/*', 'brackets.min.css*']
                    }
                ]
            }
        },
        less: {
            dist: {
                files: {
                    "src/styles/brackets.min.css": "src/styles/brackets.less"
                },
                options: {
                    compress: true,
                    sourceMap: true,
                    sourceMapFilename: 'src/styles/brackets.min.css.map',
                    outputSourceFiles: true,
                    sourceMapRootpath: '',
                    sourceMapBasepath: 'src/styles'
                }
            }
        },
        requirejs: {
            dist: {
                // Options: https://github.com/jrburke/r.js/blob/master/build/example.build.js
                options: {
                    // `name` and `out` is set by grunt-usemin
                    baseUrl: 'src',
                    optimize: 'uglify2',
                    // brackets.js should not be loaded until after polyfills defined in "utils/Compatibility"
                    // so explicitly include it in main.js
                    include: ["utils/Compatibility", "brackets"],
                    // TODO: Figure out how to make sourcemaps work with grunt-usemin
                    // https://github.com/yeoman/grunt-usemin/issues/30
                    generateSourceMaps: true,
                    useSourceUrl: true,
                    // required to support SourceMaps
                    // http://requirejs.org/docs/errors.html#sourcemapcomments
                    preserveLicenseComments: false,
                    useStrict: true,
                    // Disable closure, we want define/require to be globals
                    wrap: false,
                    exclude: ["text!config.json"],
                    uglify2: {} // https://github.com/mishoo/UglifyJS2
                }
            }
        },
        targethtml: {
            dist: {
                files: {
                    'src/.index.html': 'src/index.html'
                }
            }
        },
        useminPrepare: {
            options: {
                dest: 'dist'
            },
            html: 'src/.index.html'
        },
        usemin: {
            options: {
                dirs: ['dist']
            },
            html: ['dist/{,*/}*.html']
        },
        htmlmin: {
            dist: {
                options: {
                    /*removeCommentsFromCDATA: true,
                    // https://github.com/yeoman/grunt-usemin/issues/44
                    //collapseWhitespace: true,
                    collapseBooleanAttributes: true,
                    removeAttributeQuotes: true,
                    removeRedundantAttributes: true,
                    useShortDoctype: true,
                    removeEmptyAttributes: true,
                    removeOptionalTags: true*/
                },
                files: [{
                    expand: true,
                    cwd: 'src',
                    src: '*.html',
                    dest: 'dist'
                }]
            }
        },
        meta : {
            src   : [
                'src/**/*.js',
                '!src/thirdparty/**',
                '!src/widgets/bootstrap-*.js',
                '!src/extensions/**/unittest-files/**/*.js',
                '!src/extensions/**/thirdparty/**/*.js',
                '!src/extensions/dev/**',
                '!src/extensions/disabled/**',
                '!**/node_modules/**/*.js',
                '!src/**/*-min.js',
                '!src/**/*.min.js'
            ],
            test : [
                'test/**/*.js',
                '!test/perf/*-files/**/*.js',
                '!test/spec/*-files/**/*.js',
                '!test/spec/*-known-goods/**/*.js',
                '!test/spec/FindReplace-test-files-*/**/*.js',
                '!test/smokes/**',
                '!test/temp/**',
                '!test/thirdparty/**',
                '!test/**/node_modules/**/*.js'
            ],
            grunt: [
                'Gruntfile.js',
                'tasks/**/*.js'
            ],
            /* specs that can run in phantom.js */
            specs : [
                'test/spec/CommandManager-test.js',
                //'test/spec/LanguageManager-test.js',
                //'test/spec/PreferencesManager-test.js',
                'test/spec/ViewUtils-test.js'
            ]
        },
        watch: {
            all : {
                files: ['**/*', '!**/node_modules/**'],
                tasks: ['jshint']
            },
            grunt : {
                files: ['<%= meta.grunt %>', 'tasks/**/*'],
                tasks: ['jshint:grunt']
            },
            src : {
                files: ['<%= meta.src %>', 'src/**/*'],
                tasks: ['jshint:src']
            },
            test : {
                files: ['<%= meta.test %>', 'test/**/*'],
                tasks: ['jshint:test']
            }
        },
        /* FIXME (jasonsanjose): how to handle extension tests */
        jasmine : {
            src : 'undefined.js', /* trick the default runner to run without importing src files */
            options : {
                junit : {
                    path: 'test/results',
                    consolidate: true
                },
                specs : '<%= meta.specs %>',
                /* Keep in sync with test/SpecRunner.html dependencies */
                vendor : [
                    'test/polyfills.js', /* For reference to why this polyfill is needed see Issue #7951. The need for this should go away once the version of phantomjs gets upgraded to 2.0 */
                    'src/thirdparty/jquery-2.1.0.min.js',
                    'src/thirdparty/CodeMirror2/lib/codemirror.js',
                    'src/thirdparty/CodeMirror2/lib/util/dialog.js',
                    'src/thirdparty/CodeMirror2/lib/util/searchcursor.js',
                    'src/thirdparty/CodeMirror2/addon/edit/closetag.js',
                    'src/thirdparty/CodeMirror2/addon/selection/active-line.js',
                    'src/thirdparty/mustache/mustache.js',
                    'src/thirdparty/path-utils/path-utils.min',
                    'src/thirdparty/less-1.7.0.min.js'
                ],
                helpers : [
                    'test/spec/PhantomHelper.js'
                ],
                template : require('grunt-template-jasmine-requirejs'),
                templateOptions: {
                    requireConfig : {
                        baseUrl: 'src',
                        paths: {
                            'test' : '../test',
                            'perf' : '../test/perf',
                            'spec' : '../test/spec',
                            'text' : 'thirdparty/text/text',
                            'i18n' : 'thirdparty/i18n/i18n'
                        }
                    }
                }
            }
        },
        'jasmine_node': {
            projectRoot: 'src/extensibility/node/spec/'
        },
        jshint: {
            all: [
                '<%= meta.grunt %>',
                '<%= meta.src %>',
                '<%= meta.test %>'
            ],
            grunt:  '<%= meta.grunt %>',
            src:    '<%= meta.src %>',
            test:   '<%= meta.test %>',
            /* use strict options to mimic JSLINT until we migrate to JSHINT in Brackets */
            options: {
                jshintrc: '.jshintrc'
            }
        },
        jslint: {
            client: {
                src: [
                    '<%= meta.grunt %>',
                    '<%= meta.src %>',
                    '<%= meta.test %>'
                ],
                directives: {
                    browser: true,
                    predef: [
                        'jQuery'
                    ],
                    "vars": true,
                    "plusplus": true,
                    "devel": true,
                    "nomen": true,
                    "maxerr": 50,
                    "unparam": true,
                    "todo": true,
                    "white": true,
                },
                options: {
                    junit: 'out/brackets-junit.xml',
                    jslintXml: 'out/brackets-jslint.xml'
                }
            }
        },
        shell: {
            repo: grunt.option("shell-repo") || "../brackets-shell",
            mac: "<%= shell.repo %>/installer/mac/staging/<%= pkg.name %>.app",
            win: "<%= shell.repo %>/installer/win/staging/<%= pkg.name %>.exe",
            linux: "<%= shell.repo %>/installer/linux/debian/package-root/opt/brackets/brackets"
        }
    });

    // task: install
    grunt.registerTask('install', ['write-config', 'less']);

    // task: test
    grunt.registerTask('test', ['jshint:all', 'jasmine']);
//    grunt.registerTask('test', ['jshint:all', 'jasmine', 'jasmine_node']);

    // task: set-release
    // Update version number in package.json and rewrite src/config.json
    grunt.registerTask('set-release', ['update-release-number', 'write-config']);

    // task: build
    grunt.registerTask('build', [
        'jshint:src',
        'jasmine',
        'clean',
        'less',
        'targethtml',
        'useminPrepare',
        'htmlmin',
        'requirejs',
        'concat',
        /*'cssmin',*/
        /*'uglify',*/
        'copy',
        'usemin',
        'build-config'
    ]);

    // Default task.
    grunt.registerTask('default', ['test']);
};<|MERGE_RESOLUTION|>--- conflicted
+++ resolved
@@ -27,13 +27,7 @@
     // load dependencies
     require('load-grunt-tasks')(grunt, {pattern: ['grunt-contrib-*', 'grunt-targethtml', 'grunt-usemin', "grunt-jslint"]});
     grunt.loadTasks('tasks');
-<<<<<<< HEAD
-
-    var common = require("./tasks/lib/common")(grunt);
-
-=======
-    
->>>>>>> 03a062c4
+
     // Project configuration.
     grunt.initConfig({
         pkg  : grunt.file.readJSON("package.json"),
