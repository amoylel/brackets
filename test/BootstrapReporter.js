/*jslint vars: true, plusplus: true, devel: true, browser: true, nomen: true, indent: 4, maxerr: 50, forin: true */
/*global jasmine, document */
(function ($) {
    'use strict';

    jasmine.BootstrapReporter = function (doc, filter) {
        this._paramMap = {};
        this.document = doc || document;
        this._env = jasmine.getEnv();
        
        // parse querystring
        var self = this,
            params = this.document.location.search.substring(1).split('&'),
            i,
            p;
        
        for (i = 0; i < params.length; i++) {
            p = params[i].split('=');
            this._paramMap[decodeURIComponent(p[0])] = decodeURIComponent(p[1]);
        }
        
        this._runAll = this._paramMap.spec === "All";
        
        // _topLevelFilter is applied first before the spec filter
        this._topLevelFilter = filter;
        
        // Jasmine's runner uses the specFilter to choose which tests to run.
        // This is typically a subset of all tests loaded.
        this._env.specFilter = this.createSpecFilter(this._paramMap.spec);
        this._runner = this._env.currentRunner();
        
        // build DOM immediately
        var container = $(
            '<div class="container-fluid">' +
                '<div class="row-fluid">' +
                    '<div class="span4">' +
                        '<ul id="suite-list" class="nav nav-pills nav-stacked">' +
                        '</ul>' +
                    '</div>' +
                    '<div id="results-container" class="span8">' +
                    '</div>' +
                '</div>' +
                '</div>'
        );
        
        $(this.document.body).append(container);
        
        this._topLevelSuiteMap = {};
        this.$suiteList = $("#suite-list");
        this.$resultsContainer = $("#results-container");
    };

    /**
     * @private
     * Filters specs by full name. Applies _topLevelFilter first before checking
     * for a matching starting substring.
     */
    jasmine.BootstrapReporter.prototype.createSpecFilter = function (filterString) {
        var self = this;
        
        return function (spec) {
            // filterString is undefined when no top-level suite is active (e.g. "All", "HTMLUtils", etc.)
            // When undefined, all specs fail this filter and no tests are ran. This is by design.
            // This setup allows the SpecRunner to load initially without automatically running all tests.
            if (filterString === undefined) {
                return false;
            }
            
            if (!self._topLevelFilter(spec)) {
                return false;
            }
            
            if (filterString === "All") {
                return true;
            }
            
<<<<<<< HEAD
            // spec.getFullName() concatenates the names of all containing describe()s. We want to filter
            // on just the outermost suite's name (i.e., the item that was selected in the spec list UI)
            // to avoid ambiguity when suite names share the same prefix.
            var topLevelSuite = spec.suite;
            while (topLevelSuite.parentSuite) {
                topLevelSuite = topLevelSuite.parentSuite;
            }
            
            return topLevelSuite.description === filterString;
=======
            return (spec.getFullName().indexOf(filterString) === 0);
>>>>>>> 34e5d397
        };
    };
        
    jasmine.BootstrapReporter.prototype._createSuiteListItem = function (suite, specCount) {
        var suiteName = (suite === null) ? "All" : suite.getFullName(),
            $badgeAll = $('<span class="badge">' + specCount + "</span>"),
            $badgePassed = $('<span class="badge badge-success" style="display:none"/>'),
            $badgeFailed = $('<span class="badge badge-important" style="display:none"/>'),
            $anchor = $('<a href="?spec=' + encodeURIComponent(suiteName) + '">' + suiteName + '</a>').append($badgeAll).append($badgePassed).append($badgeFailed),
            $listItem = $('<li/>').append($anchor),
            self = this,
            active;
        
        this._topLevelSuiteMap[suiteName] = {
            $badgeAll: $badgeAll,
            $badgePassed: $badgePassed,
            $badgeFailed: $badgeFailed,
            $anchor: $anchor,
            $listItem: $listItem,
            specCount: specCount,
            passedCount: 0,
            failedCount: 0
        };
        
        return $listItem;
    };
        
    jasmine.BootstrapReporter.prototype._countSpecs = function (suite) {
        var count = 0,
            self = this;
        
        // count specs attached directly to this suite
        suite.specs().forEach(function (spec, index) {
            if (self._topLevelFilter(spec)) {
                count++;
            }
        });
        
        // recursively count child suites
        suite.suites().forEach(function (child, index) {
            count += self._countSpecs(child);
        });
        
        return count;
    };
    
    jasmine.BootstrapReporter.prototype._createSuiteList = function () {
        var topLevel = [].concat(this._runner.topLevelSuites()),
            childSuites,
            self = this;
        
        topLevel.sort(function compareFullName(a, b) {
            var aName = a.getFullName().toLowerCase(),
                bName = b.getFullName().toLowerCase();
            
            if (aName < bName) {
                return -1;
            } else if (aName > bName) {
                return 1;
            }
            
            return 0;
        });
        
        topLevel.forEach(function (suite, index) {
            var count = self._countSpecs(suite);
            
            if (count > 0) {
                self.$suiteList.append(self._createSuiteListItem(suite, count));
            }
        });
        
        // count all speces
        var allSpecsCount = 0;
        $.each(this._topLevelSuiteMap, function (index, value) {
            allSpecsCount += value.specCount;
        });
        
        // add an "all" top-level suite
        this.$suiteList.prepend(this._createSuiteListItem(null, allSpecsCount));
    };
    
    jasmine.BootstrapReporter.prototype._showProgressBar = function (spec) {
        if (!this.$progressBar) {
            this.$progress = $('<div class="bar"/>');
            this.$progressBar = $('<div class="progress progress-striped"/>').append(this.$progress);
        }
        
        this.$resultsContainer.append(this.$progressBar);
    };
    
    jasmine.BootstrapReporter.prototype.reportRunnerStarting = function (runner) {
        var specs = runner.specs(),
            topLevelData,
            self = this;
    
        // create top level suite list navigation
        this._createSuiteList();
        
        // highlight the current suite
        topLevelData = (this._paramMap.spec) ? this._topLevelSuiteMap[this._paramMap.spec] : null;
        
        if (topLevelData) {
            topLevelData.$listItem.toggleClass("active", true);
        }
        
        this._specCount = 0;
        this._specCompleteCount = 0;
        
        specs.forEach(function (spec, index) {
            if (self._env.specFilter(spec)) {
                self._specCount++;
            }
        });
        
        if (this._specCount) {
            this._showProgressBar();
        
            // display current running test
            this.$info = $('<div class="alert alert-info"/>');
            this.$resultsContainer.append(this.$info);
            this.$resultsContainer.append($('<hr/>'));
        }
    };
    
    jasmine.BootstrapReporter.prototype.reportRunnerResults = function (runner) {
        if (this.$info) {
            this.$info.toggleClass("alert-info", false);
            
            if (runner.results().passed()) {
                this.$info.toggleClass("alert-success", true).text("Complete. No failures.");
            } else {
                this.$info.toggleClass("alert-error", true).text("Complete. See failures.");
            }
        }
    };
    
    jasmine.BootstrapReporter.prototype.reportSuiteResults = function (suite) {
        var results = suite.results(),
            passed,
            data = this._topLevelSuiteMap[suite.getFullName()];
        
        if ((suite.getFullName() === this._paramMap.spec) && data) {
            passed = results.passed();
                               
            data.$badgeAll.hide();
        }
    };
    
    jasmine.BootstrapReporter.prototype.reportSpecStarting = function (spec) {
        this.$info.text("Running " + spec.getFullName());
    };
    
    jasmine.BootstrapReporter.prototype._getTopLevelSuiteData = function (spec) {
        var topLevelSuite = spec.suite;
        
        while (topLevelSuite.parentSuite) {
            topLevelSuite = topLevelSuite.parentSuite;
        }
        
        return this._topLevelSuiteMap[topLevelSuite.getFullName()];
    };
    
    jasmine.BootstrapReporter.prototype._updateSuiteStatus = function (data, results) {
        // update pass/fail totals
        if (results.passed()) {
            data.passedCount++;
        } else {
            data.failedCount++;
        }
        
        // update status badges
        if (data.passedCount) {
            data.$badgePassed.show().text(data.passedCount);
        } else {
            data.$badgePassed.hide();
        }
        
        if (data.failedCount) {
            data.$badgeFailed.show().text(data.failedCount);
        } else {
            data.$badgeFailed.hide();
        }
        
        var specsRemaining = data.specCount - data.passedCount - data.failedCount;
        
        if (specsRemaining === 0) {
            data.$badgeAll.hide();
        } else {
            data.$badgeAll.text(specsRemaining);
        }
    };
    
    jasmine.BootstrapReporter.prototype._updateStatus = function (spec) {
        var data = this._getTopLevelSuiteData(spec),
            allData,
            results;
        
        // Top-level suite data will not exist if filtered
        if (!data) {
            return;
        }
        
        allData = this._topLevelSuiteMap.All;
        results = spec.results();
        
        this._updateSuiteStatus(data, results);
        this._updateSuiteStatus(allData, results);
    };
    
    // Jasmine calls this function for all specs, not just filtered specs.
    jasmine.BootstrapReporter.prototype.reportSpecResults = function (spec) {
        var results = spec.results(),
            $specLink,
            $resultDisplay;
        
        if (!results.skipped) {
            this._updateStatus(spec);
            
            // update progress
            this._specCompleteCount++;
            this.$progress.css("width", Math.round((this._specCompleteCount / this._specCount) * 100) + "%");
            
            if (!results.passed()) {
                // print suite name if not present
                var $suiteHeader = $("#suite-results-" + spec.suite.id);
                
                if ($suiteHeader.length === 0) {
                    this.$resultsContainer.append($('<div id="suite-results-' + spec.suite.id + '" class="alert alert-info"/>').text(spec.suite.getFullName()));
                }
                
                // print spec name
                $specLink = $('<a href="?spec=' + encodeURIComponent(spec.getFullName()) + '"/>').text(spec.description);
                $resultDisplay = $('<div class="alert alert-error"/>').append($specLink);
                
                // print failure details
                var resultItems = results.getItems(),
                    $message,
                    i;
            
                for (i = 0; i < resultItems.length; i++) {
                    var result = resultItems[i];
                    
                    $message = null;
                    
                    if (result.type === 'log') {
                        $message = $('<pre/>').text(result.toString());
                    } else if (result.type === 'expect' && result.passed && !result.passed()) {
                        $message = $('<pre/>').text(result.message);
                        
                        if (result.trace.stack) {
                            $message = $('<pre/>').text(result.trace.stack);
                        }
                    }
                    
                    if ($message) {
                        $resultDisplay.append($message);
                    }
                }
            
                this.$resultsContainer.append($resultDisplay);
            }
        }
    };
    
    jasmine.BootstrapReporter.prototype.log = function (str) {
    };
}(window.jQuery));<|MERGE_RESOLUTION|>--- conflicted
+++ resolved
@@ -21,11 +21,11 @@
         
         this._runAll = this._paramMap.spec === "All";
         
-        // _topLevelFilter is applied first before the spec filter
+        // _topLevelFilter is applied first - selects Performance vs. Unit test suites
         this._topLevelFilter = filter;
         
         // Jasmine's runner uses the specFilter to choose which tests to run.
-        // This is typically a subset of all tests loaded.
+        // If you selected an option other than "All" this will be a subset of all tests loaded.
         this._env.specFilter = this.createSpecFilter(this._paramMap.spec);
         this._runner = this._env.currentRunner();
         
@@ -74,7 +74,6 @@
                 return true;
             }
             
-<<<<<<< HEAD
             // spec.getFullName() concatenates the names of all containing describe()s. We want to filter
             // on just the outermost suite's name (i.e., the item that was selected in the spec list UI)
             // to avoid ambiguity when suite names share the same prefix.
@@ -84,9 +83,6 @@
             }
             
             return topLevelSuite.description === filterString;
-=======
-            return (spec.getFullName().indexOf(filterString) === 0);
->>>>>>> 34e5d397
         };
     };
         
