--- conflicted
+++ resolved
@@ -33,13 +33,9 @@
         KeyEvent        = require("utils/KeyEvent"),
         Commands        = require("command/Commands"),
         EditorManager,      // loaded from brackets.test
-<<<<<<< HEAD
-        CodeHintManager = require("editor/CodeHintManager");
-=======
         CommandManager,
         CodeHintManager,
         KeyBindingManager;
->>>>>>> 8b5a1ff8
 
     var testPath = SpecRunnerUtils.getTestPath("/spec/CodeHint-test-files"),
         testWindow,
@@ -79,6 +75,7 @@
                 EditorManager       = testWindow.brackets.test.EditorManager;
                 CommandManager      = testWindow.brackets.test.CommandManager;
                 KeyBindingManager   = testWindow.brackets.test.KeyBindingManager;
+                CodeHintManager     = testWindow.brackets.test.CodeHintManager;
             });
         });
         
