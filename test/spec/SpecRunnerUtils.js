/*
 * Copyright (c) 2012 Adobe Systems Incorporated. All rights reserved.
 *  
 * Permission is hereby granted, free of charge, to any person obtaining a
 * copy of this software and associated documentation files (the "Software"), 
 * to deal in the Software without restriction, including without limitation 
 * the rights to use, copy, modify, merge, publish, distribute, sublicense, 
 * and/or sell copies of the Software, and to permit persons to whom the 
 * Software is furnished to do so, subject to the following conditions:
 *  
 * The above copyright notice and this permission notice shall be included in
 * all copies or substantial portions of the Software.
 *  
 * THE SOFTWARE IS PROVIDED "AS IS", WITHOUT WARRANTY OF ANY KIND, EXPRESS OR
 * IMPLIED, INCLUDING BUT NOT LIMITED TO THE WARRANTIES OF MERCHANTABILITY, 
 * FITNESS FOR A PARTICULAR PURPOSE AND NONINFRINGEMENT. IN NO EVENT SHALL THE
 * AUTHORS OR COPYRIGHT HOLDERS BE LIABLE FOR ANY CLAIM, DAMAGES OR OTHER 
 * LIABILITY, WHETHER IN AN ACTION OF CONTRACT, TORT OR OTHERWISE, ARISING 
 * FROM, OUT OF OR IN CONNECTION WITH THE SOFTWARE OR THE USE OR OTHER 
 * DEALINGS IN THE SOFTWARE.
 * 
 */


/*jslint vars: true, plusplus: true, devel: true, browser: true, nomen: true, indent: 4, maxerr: 50, regexp: true */
/*global define, $, brackets, jasmine, describe, it, expect, beforeEach, afterEach, waitsFor, waits, waitsForDone, runs */
define(function (require, exports, module) {
    'use strict';
    
    var Commands            = require("command/Commands"),
        FileUtils           = require("file/FileUtils"),
        Async               = require("utils/Async"),
        DocumentManager     = require("document/DocumentManager"),
        Editor              = require("editor/Editor").Editor,
        EditorManager       = require("editor/EditorManager"),
        PanelManager        = require("view/PanelManager"),
        ExtensionLoader     = require("utils/ExtensionLoader"),
        UrlParams           = require("utils/UrlParams").UrlParams,
        LanguageManager     = require("language/LanguageManager");
    
    var TEST_PREFERENCES_KEY    = "com.adobe.brackets.test.preferences",
        EDITOR_USE_TABS         = false,
        EDITOR_SPACE_UNITS      = 4,
        OPEN_TAG                = "{{",
        CLOSE_TAG               = "}}",
        RE_MARKER               = /\{\{(\d+)\}\}/g,
        _testSuites             = {},
        _testWindow,
<<<<<<< HEAD
        _doLoadExtensions;
=======
        _doLoadExtensions,
        nfs,
        _rootSuite              = { id: "__brackets__" },
        _unitTestReporter;
>>>>>>> 0148c198
    
    
    /**
     * Delete a path
     * @param {string} fullPath
     * @param {boolean=} silent Defaults to false. When true, ignores ERR_NOT_FOUND when deleting path.
     * @return {$.Promise} Resolved when deletion complete, or rejected if an error occurs
     */
    function deletePath(fullPath, silent) {
        var result = new $.Deferred();
<<<<<<< HEAD
        brackets.appFileSystem.resolve(fullPath)
            .done(function (item) {
                item.unlink()
                    .done(function () {
                        result.resolve();
                    })
                    .fail(function (err) {
                        console.error(err);
                        result.reject(err);
                    });
            })
            .fail(function (err) {
                result.reject(err);
            });
=======
        
        brackets.fs.unlink(fullPath, function (err) {
            // ignore ERR_NOT_FOUND errors
            if (!err || (err === brackets.fs.ERR_NOT_FOUND && silent)) {
                result.resolve();
            } else {
                console.error("unable to remove " + fullPath + " Error code " + err);
                result.reject(err);
            }
        });
>>>>>>> 0148c198

        return result.promise();
    }
    
    
    /**
     * Set permissions on a path
     * @param {!string} path Path to change permissions on
     * @param {!string} mode New mode as an octal string
     * @return {$.Promise} Resolved when permissions are set or rejected if an error occurs
     */
    function chmod(path, mode) {
        var deferred = new $.Deferred();

        // TODO: FileSystem
        brackets.fs.chmod(path, parseInt(mode, 8), function (err) {
            if (err) {
                deferred.reject(err);
            } else {
                deferred.resolve();
            }
        });

        return deferred.promise();
    }
    
    /**
     * Remove a directory (recursively) or file
     *
     * @param {!string} path Path to remove
     * @return {$.Promise} Resolved when the path is removed, rejected if there was a problem
     */
    function remove(path) {
        var d = new $.Deferred();
        var nodeDeferred = brackets.testing.getNodeConnectionDeferred();
        nodeDeferred
            .done(function (connection) {
                if (connection.connected()) {
                    connection.domains.testing.remove(path)
                        .done(function () {
                            d.resolve();
                        })
                        .fail(function () {
                            d.reject();
                        });
                } else {
                    d.reject();
                }
            })
            .fail(function () {
                d.reject();
            });
        return d.promise();
    }
        
    
    /**
     * Resolves a path string to a FileEntry or DirectoryEntry
     * @param {!string} path Path to a file or directory
     * @return {$.Promise} A promise resolved when the file/directory is found or
     *     rejected when any error occurs.
     */
    function resolveNativeFileSystemPath(path) {
        return brackets.appFileSystem.resolve(path);
    }
    
    
    /**
     * Utility for tests that wait on a Promise to complete. Placed in the global namespace so it can be used
     * similarly to the standard Jasmine waitsFor(). Unlike waitsFor(), must be called from INSIDE
     * the runs() that generates the promise.
     * @param {$.Promise} promise
     * @param {string} operationName  Name used for timeout error message
     */
    window.waitsForDone = function (promise, operationName, timeout) {
        timeout = timeout || 1000;
        expect(promise).toBeTruthy();
        waitsFor(function () {
            return promise.state() === "resolved";
        }, "success " + operationName, timeout);
    };

    /**
     * Utility for tests that waits on a Promise to fail. Placed in the global namespace so it can be used
     * similarly to the standards Jasmine waitsFor(). Unlike waitsFor(), must be called from INSIDE
     * the runs() that generates the promise.
     * @param {$.Promise} promise
     * @param {string} operationName  Name used for timeout error message
     */
    window.waitsForFail = function (promise, operationName, timeout) {
        timeout = timeout || 1000;
        expect(promise).toBeTruthy();
        waitsFor(function () {
            return promise.state() === "rejected";
        }, "failure " + operationName, timeout);
    };
    
    /**
     * Get or create a NativeFileSystem rooted at the system root.
     * @return {$.Promise} A promise resolved when the native file system is found or rejected when an error occurs.
     */
    function getRoot() {
        var deferred = new $.Deferred();
        
        resolveNativeFileSystemPath("/").then(deferred.resolve, deferred.reject);
        
        return deferred.promise();
    }
    
    function getTestRoot() {
        // /path/to/brackets/test/SpecRunner.html
        var path = window.location.pathname;
        path = path.substr(0, path.lastIndexOf("/"));
        path = FileUtils.convertToNativePath(path);
        return path;
    }
    
    function getTestPath(path) {
        return getTestRoot() + path;
    }

    /**
     * Get the temporary unit test project path. Use this path for unit tests that need to modify files on disk.
     * @return {$.string} Path to the temporary unit test project
     */
    function getTempDirectory() {
        return getTestPath("/temp");
    }

    /**
     * Create the temporary unit test project directory.
     */
    function createTempDirectory() {
        var deferred = new $.Deferred();

        runs(function () {
            var dir = brackets.appFileSystem.getDirectoryForPath(getTempDirectory()).create()
                .done(function () {
                    deferred.resolve();
                })
                .fail(function () {
                    deferred.reject();
                });
        });

        waitsForDone(deferred, "Create temp directory", 500);
    }
    
    /**
     * @private
     */
    function _stat(pathname) {
        var promise = new $.Deferred();
        
        brackets.fs.stat(pathname, function (err, _stat) {
            if (err === brackets.fs.NO_ERROR) {
                promise.resolve(_stat);
            } else {
                promise.reject(err);
            }
        });
        
        return promise;
    }
    
    function _resetPermissionsOnSpecialTempFolders() {
        var i,
            folders = [],
            baseDir = getTempDirectory(),
            promise;
        
        folders.push(baseDir + "/cant_read_here");
        folders.push(baseDir + "/cant_write_here");
        
        promise = Async.doSequentially(folders, function (folder) {
            var deferred = new $.Deferred();
            
            _stat(folder)
                .done(function () {
                    // Change permissions if the directory exists
                    chmod(folder, 777).then(deferred.resolve, deferred.reject);
                })
                .fail(function (err) {
                    if (err === brackets.fs.ERR_NOT_FOUND) {
                        // Resolve the promise since the folder to reset doesn't exist
                        deferred.resolve();
                    } else {
                        deferred.reject();
                    }
                });
            
            return deferred.promise();
        }, true);
        
        return promise;
    }
    
    /**
     * Remove temp folder used for temporary unit tests files
     * @return {$.Promise}
     */
    function removeTempDirectory() {
        var deferred = new $.Deferred(),
            baseDir = getTempDirectory();
        
        _resetPermissionsOnSpecialTempFolders().done(function () {
            deletePath(baseDir, true).then(deferred.resolve, deferred.reject);
        }).fail(function () {
            deferred.reject();
        });
        
        return deferred.promise();
    }
    
    function getBracketsSourceRoot() {
        var path = window.location.pathname;
        path = path.split("/");
        path = path.slice(0, path.length - 2);
        path.push("src");
        return path.join("/");
    }

    /**
     * Returns a Document suitable for use with an Editor in isolation, but that can be registered with
     * DocumentManager via addRef() so it is maintained for global updates like name and language changes.
     * 
     * Like a normal Document, if you cause an addRef() on this you MUST call releaseRef() later.
     * 
     * @param {!{language:?string, filename:?string, content:?string }} options
     * Language defaults to JavaScript, filename defaults to a placeholder name, and
     * content defaults to "".
     */
    function createMockActiveDocument(options) {
        var language    = options.language || LanguageManager.getLanguage("javascript"),
            filename    = options.filename || "_unitTestDummyFile_" + Date.now() + "." + language._fileExtensions[0],
            content     = options.content || "";
        
        // Use unique filename to avoid collissions in open documents list
        var dummyFile = brackets.appFileSystem.getFileForPath(filename);
        var docToShim = new DocumentManager.Document(dummyFile, new Date(), content);
        
        // Prevent adding doc to working set
        docToShim._handleEditorChange = function (event, editor, changeList) {
            this.isDirty = !editor._codeMirror.isClean();
                    
            // TODO: This needs to be kept in sync with Document._handleEditorChange(). In the
            // future, we should fix things so that we either don't need mock documents or that this
            // is factored so it will just run in both.
            $(this).triggerHandler("change", [this, changeList]);
        };
        docToShim.notifySaved = function () {
            throw new Error("Cannot notifySaved() a unit-test dummy Document");
        };
        
        return docToShim;
    }
    
    /**
     * Returns a Document suitable for use with an Editor in isolation: i.e., a Document that will
     * never be set as the currentDocument or added to the working set.
     * 
     * Unlike a real Document, does NOT need to be explicitly cleaned up.
     * 
     * @param {string=} initialContent  Defaults to ""
     * @param {string=} languageId      Defaults to JavaScript
     */
    function createMockDocument(initialContent, languageId) {
        var language    = LanguageManager.getLanguage(languageId) || LanguageManager.getLanguage("javascript"),
            options     = { language: language, content: initialContent },
            docToShim   = createMockActiveDocument(options);
        
        // Prevent adding doc to global 'open docs' list; prevents leaks or collisions if a test
        // fails to clean up properly (if test fails, or due to an apparent bug with afterEach())
        docToShim.addRef = function () {};
        docToShim.releaseRef = function () {};
        docToShim._ensureMasterEditor = function () {
            if (!this._masterEditor) {
                // Don't let Document create an Editor itself via EditorManager; the unit test can't clean that up
                throw new Error("Use create/destroyMockEditor() to test edit operations");
            }
        };
        
        return docToShim;
    }
    
    /**
     * Returns a mock element (in the test runner window) that's offscreen, for
     * parenting UI you want to unit-test. When done, make sure to delete it with
     * remove().
     * @return {jQueryObject} a jQuery object for an offscreen div
     */
    function createMockElement() {
        return $("<div/>")
            .css({
                position: "absolute",
                left: "-10000px",
                top: "-10000px"
            })
            .appendTo($("body"));
    }

    /**
     * Returns an Editor tied to the given Document, but suitable for use in isolation
     * (without being placed inside the surrounding Brackets UI). The Editor *will* be
     * reported as the "active editor" by EditorManager.
     * 
     * Must be cleaned up by calling destroyMockEditor(document) later.
     * 
     * @param {!Document} doc
     * @param {{startLine: number, endLine: number}=} visibleRange
     * @return {!Editor}
     */
    function createMockEditorForDocument(doc, visibleRange) {
        // Initialize EditorManager/PanelManager and position the editor-holder offscreen
        // (".content" may not exist, but that's ok for headless tests where editor height doesn't matter)
        var $editorHolder = createMockElement().attr("id", "mock-editor-holder");
        PanelManager._setMockDOM($(".content"), $editorHolder);
        EditorManager.setEditorHolder($editorHolder);
        
        // create Editor instance
        var editor = new Editor(doc, true, $editorHolder.get(0), visibleRange);
        Editor.setUseTabChar(EDITOR_USE_TABS);
        Editor.setSpaceUnits(EDITOR_SPACE_UNITS);
        EditorManager._notifyActiveEditorChanged(editor);
        
        return editor;
    }
    
    /**
     * Returns a Document and Editor suitable for use in isolation: the Document
     * will never be set as the currentDocument or added to the working set and the
     * Editor does not live inside a full-blown Brackets UI layout. The Editor *will* be
     * reported as the "active editor" by EditorManager, however.
     * 
     * Must be cleaned up by calling destroyMockEditor(document) later.
     * 
     * @param {string=} initialContent
     * @param {string=} languageId
     * @param {{startLine: number, endLine: number}=} visibleRange
     * @return {!{doc:!Document, editor:!Editor}}
     */
    function createMockEditor(initialContent, languageId, visibleRange) {
        // create dummy Document, then Editor tied to it
        var doc = createMockDocument(initialContent, languageId);
        return { doc: doc, editor: createMockEditorForDocument(doc, visibleRange) };
    }
    
    /**
     * Destroy the Editor instance for a given mock Document.
     * @param {!Document} doc  Document whose master editor to destroy
     */
    function destroyMockEditor(doc) {
        EditorManager._notifyActiveEditorChanged(null);
        EditorManager._destroyEditorIfUnneeded(doc);

        // Clear editor holder so EditorManager doesn't try to resize destroyed object
        EditorManager.setEditorHolder(null);
        $("#mock-editor-holder").remove();
    }
    
    /**
     * Dismiss the currently open dialog as if the user had chosen the given button. Dialogs close
     * asynchronously; after calling this, you need to start a new runs() block before testing the
     * outcome. Also, in cases where asynchronous tasks are performed after the dialog closes,
     * clients must also wait for any additional promises.
     * @param {string} buttonId  One of the Dialogs.DIALOG_BTN_* symbolic constants.
     */
    function clickDialogButton(buttonId) {
        // Make sure there's one and only one dialog open
        var $dlg = _testWindow.$(".modal.instance"),
            promise = $dlg.data("promise");
        
        // TODO: FileSystem - this is causing intermittent failures. Figure out why.
        //expect($dlg.length).toBe(1);
        
        // Make sure desired button exists
        var dismissButton = $dlg.find(".dialog-button[data-button-id='" + buttonId + "']");
        // TODO: FileSystem - this is causing intermittent failures. Figure out why.
        //expect(dismissButton.length).toBe(1);
        
        // Click the button
        dismissButton.click();

        // Dialog should resolve/reject the promise
        waitsForDone(promise, "dismiss dialog");
    }
    
    
    function createTestWindowAndRun(spec, callback) {
        runs(function () {
            // Position popup windows in the lower right so they're out of the way
            var testWindowWid = 1000,
                testWindowHt  =  700,
                testWindowX   = window.screen.availWidth - testWindowWid,
                testWindowY   = window.screen.availHeight - testWindowHt,
                optionsStr    = "left=" + testWindowX + ",top=" + testWindowY +
                                ",width=" + testWindowWid + ",height=" + testWindowHt;
            
            var params = new UrlParams();
            
            // setup extension loading in the test window
            params.put("extensions", _doLoadExtensions ?
                        "default,dev," + ExtensionLoader.getUserExtensionPath() :
                        "default");
            
            // disable update check in test windows
            params.put("skipUpdateCheck", true);
            
            // disable loading of sample project
            params.put("skipSampleProjectLoad", true);
            
            // disable initial dialog for live development
            params.put("skipLiveDevelopmentInfo", true);
            
            _testWindow = window.open(getBracketsSourceRoot() + "/index.html?" + params.toString(), "_blank", optionsStr);
            
            _testWindow.isBracketsTestWindow = true;
            
            _testWindow.executeCommand = function executeCommand(cmd, args) {
                return _testWindow.brackets.test.CommandManager.execute(cmd, args);
            };
            
            _testWindow.closeAllFiles = function closeAllFiles() {
                runs(function () {
                    var promise = _testWindow.executeCommand(_testWindow.brackets.test.Commands.FILE_CLOSE_ALL);
                    waitsForDone(promise, "Close all open files in working set");
                    
                    _testWindow.brackets.test.Dialogs.cancelModalDialogIfOpen(
                        _testWindow.brackets.test.DefaultDialogs.DIALOG_ID_SAVE_CLOSE,
                        _testWindow.brackets.test.DefaultDialogs.DIALOG_BTN_DONTSAVE
                    );
                });
            };
        });

        // FIXME (issue #249): Need an event or something a little more reliable...
        waitsFor(
            function isBracketsDoneLoading() {
                return _testWindow.brackets && _testWindow.brackets.test && _testWindow.brackets.test.doneLoading;
            },
            "brackets.test.doneLoading",
            10000
        );

        runs(function () {
            // callback allows specs to query the testWindow before they run
            callback.call(spec, _testWindow);
        });
    }

    function closeTestWindow() {
        // debug-only to see testWindow state before closing
        // waits(500);

        runs(function () {
            //we need to mark the documents as not dirty before we close
            //or the window will stay open prompting to save
            var openDocs = _testWindow.brackets.test.DocumentManager.getAllOpenDocuments();
            openDocs.forEach(function resetDoc(doc) {
                if (doc.isDirty) {
                    //just refresh it back to it's current text. This will mark it
                    //clean to save
                    doc.refreshText(doc.getText(), doc.diskTimestamp);
                }
            });
            _testWindow.close();
            _testWindow.executeCommand = null;
            _testWindow = null;
        });
    }
    
    
    function loadProjectInTestWindow(path) {
        runs(function () {
            // begin loading project path
            var result = _testWindow.brackets.test.ProjectManager.openProject(path);
            
            // wait for file system to finish loading
            waitsForDone(result, "ProjectManager.openProject()");
        });
    }
    
    /**
     * Parses offsets from text offset markup (e.g. "{{1}}" for offset 1).
     * @param {!string} text Text to parse
     * @return {!{offsets:!Array.<{line:number, ch:number}>, text:!string, original:!string}} 
     */
    function parseOffsetsFromText(text) {
        var offsets = [],
            output  = [],
            i       = 0,
            line    = 0,
            charAt  = 0,
            ch      = 0,
            length  = text.length,
            exec    = null,
            found   = false;
        
        while (i < length) {
            found = false;
            
            if (text.slice(i, i + OPEN_TAG.length) === OPEN_TAG) {
                // find "{{[0-9]+}}"
                RE_MARKER.lastIndex = i;
                exec = RE_MARKER.exec(text);
                found = (exec !== null && exec.index === i);
                
                if (found) {
                    // record offset info
                    offsets[exec[1]] = {line: line, ch: ch};
                    
                    // advance
                    i += exec[0].length;
                }
            }
            
            if (!found) {
                charAt = text.substr(i, 1);
                output.push(charAt);
                
                if (charAt === '\n') {
                    line++;
                    ch = 0;
                } else {
                    ch++;
                }
                
                i++;
            }
        }
        
        return {offsets: offsets, text: output.join(""), original: text};
    }
    
    /**
     * Creates absolute paths based on the test window's current project
     * @param {!Array.<string>|string} paths Project relative file path(s) to convert. May pass a single string path or array.
     * @return {!Array.<string>|string} Absolute file path(s)
     */
    function makeAbsolute(paths) {
        var fullPath = _testWindow.brackets.test.ProjectManager.getProjectRoot().fullPath;
        
        function prefixProjectPath(path) {
            if (path.indexOf(fullPath) === 0) {
                return path;
            }
            
            return fullPath + "/" + path;
        }
        
        if (Array.isArray(paths)) {
            return paths.map(prefixProjectPath);
        } else {
            return prefixProjectPath(paths);
        }
    }
    
    /**
     * Creates relative paths based on the test window's current project. Any paths,
     * outside the project are included in the result, but left as absolute paths.
     * @param {!Array.<string>|string} paths Absolute file path(s) to convert. May pass a single string path or array.
     * @return {!Array.<string>|string} Relative file path(s)
     */
    function makeRelative(paths) {
        var fullPath = _testWindow.brackets.test.ProjectManager.getProjectRoot().fullPath,
            fullPathLength = fullPath.length;
        
        function removeProjectPath(path) {
            if (path.indexOf(fullPath) === 0) {
                return path.substring(fullPathLength);
            }
            
            return path;
        }
        
        if (Array.isArray(paths)) {
            return paths.map(removeProjectPath);
        } else {
            return removeProjectPath(paths);
        }
    }
    
    function makeArray(arg) {
        if (!Array.isArray(arg)) {
            return [arg];
        }
        
        return arg;
    }
    
    /**
     * Parses offsets from a file using offset markup (e.g. "{{1}}" for offset 1).
     * @param {!FileEntry} entry File to open
     * @return {$.Promise} A promise resolved with a record that contains parsed offsets, 
     *  the file text without offset markup, the original file content, and the corresponding
     *  file entry.
     */
    function parseOffsetsFromFile(entry) {
        var result = new $.Deferred();
        
        FileUtils.readAsText(entry).done(function (text) {
            var info = parseOffsetsFromText(text);
            info.fileEntry = entry;
            
            result.resolve(info);
        }).fail(function (err) {
            result.reject(err);
        });
        
        return result.promise();
    }
    
    /**
     * Opens project relative file paths in the test window
     * @param {!(Array.<string>|string)} paths Project relative file path(s) to open
     * @return {!$.Promise} A promise resolved with a mapping of project-relative path
     *  keys to a corresponding Document
     */
    function openProjectFiles(paths) {
        var result = new $.Deferred(),
            fullpaths = makeArray(makeAbsolute(paths)),
            keys = makeArray(makeRelative(paths)),
            docs = {},
            FileViewController = _testWindow.brackets.test.FileViewController;
        
        Async.doSequentially(fullpaths, function (path, i) {
            var one = new $.Deferred();
            
            FileViewController.addToWorkingSetAndSelect(path).done(function (doc) {
                docs[keys[i]] = doc;
                one.resolve();
            }).fail(function (err) {
                one.reject(err);
            });
            
            return one.promise();
        }, false).done(function () {
            result.resolve(docs);
        }).fail(function (err) {
            result.reject(err);
        }).always(function () {
            docs = null;
            FileViewController = null;
        });
        
        return result.promise();
    }

    /**
     * Create or overwrite a text file
     * @param {!string} path Path for a file to be created/overwritten
     * @param {!string} text Text content for the new file
     * @return {$.Promise} A promise resolved when the file is written or rejected when an error occurs.
     */
    function createTextFile(path, text) {
        var deferred = new $.Deferred(),
            file = brackets.appFileSystem.getFileForPath(path);
        
        file.write(text)
            .done(function () {
                deferred.resolve(file);
            })
            .fail(function (err) {
                deferred.reject(err);
            });

        return deferred.promise();
    }
    
    /**
     * Copy a file source path to a destination
     * @param {!FileEntry} source Entry for the source file to copy
     * @param {!string} destination Destination path to copy the source file
     * @param {?{parseOffsets:boolean}} options parseOffsets allows optional
     *     offset markup parsing. File is written to the destination path
     *     without offsets. Offset data is passed to the doneCallbacks of the
     *     promise.
     * @return {$.Promise} A promise resolved when the file is copied to the
     *     destination.
     */
    function copyFileEntry(source, destination, options) {
        options = options || {};
        
        var deferred = new $.Deferred();
        
        // read the source file
        FileUtils.readAsText(source).done(function (text, modificationTime) {
            var offsets;
            
            // optionally parse offsets
            if (options.parseOffsets) {
                var parseInfo = parseOffsetsFromText(text);
                text = parseInfo.text;
                offsets = parseInfo.offsets;
            }
            
            // create the new FileEntry
            createTextFile(destination, text).done(function (entry) {
                deferred.resolve(entry, offsets, text);
            }).fail(function () {
                deferred.reject();
            });
        }).fail(function () {
            deferred.reject();
        });
        
        return deferred.promise();
    }
    
    /**
     * Copy a directory source to a destination
     * @param {!DirectoryEntry} source Entry for the source directory to copy
     * @param {!string} destination Destination path to copy the source directory
     * @param {?{parseOffsets:boolean, infos:Object, removePrefix:boolean}}} options
     *     parseOffsets - allows optional offset markup parsing. File is written to the
     *       destination path without offsets. Offset data is passed to the
     *       doneCallbacks of the promise.
     *     infos - an optional Object used when parseOffsets is true. Offset
     *       information is attached here, indexed by the file destination path.
     *     removePrefix - When parseOffsets is true, set removePrefix true
     *       to add a new key to the infos array that drops the destination
     *       path root.
     * @return {$.Promise} A promise resolved when the directory and all it's
     *     contents are copied to the destination or rejected immediately
     *     upon the first error.
     */
    function copyDirectoryEntry(source, destination, options) {
        options = options || {};
        options.infos = options.infos || {};
        
        var parseOffsets    = options.parseOffsets || false,
            removePrefix    = options.removePrefix || true,
            deferred        = new $.Deferred(),
            destDir         = brackets.appFileSystem.getDirectoryForPath(destination);
        
        // create the destination folder
        destDir.create()
            .done(function () {
                brackets.appFileSystem.getDirectoryContents(source)
                    .done(function (contents) {
                        // copy all children of this directory
                        var copyChildrenPromise = Async.doInParallel(
                            contents,
                            function copyChild(child) {
                                var childDestination = destination + "/" + child.name,
                                    promise;
                                
                                if (child.isDirectory()) {
                                    promise = copyDirectoryEntry(child, childDestination, options);
                                } else {
                                    promise = copyFileEntry(child, childDestination, options);
                                    
                                    if (parseOffsets) {
                                        // save offset data for each file path
                                        promise.done(function (destinationEntry, offsets, text) {
                                            options.infos[childDestination] = {
                                                offsets     : offsets,
                                                fileEntry   : destinationEntry,
                                                text        : text
                                            };
                                        });
                                    }
                                }
                                
                                return promise;
                            }
                        );
                        
                        copyChildrenPromise.then(deferred.resolve, deferred.reject);
                    })
                    .fail(function (err) {
                        deferred.reject(err);
                    });
            })
            .fail(function () {
                deferred.reject();
            });

        deferred.always(function () {
            // remove destination path prefix
            if (removePrefix && options.infos) {
                var shortKey;
                Object.keys(options.infos).forEach(function (key) {
                    shortKey = key.substr(destination.length + 1);
                    options.infos[shortKey] = options.infos[key];
                });
            }
        });
        
        return deferred.promise();
    }
    
    /**
     * Copy a file or directory source path to a destination
     * @param {!string} source Path for the source file or directory to copy
     * @param {!string} destination Destination path to copy the source file or directory
     * @param {?{parseOffsets:boolean, infos:Object, removePrefix:boolean}}} options
     *     parseOffsets - allows optional offset markup parsing. File is written to the
     *       destination path without offsets. Offset data is passed to the
     *       doneCallbacks of the promise.
     *     infos - an optional Object used when parseOffsets is true. Offset
     *       information is attached here, indexed by the file destination path.
     *     removePrefix - When parseOffsets is true, set removePrefix true
     *       to add a new key to the infos array that drops the destination
     *       path root.
     * @return {$.Promise} A promise resolved when the directory and all it's
     *     contents are copied to the destination or rejected immediately
     *     upon the first error.
     */
    function copyPath(source, destination, options) {
        var deferred = new $.Deferred();
        
        resolveNativeFileSystemPath(source).done(function (entry) {
            var promise;
            
            if (entry.isDirectory()) {
                promise = copyDirectoryEntry(entry, destination, options);
            } else {
                promise = copyFileEntry(entry, destination, options);
            }
            
            promise.then(deferred.resolve, deferred.reject);
        }).fail(function () {
            deferred.reject();
        });
        
        return deferred.promise();
    }
    
    /**
     * Set editor cursor position to the given offset then activate an inline editor.
     * @param {!Editor} editor
     * @param {!{line:number, ch:number}} offset
     * @return {$.Promise} a promise that will be resolved when an inline 
     *  editor is created or rejected when no inline editors are available.
     */
    function toggleQuickEditAtOffset(editor, offset) {
        editor.setCursorPos(offset.line, offset.ch);
        
        return _testWindow.executeCommand(Commands.TOGGLE_QUICK_EDIT);
    }

    /**
     * Simulate key event. Found this code here:
     * http://stackoverflow.com/questions/10455626/keydown-simulation-in-chrome-fires-normally-but-not-the-correct-key
     *
     * TODO: need parameter(s) for modifier keys
     *
     * @param {Number} key Key code
     * @param (String) event Key event to simulate
     * @param {HTMLElement} element Element to receive event
     */
    function simulateKeyEvent(key, event, element) {
        var doc = element.ownerDocument,
            oEvent = doc.createEvent('KeyboardEvent');

        if (event !== "keydown" && event !== "keyup" && event !== "keypress") {
            console.log("SpecRunnerUtils.simulateKeyEvent() - unsupported keyevent: " + event);
            return;
        }

        // Chromium Hack: need to override the 'which' property.
        // Note: this code is not designed to work in IE, Safari,
        // or other browsers. Well, maybe with Firefox. YMMV.
        Object.defineProperty(oEvent, 'keyCode', {
            get: function () {
                return this.keyCodeVal;
            }
        });
        Object.defineProperty(oEvent, 'which', {
            get: function () {
                return this.keyCodeVal;
            }
        });
        Object.defineProperty(oEvent, 'charCode', {
            get: function () {
                return this.keyCodeVal;
            }
        });

        if (oEvent.initKeyboardEvent) {
            oEvent.initKeyboardEvent(event, true, true, doc.defaultView, key, 0, false, false, false, false);
        } else {
            oEvent.initKeyEvent(event, true, true, doc.defaultView, false, false, false, false, key, 0);
        }

        oEvent.keyCodeVal = key;
        if (oEvent.keyCode !== key) {
            console.log("keyCode mismatch " + oEvent.keyCode + "(" + oEvent.which + ")");
        }

        element.dispatchEvent(oEvent);
    }

    function getTestWindow() {
        return _testWindow;
    }
    
    function setLoadExtensionsInTestWindow(doLoadExtensions) {
        _doLoadExtensions = doLoadExtensions;
    }
    
    /**
     * Extracts the jasmine.log() and/or jasmine.expect() messages from the given result,
     * including stack traces if available.
     * @param {Object} result A jasmine result item (from results.getItems()).
     * @return {string} the error message from that item.
     */
    function getResultMessage(result) {
        var message;
        if (result.type === 'log') {
            message = result.toString();
        } else if (result.type === 'expect' && result.passed && !result.passed()) {
            message = result.message;
            
            if (result.trace.stack) {
                message = result.trace.stack;
            }
        }
        return message;
    }
    
    /**
     * Searches the DOM tree for text containing the given content. Useful for verifying
     * that data you expect to show up in the UI somewhere is actually there.
     *
     * @param {jQueryObject|Node} root The root element to search from. Can be either a jQuery object
     *     or a raw DOM node.
     * @param {string} content The content to find.
     * @param {boolean} asLink If true, find the content in the href of an <a> tag, otherwise find it in text nodes.
     * @return true if content was found
     */
    function findDOMText(root, content, asLink) {
        // Unfortunately, we can't just use jQuery's :contains() selector, because it appears that
        // you can't escape quotes in it.
        var i;
        if (root instanceof $) {
            root = root.get(0);
        }
        if (!root) {
            return false;
        } else if (!asLink && root.nodeType === 3) { // text node
            return root.textContent.indexOf(content) !== -1;
        } else {
            if (asLink && root.nodeType === 1 && root.tagName.toLowerCase() === "a" && root.getAttribute("href") === content) {
                return true;
            }
            var children = root.childNodes;
            for (i = 0; i < children.length; i++) {
                if (findDOMText(children[i], content, asLink)) {
                    return true;
                }
            }
            return false;
        }
    }

    /**
     * Counts the number of active specs in the current suite. Includes all
     * descendants.
     * @param {(jasmine.Suite|jasmine.Spec)} suiteOrSpec
     * @return {number}
     */
    function countSpecs(suiteOrSpec) {
        var children = suiteOrSpec.children && typeof suiteOrSpec.children === "function" && suiteOrSpec.children();

        if (Array.isArray(children)) {
            var childCount = 0;

            children.forEach(function (child) {
                childCount += countSpecs(child);
            });

            return childCount;
        }

        if (jasmine.getEnv().specFilter(suiteOrSpec)) {
            return 1;
        }

        return 0;
    }
    
    
    /**
     * @private
     * Adds a new before all or after all function to the current suite. If requires it creates a new
     * object to store the before all and after all functions and a spec counter for the current suite.
     * @param {string} type  "beforeFirst" or "afterLast"
     * @param {function} func  The function to store
     */
    function _addSuiteFunction(type, func) {
        var suiteId = (jasmine.getEnv().currentSuite || _rootSuite).id;
        if (!_testSuites[suiteId]) {
            _testSuites[suiteId] = {
                beforeFirst : [],
                afterLast   : [],
                specCounter : null
            };
        }
        _testSuites[suiteId][type].push(func);
    }
    
    /**
     * Utility for tests that need to open a window or do something before every test in a suite
     * @param {function} func
     */
    window.beforeFirst = function (func) {
        _addSuiteFunction("beforeFirst", func);
    };
    
    /**
     * Utility for tests that need to close a window or do something after every test in a suite
     * @param {function} func
     */
    window.afterLast = function (func) {
        _addSuiteFunction("afterLast", func);
    };
    
    /**
     * @private
     * Returns an array with the parent suites of the current spec with the top most suite last
     * @return {Array.<jasmine.Suite>}
     */
    function _getParentSuites() {
        var suite  = jasmine.getEnv().currentSpec.suite,
            suites = [];
        
        while (suite) {
            suites.push(suite);
            suite = suite.parentSuite;
        }
        
        return suites;
    }

    /**
     * @private
     * Calls each function in the given array of functions
     * @param {Array.<function>} functions
     */
    function _callFunctions(functions) {
        var spec = jasmine.getEnv().currentSpec;
        functions.forEach(function (func) {
            func.apply(spec);
        });
    }
    
    /**
     * Calls the before first functions for the parent suites of the current spec when is the first spec of the suite.
     */
    function runBeforeFirst() {
        var suites = _getParentSuites().reverse();
        
        // SpecRunner-scoped beforeFirst
        if (_testSuites[_rootSuite.id].beforeFirst) {
            _callFunctions(_testSuites[_rootSuite.id].beforeFirst);
            _testSuites[_rootSuite.id].beforeFirst = null;
        }
        
        // Iterate through all the parent suites of the current spec
        suites.forEach(function (suite) {
            // If we have functions for this suite and it was never called, initialize the spec counter
            if (_testSuites[suite.id] && _testSuites[suite.id].specCounter === null) {
                _callFunctions(_testSuites[suite.id].beforeFirst);
                _testSuites[suite.id].specCounter = countSpecs(suite);
            }
        });
    }
    
    /**
     * @private
     * @return {boolean} True if the current spect is the last spec to be run
     */
    function _isLastSpec() {
        return _unitTestReporter.activeSpecCompleteCount === _unitTestReporter.activeSpecCount - 1;
    }
    
    /**
     * Calls the after last functions for the parent suites of the current spec when is the last spec of the suite.
     */
    function runAfterLast() {
        var suites = _getParentSuites();
        
        // Iterate throught all the parent suites of the current spec
        suites.forEach(function (suite) {
            // If we have functions for this suite, reduce the spec counter
            if (_testSuites[suite.id] && _testSuites[suite.id].specCounter > 0) {
                _testSuites[suite.id].specCounter--;
                
                // If this was the last spec of the suite run the after last functions and remove it
                if (_testSuites[suite.id].specCounter === 0) {
                    _callFunctions(_testSuites[suite.id].afterLast);
                    delete _testSuites[suite.id];
                }
            }
        });
        
        // SpecRunner-scoped afterLast
        if (_testSuites[_rootSuite.id].afterLast && _isLastSpec()) {
            _callFunctions(_testSuites[_rootSuite.id].afterLast);
            _testSuites[_rootSuite.id].afterLast = null;
        }
    }
    
    // "global" custom matchers
    beforeEach(function () {
        this.addMatchers({
            /**
             * Expects the given editor's selection to be a cursor at the given position (no range selected)
             */
            toHaveCursorPosition: function (line, ch) {
                var editor = this.actual;
                var selection = editor.getSelection();
                var notString = this.isNot ? "not " : "";
                
                var start = selection.start;
                var end = selection.end;
                var selectionMoreThanOneCharacter = start.line !== end.line || start.ch !== end.ch;
                
                this.message = function () {
                    var message = "Expected the cursor to " + notString + "be at (" + line + ", " + ch +
                        ") but it was actually at (" + start.line + ", " + start.ch + ")";
                    if (!this.isNot && selectionMoreThanOneCharacter) {
                        message += " and more than one character was selected.";
                    }
                    return message;
                };
                
                var positionsMatch = start.line === line && start.ch === ch;
                
                // when adding the not operator, it's confusing to check both the size of the
                // selection and the position. We just check the position in that case.
                if (this.isNot) {
                    return positionsMatch;
                } else {
                    return !selectionMoreThanOneCharacter && positionsMatch;
                }
            }
        });
    });
    
    function setUnitTestReporter(reporter) {
        _unitTestReporter = reporter;
    }
    
    exports.TEST_PREFERENCES_KEY            = TEST_PREFERENCES_KEY;
    exports.EDITOR_USE_TABS                 = EDITOR_USE_TABS;
    exports.EDITOR_SPACE_UNITS              = EDITOR_SPACE_UNITS;

    exports.chmod                           = chmod;
    exports.remove                          = remove;
    exports.getTestRoot                     = getTestRoot;
    exports.getTestPath                     = getTestPath;
    exports.getTempDirectory                = getTempDirectory;
    exports.createTempDirectory             = createTempDirectory;
    exports.getBracketsSourceRoot           = getBracketsSourceRoot;
    exports.makeAbsolute                    = makeAbsolute;
    exports.resolveNativeFileSystemPath     = resolveNativeFileSystemPath;
    exports.createMockDocument              = createMockDocument;
    exports.createMockActiveDocument        = createMockActiveDocument;
    exports.createMockElement               = createMockElement;
    exports.createMockEditorForDocument     = createMockEditorForDocument;
    exports.createMockEditor                = createMockEditor;
    exports.createTestWindowAndRun          = createTestWindowAndRun;
    exports.closeTestWindow                 = closeTestWindow;
    exports.clickDialogButton               = clickDialogButton;
    exports.destroyMockEditor               = destroyMockEditor;
    exports.loadProjectInTestWindow         = loadProjectInTestWindow;
    exports.openProjectFiles                = openProjectFiles;
    exports.toggleQuickEditAtOffset         = toggleQuickEditAtOffset;
    exports.createTextFile                  = createTextFile;
    exports.copyDirectoryEntry              = copyDirectoryEntry;
    exports.copyFileEntry                   = copyFileEntry;
    exports.copyPath                        = copyPath;
    exports.deletePath                      = deletePath;
    exports.getTestWindow                   = getTestWindow;
    exports.simulateKeyEvent                = simulateKeyEvent;
    exports.setLoadExtensionsInTestWindow   = setLoadExtensionsInTestWindow;
    exports.getResultMessage                = getResultMessage;
    exports.parseOffsetsFromText            = parseOffsetsFromText;
    exports.findDOMText                     = findDOMText;
    exports.countSpecs                      = countSpecs;
    exports.runBeforeFirst                  = runBeforeFirst;
    exports.runAfterLast                    = runAfterLast;
    exports.removeTempDirectory             = removeTempDirectory;
    exports.setUnitTestReporter             = setUnitTestReporter;
});<|MERGE_RESOLUTION|>--- conflicted
+++ resolved
@@ -46,14 +46,10 @@
         RE_MARKER               = /\{\{(\d+)\}\}/g,
         _testSuites             = {},
         _testWindow,
-<<<<<<< HEAD
-        _doLoadExtensions;
-=======
         _doLoadExtensions,
         nfs,
         _rootSuite              = { id: "__brackets__" },
         _unitTestReporter;
->>>>>>> 0148c198
     
     
     /**
@@ -64,7 +60,6 @@
      */
     function deletePath(fullPath, silent) {
         var result = new $.Deferred();
-<<<<<<< HEAD
         brackets.appFileSystem.resolve(fullPath)
             .done(function (item) {
                 item.unlink()
@@ -72,26 +67,18 @@
                         result.resolve();
                     })
                     .fail(function (err) {
-                        console.error(err);
-                        result.reject(err);
+                        // TODO: fix error code
+                        if (err === brackets.fs.ERR_NOT_FOUND && silent) {
+                            result.resolve();
+                        } else {
+                            console.error("Unable to remove " + fullPath, err);
+                            result.reject(err);
+                        }
                     });
             })
             .fail(function (err) {
                 result.reject(err);
             });
-=======
-        
-        brackets.fs.unlink(fullPath, function (err) {
-            // ignore ERR_NOT_FOUND errors
-            if (!err || (err === brackets.fs.ERR_NOT_FOUND && silent)) {
-                result.resolve();
-            } else {
-                console.error("unable to remove " + fullPath + " Error code " + err);
-                result.reject(err);
-            }
-        });
->>>>>>> 0148c198
-
         return result.promise();
     }
     
