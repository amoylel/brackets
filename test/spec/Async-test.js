--- conflicted
+++ resolved
@@ -22,11 +22,7 @@
  */
 
 /*jslint vars: true, plusplus: true, devel: true, browser: true, nomen: true, indent: 4, maxerr: 50 */
-<<<<<<< HEAD
-/*global define, Promise, describe, beforeEach, afterEach, it, xit, runs, waits, waitsFor, waitsForFulfillment, waitsForRejection, expect, $, jasmine  */
-=======
-/*global define, describe, beforeEach, it, runs, waitsFor, waitsForDone, waitsForFail, expect, $  */
->>>>>>> 73b83f5f
+/*global define, describe, beforeEach, it, runs, waitsFor, waitsForFulfillment, waitsForRejection, expect, $  */
 
 define(function (require, exports, module) {
     "use strict";
