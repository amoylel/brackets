/*jslint vars: true, plusplus: true, devel: true, browser: true, nomen: true, indent: 4, maxerr: 50 */
/*global define: false, describe: false, beforeEach: false, afterEach: false, it: false, runs: false, waitsFor: false, expect: false, brackets: false */

define(function (require, exports, module) {
    'use strict';
    
    // Load dependent modules
    var CommandManager,      // loaded from brackets.test
        Commands,            // loaded from brackets.test
        FileCommandHandlers, // loaded from brackets.test
        DocumentManager,     // loaded from brackets.test
        SpecRunnerUtils     = require("./SpecRunnerUtils.js");
    
    describe("FileCommandHandlers", function () {

        var testPath = SpecRunnerUtils.getTestPath("/spec/FileCommandHandlers-test-files"),
            testWindow;

        var TEST_JS_CONTENT = 'var myContent="This is awesome!";';
        var TEST_JS_NEW_CONTENT = "hello world";

        beforeEach(function () {
            SpecRunnerUtils.createTestWindowAndRun(this, function (w) {
                testWindow = w;

                // Load module instances from brackets.test
                CommandManager      = testWindow.brackets.test.CommandManager;
                Commands            = testWindow.brackets.test.Commands;
                FileCommandHandlers = testWindow.brackets.test.FileCommandHandlers;
                DocumentManager     = testWindow.brackets.test.DocumentManager;
            });
        });

        afterEach(function () {
            SpecRunnerUtils.closeTestWindow();
        });

        // TODO (jasonsj): test Commands.FILE_NEW. Current implementation of
        // ProjectManager.createNewItem() is tightly coupled to jstree UI and
        // events.

        describe("Close File", function () {
            it("should complete without error if no files are open", function () {
                var didClose = false, gotError = false;

                runs(function () {
                    CommandManager.execute(Commands.FILE_CLOSE)
                        .done(function () { didClose = true; })
                        .fail(function () { gotError = true; });
                });

                waitsFor(function () { return didClose && !gotError; }, 1000);

                runs(function () {
                    expect(testWindow.$("#main-toolbar .title").text()).toBe("");
                });
            });

            it("should close a file in the editor", function () {
                var didOpen = false, didClose = false, gotError = false;

                runs(function () {
                    CommandManager.execute(Commands.FILE_OPEN, {fullPath: testPath + "/test.js"})
                        .done(function () { didOpen = true; })
                        .fail(function () { gotError = true; });
                });
                waitsFor(function () { return didOpen && !gotError; }, 1000);

                runs(function () {
                    gotError = false;
                    CommandManager.execute(Commands.FILE_CLOSE)
                        .done(function () { didClose = true; })
                        .fail(function () { gotError = true; });
                });
                waitsFor(function () { return didClose && !gotError; }, 1000);

                runs(function () {
                    expect(testWindow.$("#main-toolbar .title").text()).toBe("");
                });
            });
        });

        describe("Open File", function () {
            it("should open a file in the editor", function () {
                var didOpen = false, gotError = false;

                runs(function () {
                    CommandManager.execute(Commands.FILE_OPEN, {fullPath: testPath + "/test.js"})
                        .done(function () { didOpen = true; })
                        .fail(function () { gotError = true; });
                });
                waitsFor(function () { return didOpen && !gotError; }, 1000);

                runs(function () {
                    expect(DocumentManager.getCurrentDocument().getText()).toBe(TEST_JS_CONTENT);
                });
            });
        });

        describe("Save File", function () {
            it("should save changes", function () {
                var didOpen     = false,
                    didSave     = false,
                    gotError    = false,
                    filePath    = testPath + "/test.js",
                    editor;

                runs(function () {
                    CommandManager.execute(Commands.FILE_OPEN, {fullPath: filePath})
                        .done(function () { didOpen = true; })
                        .fail(function () { gotError = true; });
                });
                waitsFor(function () { return didOpen && !gotError; }, "FILE_OPEN timeout", 1000);

                // modify and save
                runs(function () {
                    editor = DocumentManager.getCurrentDocument()._editor;
                    editor.setValue(TEST_JS_NEW_CONTENT);

                    CommandManager.execute(Commands.FILE_SAVE)
                        .done(function () { didSave = true; })
                        .fail(function () { gotError = true; });
                });
                waitsFor(function () { return didSave && !gotError; }, "FILE_SAVE timeout", 1000);

                // confirm file contents
                var actualContent = null, error = -1;
                runs(function () {
                    brackets.fs.readFile(filePath, "utf8", function (err, contents) {
                        error = err;
                        actualContent = contents;
                    });
                });
                waitsFor(function () { return error >= 0; }, "readFile timeout", 1000);

                runs(function () {
                    expect(error).toBe(brackets.fs.NO_ERROR);
                    expect(actualContent).toBe(TEST_JS_NEW_CONTENT);
                });

                // reset file contents
                runs(function () {
                    brackets.fs.writeFile(filePath, TEST_JS_CONTENT, "utf8");
                });
            });
        });

        describe("Dirty File Handling", function () {

            beforeEach(function () {
                var didOpen = false, gotError = false;

                runs(function () {
                    CommandManager.execute(Commands.FILE_OPEN, {fullPath: testPath + "/test.js"})
                        .done(function () { didOpen = true; })
                        .fail(function () { gotError = true; });
                });
                waitsFor(function () { return didOpen && !gotError; }, "FILE_OPEN timeout", 1000);
            });

            it("should report clean immediately after opening a file", function () {
                runs(function () {
                    expect(DocumentManager.getCurrentDocument().isDirty).toBe(false);
                });
            });
            
            it("should report dirty when modified", function () {
                var doc = DocumentManager.getCurrentDocument();
                var editor = doc._editor;
                
                runs(function () {
                    // change editor content
                    editor.setValue(TEST_JS_NEW_CONTENT);
                });
                
                waitsFor(function () { return editor.getValue() === TEST_JS_NEW_CONTENT; }, 1000);
                
                runs(function () {
                    // verify Document dirty status
                    expect(doc.isDirty).toBe(true);
                });
            });

            it("should report dirty after undo and redo", function () {
                var doc = DocumentManager.getCurrentDocument();
                var editor = doc._editor;
                
                runs(function () {
                    // change editor content, followed by undo and redo
                    editor.setValue(TEST_JS_NEW_CONTENT);

                    editor.undo();
                });
                
                waitsFor(function () { return editor.getValue() === TEST_JS_CONTENT; }, 1000);
                
                runs(function () {
                    // verify Document dirty status
                    editor.redo();
                    expect(editor.getValue()).toBe(TEST_JS_NEW_CONTENT);
                    expect(DocumentManager.getCurrentDocument().isDirty).toBe(true);
                });
            });
            
            it("should report clean after being marked clean", function () {
                var doc = DocumentManager.getCurrentDocument();
                var editor = doc._editor;
                
                runs(function () {
                    doc.setText(TEST_JS_NEW_CONTENT);
                    doc.markClean();
                });
                
                waitsFor(function () { return editor.getValue() === TEST_JS_NEW_CONTENT; }, 1000);
                
                runs(function () {
<<<<<<< HEAD
                    expect(doc.isDirty).toBe(false);
=======
                    var document = DocumentManager.getCurrentDocument();
                    document.setText(TEST_JS_NEW_CONTENT);
                    document._markClean();
                    expect(document.isDirty).toBe(false);
>>>>>>> 5700caff
                });
            });

            // This test is not currently valid. For issue 152, we have temporarily decided to make it so
            // the file is always dirty as soon as you make a change, regardless of whether you undo back to
            // its last saved state. In the future, we might restore this behavior.
/*
            it("should report not dirty after undo", function() {
                runs(function() {
                    // change editor content, followed by undo
                    var editor = DocumentManager.getCurrentDocument()._editor;
                    editor.setValue(TEST_JS_NEW_CONTENT);
                    editor.undo();
                    
                    // verify Document dirty status
                    expect(editor.getValue()).toBe(TEST_JS_CONTENT);
                    expect(DocumentManager.getCurrentDocument().isDirty).toBe(false);
                });
            });
*/
        });

        // TODO (jasonsj): experiment with mocks instead of real UI
    });
});<|MERGE_RESOLUTION|>--- conflicted
+++ resolved
@@ -208,20 +208,13 @@
                 
                 runs(function () {
                     doc.setText(TEST_JS_NEW_CONTENT);
-                    doc.markClean();
+                    doc._markClean();
                 });
                 
                 waitsFor(function () { return editor.getValue() === TEST_JS_NEW_CONTENT; }, 1000);
                 
                 runs(function () {
-<<<<<<< HEAD
                     expect(doc.isDirty).toBe(false);
-=======
-                    var document = DocumentManager.getCurrentDocument();
-                    document.setText(TEST_JS_NEW_CONTENT);
-                    document._markClean();
-                    expect(document.isDirty).toBe(false);
->>>>>>> 5700caff
                 });
             });
 
