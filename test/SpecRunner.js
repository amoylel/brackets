// Set the baseUrl to brackets/src
require.config({
    baseUrl: "../src"
});

define(function(require, exports, module) {
    // Utility dependency
    var SpecRunnerUtils = require("spec/SpecRunnerUtils.js");

    // Unique key for unit testing
    var PreferencesManager = require("PreferencesManager");
    PreferencesManager._setStorageKey( SpecRunnerUtils.TEST_PREFERENCES_KEY );

    // Load test specs
    require("spec/LowLevelFileIO-test.js");
<<<<<<< HEAD
    require("spec/ProjectManager-test.js");
    require("spec/WorkingSetView-test.js"); 
=======
>>>>>>> 14b35d8c
    require("spec/FileCommandHandlers-test.js");
    require("spec/NativeFileSystem-test.js");
    require("spec/PreferencesManager-test.js");
    require("spec/Editor-test.js");
    require("spec/ProjectManager-test.js");
    require("spec/WorkingSetView-test.js");

});<|MERGE_RESOLUTION|>--- conflicted
+++ resolved
@@ -11,13 +11,8 @@
     var PreferencesManager = require("PreferencesManager");
     PreferencesManager._setStorageKey( SpecRunnerUtils.TEST_PREFERENCES_KEY );
 
-    // Load test specs
+     // Load test specs
     require("spec/LowLevelFileIO-test.js");
-<<<<<<< HEAD
-    require("spec/ProjectManager-test.js");
-    require("spec/WorkingSetView-test.js"); 
-=======
->>>>>>> 14b35d8c
     require("spec/FileCommandHandlers-test.js");
     require("spec/NativeFileSystem-test.js");
     require("spec/PreferencesManager-test.js");
